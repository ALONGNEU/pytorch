from __future__ import division
import torch
import torch.jit
import torch.nn as nn
import torch.nn.functional as F
import torch.nn.parallel as dp
import torch.optim as optim
import torch.cuda
import torch.jit.quantized
from contextlib import contextmanager
from itertools import product, chain
import torch.jit.frontend
from torch.autograd import Variable, Function
from torch.nn import Module
from torch.autograd.function import traceable
from torch.testing import assert_allclose
from torch.onnx import OperatorExportTypes
from torch._six import inf, PY2, builtins
from common_utils import TestCase, run_tests, IS_WINDOWS, TEST_WITH_UBSAN, \
    skipIfRocm, skipIfNoLapack, suppress_warnings, load_tests, IS_SANDCASTLE, \
    freeze_rng_state, set_rng_seed
from common_nn import module_tests, new_module_tests, criterion_tests
from textwrap import dedent
from functools import wraps
import os
import io
import itertools
import sys
import unittest
import inspect
import textwrap
import numpy as np
import tempfile
import shutil
import warnings
import math
import types
import pickle
import copy

from common_methods_invocations import method_tests as autograd_method_tests
from common_methods_invocations import create_input, unpack_variables, \
    exclude_tensor_method, non_differentiable, EXCLUDE_GRADCHECK, EXCLUDE_FUNCTIONAL
from torch.testing import FileCheck
from torch._C import TensorType, TupleType, FloatType, IntType, \
    ListType, StringType, DictType
from copy import deepcopy
import random
from typing import List, Dict, Optional, Tuple
from torch.jit.frontend import NotSupportedError
from torch.jit import BatchTensor
from torch import Tensor
from torch.jit.annotations import BroadcastingList2, BroadcastingList3

# For testing truediv in python 2
from test_module.future_div import div_int_future, div_float_future
from test_module.no_future_div import div_int_nofuture, div_float_nofuture


# load_tests from common_utils is used to automatically filter tests for
# sharding on sandcastle. This line silences flake warnings
load_tests = load_tests

try:
    import torchvision
    HAS_TORCHVISION = True
except ImportError:
    HAS_TORCHVISION = False


skipIfNoTorchVision = unittest.skipIf(not HAS_TORCHVISION, "no torchvision")

RUN_CUDA = torch.cuda.is_available()
RUN_CUDA_HALF = RUN_CUDA
if torch.cuda.is_available():
    CUDA_VERSION = torch._C._cuda_getCompiledVersion()
    for d in range(torch.cuda.device_count()):
        major = torch.cuda.get_device_capability(d)[0]
        if (CUDA_VERSION < 8000 and major >= 6) or (CUDA_VERSION < 9000 and major >= 7):
            RUN_CUDA = False
        if (CUDA_VERSION < 9000 or major < 6):
            RUN_CUDA_HALF = False

RUN_CUDA_MULTI_GPU = RUN_CUDA and torch.cuda.device_count() > 1

PY35 = sys.version_info >= (3, 5)
WINDOWS = sys.platform == 'win32'


if WINDOWS:
    @contextmanager
    def TemporaryFileName():
        # Ideally we would like to not have to manually delete the file, but NamedTemporaryFile
        # opens the file, and it cannot be opened multiple times in Windows. To support Windows,
        # close the file after creation and try to remove it manually
        f = tempfile.NamedTemporaryFile(delete=False)
        try:
            f.close()
            yield f.name
        finally:
            os.unlink(f.name)
else:
    @contextmanager  # noqa: T484
    def TemporaryFileName():
        with tempfile.NamedTemporaryFile() as f:
            yield f.name


def LSTMCellF(input, hx, cx, *params):
    return LSTMCell(input, (hx, cx), *params)


def LSTMCell(input, hidden, w_ih, w_hh, b_ih=None, b_hh=None):
    hx, cx = hidden
    gates = F.linear(input, w_ih, b_ih) + F.linear(hx, w_hh, b_hh)

    ingate, forgetgate, cellgate, outgate = gates.chunk(4, 1)
    ingate = torch.sigmoid(ingate)
    forgetgate = torch.sigmoid(forgetgate)
    cellgate = torch.tanh(cellgate)
    outgate = torch.sigmoid(outgate)

    cy = (forgetgate * cx) + (ingate * cellgate)
    hy = outgate * torch.tanh(cy)
    return hy, cy


def LSTMCellC(*args, **kwargs):
    hy, cy = LSTMCellF(*args, **kwargs)
    return torch.cat((hy, cy))


def LSTMCellS(x, hx, cx, w_ih, w_hh, b_ih, b_hh):
    gates = x.mm(w_ih.t()) + hx.mm(w_hh.t()) + b_ih + b_hh
    ingate, forgetgate, cellgate, outgate = gates.chunk(4, 1)
    ingate = torch.sigmoid(ingate)
    forgetgate = torch.sigmoid(forgetgate)
    cellgate = torch.tanh(cellgate)
    outgate = torch.sigmoid(outgate)
    cy = (forgetgate * cx) + (ingate * cellgate)
    hy = outgate * torch.tanh(cy)
    return hy, cy


# Code reference: https://github.com/pytorch/translate/blob/master/pytorch_translate/rnn_cell.py#L27:44
def MiLSTMCell(x, hx, cx, w_ih, w_hh, alpha, beta_i, beta_h, bias):
    Wx = x.mm(w_ih.t())
    Uz = hx.mm(w_hh.t())
    # Section 2.1 in https://arxiv.org/pdf/1606.06630.pdf
    gates = alpha * Wx * Uz + beta_i * Wx + beta_h * Uz + bias
    # Same as LSTMCell after this point
    ingate, forgetgate, cellgate, outgate = gates.chunk(4, 1)
    ingate = ingate.sigmoid()
    forgetgate = forgetgate.sigmoid()
    cellgate = cellgate.tanh()
    outgate = outgate.sigmoid()
    cy = (forgetgate * cx) + (ingate * cellgate)
    hy = outgate * cy.tanh()
    return hy, cy


def canonical(graph):
    return str(torch._C._jit_pass_canonicalize(graph))


def get_lstm_inputs(device, training=False, seq_length=None):
    input_shape = (3, 10) if seq_length is None else (seq_length, 3, 10)
    input = torch.randn(*input_shape, dtype=torch.float, device=device, requires_grad=training)
    hx = torch.randn(3, 20, dtype=torch.float, device=device, requires_grad=training)
    cx = torch.randn(3, 20, dtype=torch.float, device=device, requires_grad=training)
    module = nn.LSTMCell(10, 20).to(device, torch.float)  # Just to allocate weights with correct sizes
    if training:
        params = tuple(module.parameters())
    else:
        params = tuple(p.requires_grad_(False) for p in module.parameters())
    return (input, hx, cx) + params


def get_milstm_inputs(device, training=False):
    minibatch = 3
    input_size = 10
    hidden_size = 20
    x = torch.randn(minibatch, input_size, device=device, dtype=torch.float)
    hx = torch.randn(minibatch, hidden_size, device=device, dtype=torch.float)
    cx = torch.randn(minibatch, hidden_size, device=device, dtype=torch.float)

    ih = torch.randn(4 * hidden_size, input_size, device=device, dtype=torch.float, requires_grad=training)
    hh = torch.randn(4 * hidden_size, hidden_size, device=device, dtype=torch.float, requires_grad=training)
    alpha = torch.randn(4 * hidden_size, dtype=torch.float, device=device, requires_grad=training)
    ibeta = torch.randn(4 * hidden_size, dtype=torch.float, device=device, requires_grad=training)
    hbeta = torch.randn(4 * hidden_size, dtype=torch.float, device=device, requires_grad=training)
    bias = torch.randn(4 * hidden_size, dtype=torch.float, device=device, requires_grad=training)
    return x, hx, cx, ih, hh, alpha, ibeta, hbeta, bias


def get_fn(file_name, script_path):
    import importlib.util
    spec = importlib.util.spec_from_file_location(file_name, script_path)
    module = importlib.util.module_from_spec(spec)
    spec.loader.exec_module(module)
    fn = module.fn
    return fn


def get_execution_plan(graph_executor_state):
    execution_plans = list(graph_executor_state.execution_plans.values())
    num_plans = len(execution_plans)
    if num_plans != 1:
        raise RuntimeError('This test assumes this GraphExecutor should '
                           'only have one execution plan, got: {}'.format(num_plans))
    return execution_plans[0]


def get_grad_executor(plan_state, diff_graph_idx=None):
    if diff_graph_idx is None:
        nodes = list(plan_state.graph.nodes())
        if len(nodes) == 1 or (len(nodes) == 2 and nodes[1].kind() == "prim::TupleConstruct"):
            pass
        else:
            raise RuntimeError("Can't get a grad_executor for a non-differentiable graph")
    grad_executors = list(plan_state.code.grad_executors())
    return grad_executors[diff_graph_idx or 0]


def backward_graph(script_module, diff_graph_idx=None):
    if not isinstance(script_module, torch.jit.ScriptModule):
        raise RuntimeError('Expected ScriptModule')
    ge_state = script_module.get_debug_state()
    fwd_plan = get_execution_plan(ge_state)
    grad_executor = get_grad_executor(fwd_plan, diff_graph_idx=diff_graph_idx)
    bwd_plan = get_execution_plan(grad_executor.get_debug_state())
    # Running JIT passes requires that we own the graph (with a shared_ptr).
    # The debug state struct does not own its graph so we make a copy of it.
    return bwd_plan.graph.copy()


# make it easy to quicky define/trace a function for these tests
def _trace(*args, **kwargs):
    def wrapper(func):
        return torch.jit.trace(func, args, **kwargs)
    return wrapper


def enable_cpu_fuser(fn):
    def wrapper(*args, **kwargs):
        torch._C._jit_override_can_fuse_on_cpu(True)
        try:
            fn(*args, **kwargs)
        finally:
            torch._C._jit_override_can_fuse_on_cpu(False)
    return wrapper


class JitTestCase(TestCase):
    _do_cuda_memory_leak_check = True
    _restored_warnings = False

    def setUp(self):
        # unittest overrides all warning filters and forces all of them to show up
        # after we install our own to silence those coming from inside PyTorch.
        # This will ensure that our filter still takes precedence.
        if not JitTestCase._restored_warnings:
            torch.jit.TracerWarning.ignore_lib_warnings()
            JitTestCase._restored_warnings = True
        torch._C._jit_set_emit_module_hook(self.emitModuleHook)

    def tearDown(self):
        # needs to be cleared because python might be unloaded before
        # the callback gets destucted
        torch._C._jit_set_emit_module_hook(None)

    @contextmanager
    def disableModuleHook(self):
        torch._C._jit_set_emit_module_hook(None)
        yield None
        torch._C._jit_set_emit_module_hook(self.emitModuleHook)

    def emitModuleHook(self, module):
        def copy_structure_and_params(m):
            c = torch.jit.ScriptModule()
            for name, v in m._get_parameters():
                c._register_parameter(name, v, False)
            for name, the_type, v in m._get_attributes():
                c._register_attribute(name, the_type, v)
            for name, s in m._get_modules():
                c._register_module(name, copy_structure_and_params(s))
            return c

        # disable the hook while we parse code, otherwise we will re-enter the hook
        with self.disableModuleHook():
            try:
                pp, constant_table = module._python_print()
            except RuntimeError as e:
                se = str(e)
                if "could not export python function" not in se and \
                   "closures are not exportable" not in se:
                    raise
                else:
                    return
            ppv = "op_version_set = 0\n{}".format(pp)
            sm = copy_structure_and_params(module)
            torch._C._jit_import_methods(sm, ppv, constant_table)
            pp2, _ = sm._python_print()
            if pp != pp2:
                self.assertMultiLineEqual(pp, pp2)

    def getExportImportCopy(self, m, also_test_file=True, map_location=None):
        buffer = io.BytesIO()
        torch.jit.save(m, buffer)
        buffer.seek(0)
        imported = torch.jit.load(buffer, map_location=map_location)

        if not also_test_file:
            return imported

        with TemporaryFileName() as fname:
            imported.save(fname)
            return torch.jit.load(fname, map_location=map_location)

    def getExportImportCopyWithPacking(self, m, also_test_file=True, map_location=None):
        buffer = io.BytesIO()
        m.apply(lambda s: s._pack() if s._has_method('_pack') else None)
        torch.jit.save(m, buffer)
        m.apply(lambda s: s._unpack() if s._has_method('_unpack') else None)
        buffer.seek(0)
        imported = torch.jit.load(buffer, map_location=map_location)
        imported.apply(lambda s: s._unpack() if s._has_method('_unpack') else None)

        if not also_test_file:
            return imported

        # Ideally we would like to not have to manually delete the file, but NamedTemporaryFile
        # opens the file, and it cannot be opened multiple times in Windows. To support Windows,
        # close the file after creation and try to remove it manually
        f = tempfile.NamedTemporaryFile(delete=False)
        try:
            f.close()
            imported.save(f.name)
            result = torch.jit.load(f.name, map_location=map_location)
        finally:
            os.unlink(f.name)

        result.apply(lambda s: s._unpack() if s._has_method('_unpack') else None)
        return result

    def assertGraphContains(self, graph, kind):
        self.assertTrue(any(n.kind() == kind for n in graph.nodes()))

    def assertGraphContainsExactly(self, graph, kind, num_kind_nodes, consider_subgraphs=False):
        def perform_assert(graph, kind, actual, expected, consider_subgraphs):
            if actual == expected:
                return
            subgraph = 'including' if consider_subgraphs else 'excluding'
            raise AssertionError(
                '{}\nError: graph contains {} {} nodes ({} subgraphs) but expected {}'.format(
                    graph, actual, kind, subgraph, expected))

        if consider_subgraphs:
            strgraph = str(graph)
            count = strgraph.count(kind) - strgraph.count('with {}'.format(kind))
            perform_assert(graph, kind, count, num_kind_nodes,
                           consider_subgraphs)
            return

        nodes = [node for node in graph.nodes()
                 if node.kind() == kind]
        perform_assert(graph, kind, len(nodes), num_kind_nodes,
                       consider_subgraphs)

    def assertExpectedONNXGraph(self, trace, *args, **kwargs):
        torch.onnx._optimize_trace(trace, operator_export_type=OperatorExportTypes.ONNX)
        self.assertExpectedGraph(trace, *args, **kwargs)

    def assertExpectedGraph(self, trace, *args, **kwargs):
        if isinstance(trace, torch._C.Graph):
            graph = trace
        else:
            graph = trace.graph()

        torch._C._jit_pass_lint(graph)
        torch._C._jit_pass_dce(graph)
        torch._C._jit_pass_lint(graph)
        graph = torch._C._jit_pass_canonicalize(graph)
        torch._C._jit_pass_lint(graph)
        self.assertExpected(str(graph), *args, **kwargs)

    def run_pass(self, name, trace):
        if isinstance(trace, torch._C.Graph):
            graph = trace
            set_graph = False
        else:
            set_graph = True
            graph = trace.graph()

        torch._C._jit_pass_lint(graph)
        result = getattr(torch._C, '_jit_pass_' + name)(graph)
        if result is not None:
            graph = result
        torch._C._jit_pass_lint(graph)

        if set_graph:
            trace.set_graph(graph)
        return graph

    def checkScript(self,
                    script,
                    inputs,
                    optimize=True,
                    outputs=None,
                    name='func',
                    capture_output=False,
                    frames_up=1,
                    check_expected=False):
        if isinstance(script, str):
            cu = torch.jit.CompilationUnit(script, optimize, _frames_up=frames_up)
            ge = getattr(cu, name)
        else:
            if capture_output:
                with self.capture_stdout() as captured:
                    outputs = script(*inputs)
            else:
                outputs = script(*inputs)
            # Check the string frontend first
            source = textwrap.dedent(inspect.getsource(script))
            self.checkScript(
                source,
                inputs,
                optimize,
                outputs,
                script.__name__,
                capture_output,
                frames_up=2,
                check_expected=check_expected)
            # Continue checking the Python frontend
            ge = torch.jit.script(script, optimize, _frames_up=1)

        if capture_output:
            with self.capture_stdout() as captured:
                outputs_ge = ge(*inputs)
            if not WINDOWS:
                self.assertExpected(captured[0], subname='stdout')
        else:
            outputs_ge = ge(*inputs)
        self.assertEqual(outputs, outputs_ge)

        if check_expected:
            self.assertExpectedGraph(ge.graph)

        return ge

    def checkTrace(self, func, reference_tensors, input_tensors=None,
                   optimize=True, drop=None, allow_unused=False, verbose=False,
                   inputs_require_grads=True, check_tolerance=1e-5, export_import=True,
                   _force_outplace=False):
        # TODO: check gradients for parameters, not just inputs
        def allSum(vs):
            # drop allows us to remove some values from ever being used
            # to test unused outputs
            if drop is not None:
                vs = vs[:-drop]
            # we don't want all the grad for all the outputs to be the same
            # so we multiply each by a constant
            return sum(math.log(i + 2) * v.sum() for i, v in enumerate(vs) if v is not None)
        if input_tensors is None:
            input_tensors = reference_tensors

        nograd_inputs = reference_tensors
        if inputs_require_grads:
            recording_inputs = [t.clone().requires_grad_() for t in reference_tensors]
        else:
            recording_inputs = reference_tensors

        if isinstance(func, torch._C.Graph):
            ge = torch._C.GraphExecutor(func, optimize)
        else:
            ge = torch.jit.trace(func, input_tensors, optimize=optimize, check_tolerance=check_tolerance,
                                 _force_outplace=_force_outplace)

        if export_import:
            ge = self.getExportImportCopy(ge)

        if verbose:
            print(ge.graph)

        # test no gradients case
        outputs = func(*nograd_inputs)
        outputs_ge = ge(*nograd_inputs)
        self.assertEqual(outputs, outputs_ge)

        # test single grad case
        outputs = func(*recording_inputs)
        if inputs_require_grads:
            grads = torch.autograd.grad(allSum(outputs), recording_inputs,
                                        allow_unused=allow_unused)

        outputs_ge = ge(*recording_inputs)
        if inputs_require_grads:
            grads_ge = torch.autograd.grad(allSum(outputs_ge), recording_inputs,
                                           allow_unused=allow_unused)
        self.assertEqual(outputs, outputs_ge)
        if inputs_require_grads:
            self.assertEqual(grads, grads_ge)

        # test the grad grad case

        outputs = func(*recording_inputs)
        l1 = allSum(outputs)
        if inputs_require_grads:
            grads = torch.autograd.grad(l1, recording_inputs, create_graph=True,
                                        allow_unused=allow_unused)
        if inputs_require_grads:
            l2 = (allSum(grads) * l1)
            grads2 = torch.autograd.grad(l2, recording_inputs, allow_unused=allow_unused)

        if inputs_require_grads:
            recording_inputs = [Variable(t, requires_grad=True)
                                for t in reference_tensors]

        outputs_ge = ge(*recording_inputs)
        l1_ge = allSum(outputs_ge)
        if inputs_require_grads:
            grads_ge = torch.autograd.grad(
                l1_ge, recording_inputs, create_graph=True, allow_unused=allow_unused)

        if inputs_require_grads:
            l2_ge = (allSum(grads_ge) * l1_ge)
            grads2_ge = torch.autograd.grad(l2_ge, recording_inputs, allow_unused=allow_unused)

        self.assertEqual(outputs, outputs_ge)
        if inputs_require_grads:
            self.assertEqual(grads, grads_ge)
            for g2, g2_ge in zip(grads2, grads2_ge):
                if g2 is None and g2_ge is None:
                    continue
                self.assertTrue(torch.allclose(g2, g2_ge, atol=8e-4, rtol=8e-4))

        return ge

    def createScriptModuleFromGraph(self, trace):
        graph = trace if isinstance(trace, torch._C.Graph) else trace.graph()
        m = torch.jit.ScriptModule()
        m._create_method_from_graph("forward", graph)
        return m

    def assertExportImport(self, trace, inputs):
        m = self.createScriptModuleFromGraph(trace)
        self.assertExportImportModule(m, inputs)

    def assertExportImportModule(self, m, inputs):
        m_import = self.getExportImportCopy(m)
        self.assertEqual(self.runAndSaveRNG(m.forward, inputs),
                         self.runAndSaveRNG(m_import.forward, inputs))

    def runAndSaveRNG(self, func, inputs, kwargs=None):
        kwargs = kwargs if kwargs else {}
        with freeze_rng_state():
            results = func(*inputs, **kwargs)
        return results


# has to be at top level or Pickle complains
class FooToPickle(torch.nn.Module):
    def __init__(self):
        super(FooToPickle, self).__init__()
        self.bar = torch.jit.ScriptModule()


class TestJit(JitTestCase):

    @unittest.skip("Requires a lot of RAM")
    def test_big(self):
        m = torch.jit.ScriptModule()
        gig = int(1024 * 1024 * 1024 / 4)
        # a small tensor in the first 4GB
        m.v0 = nn.Parameter(torch.full((2,), 1, dtype=torch.float))
        # a large tensor in the first 4GB that ends outside of it
        m.v1 = nn.Parameter(torch.full((5, gig), 2, dtype=torch.float))
        # a small tensor in >4GB space
        m.v2 = nn.Parameter(torch.full((2,), 3, dtype=torch.float))
        # s large tensor in the > 4GB space
        m.v3 = nn.Parameter(torch.full((5, gig), 4, dtype=torch.float))

        m2 = self.getExportImportCopy(m)

        self.assertEqual(tuple(m.parameters()), tuple(m2.parameters()))

    def test_simple(self):
        x = torch.tensor([0.4], requires_grad=True)
        y = torch.tensor([0.7], requires_grad=True)

        def f(x, y):
            return torch.sigmoid(torch.tanh(x * (x + y)))

        self.checkTrace(f, (x, y))

    def test_restore_device(self):
        # main purpose is checking map_location works
        m = torch.jit.ScriptModule()
        cpu_device_str = 'cpu'
        m.p0 = nn.Parameter(torch.tensor([0.3], dtype=torch.float,
                                         device=cpu_device_str))
        m.register_buffer('b0', torch.tensor([0.9], dtype=torch.float,
                                             device=cpu_device_str))
        m2 = self.getExportImportCopy(m)
        self.assertEqual(tuple(m.parameters()), tuple(m2.parameters()))
        self.assertEqual(tuple(m.buffers()), tuple(m2.buffers()))
        self.assertFalse(m2.p0.is_cuda)
        self.assertFalse(m2.b0.is_cuda)

    def test_model_save_error(self):
        with TemporaryFileName() as fname:
            with self.assertRaisesRegex(pickle.PickleError, "not supported"):
                torch.save(FooToPickle(), fname)

    def test_single_tuple_trace(self):
        x = torch.tensor(2.)

        def f2(x):
            return (x,)
        jit_f2 = torch.jit.trace(f2, x)
        assert f2(x) == jit_f2(x)  # fails

    @unittest.skipIf(not RUN_CUDA, "restore device requires CUDA")
    def test_restore_device_cuda(self):
        class MyModule(torch.jit.ScriptModule):
            def __init__(self):
                super(MyModule, self).__init__(False)
                self.register_buffer('b0', torch.randn(1, 3))
                self.p0 = nn.Parameter(torch.randn(2, 3))

            @torch.jit.script_method
            def forward(self, x):
                return x + self.b0 + self.p0

        m = MyModule()
        m.cuda(torch.cuda.device_count() - 1)
        cuda_device_str = 'cuda:' + str(torch.cuda.device_count() - 1)

        self.assertTrue(m.p0.is_cuda)
        self.assertTrue(m.b0.is_cuda)

        # restore to the saved devices
        m2 = self.getExportImportCopy(m)
        self.assertEqual(tuple(m.parameters()), tuple(m2.parameters()))
        self.assertEqual(tuple(m.buffers()), tuple(m2.buffers()))
        self.assertEqual(str(m2.p0.device), cuda_device_str)
        self.assertEqual(str(m2.b0.device), cuda_device_str)

        # restore all to cpu using string
        cpu_device_str = 'cpu'
        m3 = self.getExportImportCopy(m, map_location=cpu_device_str)
        self.assertEqual(str(m3.p0.device), cpu_device_str)
        self.assertEqual(str(m3.b0.device), cpu_device_str)

        # restore all to first gpu using device
        m4 = self.getExportImportCopy(
            m3, map_location=torch.device('cuda:0'))
        self.assertEqual(str(m4.p0.device), 'cuda:0')
        self.assertEqual(str(m4.b0.device), 'cuda:0')

        # compute and compare the results
        input = torch.rand(2, 3).cuda(torch.cuda.device_count() - 1)
        origin_result = m(input)
        self.assertEqual(origin_result, m2(input))
        self.assertEqual(origin_result, m3(input.cpu()))
        self.assertEqual(origin_result, m4(input.cuda(0)))

    @unittest.skipIf(not RUN_CUDA, "restore device requires CUDA")
    def test_restore_shared_storage_on_cuda(self):
        whole_tensor = torch.randn(4, 5, dtype=torch.float, device='cpu')
        m = torch.jit.ScriptModule()
        m.p0 = nn.Parameter(whole_tensor.narrow(0, 0, 1))
        m.register_buffer('b0', whole_tensor.narrow(0, 3, 1))
        m2 = self.getExportImportCopy(m, map_location=torch.device('cuda:0'))
        self.assertEqual(tuple(m.parameters()), tuple(m2.parameters()))
        self.assertEqual(tuple(m.buffers()), tuple(m2.buffers()))
        self.assertTrue(m2.p0.is_cuda)
        self.assertTrue(m2.b0.is_cuda)
        self.assertTrue(m2.p0.is_shared())
        self.assertTrue(m2.b0.is_shared())
        self.assertEqual(m2.b0.storage().data_ptr(), m2.p0.storage().data_ptr())

    def test_typeas_trace_check(self):
        a = torch.tensor([0.4], requires_grad=True)
        b = torch.tensor([0.7], requires_grad=True)

        def f(x, y):
            return x.type_as(y)

        trace = torch.jit.trace(f, (a, b))

    def test_peephole(self):
        a = torch.tensor([0.4])
        b = torch.tensor([0.7])
        c = torch.tensor([0], dtype=torch.int32)

        def f(x, y):
            return x.type_as(y)

        tf = torch.jit.trace(f, (a, b))
        FileCheck().check("type_as").run(str(tf.graph))
        self.run_pass('peephole', tf.graph)
        FileCheck().check_not("type_as").run(str(tf.graph))
        tf2 = torch.jit.trace(f, (a, c))
        s = str(tf2.graph)
        self.run_pass('peephole', tf2.graph)
        self.assertEqual(s, str(s))

    def test_peephole_dynamic(self):
        def f(x, y):
            return x.type_as(y)

        fn = torch.jit.script(f)
        s = str(fn.graph)
        torch._C._jit_pass_peephole(fn.graph)
        self.assertEqual(s, str(fn.graph))

    @unittest.skipIf(not RUN_CUDA, "cpp tests require CUDA")
    def test_peephole_cuda(self):
        a = torch.tensor([0.4], device='cpu')
        b = torch.tensor([0.7], device='cuda')
        c = torch.tensor([0.7], device='cuda')

        def f(x, y):
            return x.type_as(y)

        trace = torch.jit.trace(f, (a, c))
        s = str(trace.graph)
        self.run_pass('peephole', trace.graph)
        self.assertEqual(s, str(trace.graph))
        trace = torch.jit.trace(f, (b, c))
        self.run_pass('peephole', trace.graph)
        self.assertTrue(len(list(trace.graph.nodes())) == 0)

    def test_index(self):
        x = torch.tensor([0.4], requires_grad=True)
        y = torch.tensor([0], dtype=torch.int64)

        def fn(x, y):
            return x[y]

        fn_traced = torch.jit.trace(fn, (x, y,))

        self.assertEqual(fn(x, y), fn_traced(x, y))

    def test_disabled(self):
        torch.jit._enabled = False
        try:
            def f(x, y):
                return x + y

            self.assertIs(torch.jit.trace(f, (torch.randn(2, 2), torch.randn(2, 2))), f)
            self.assertIs(torch.jit.script(f), f)

            class MyModule(torch.jit.ScriptModule):
                @torch.jit.script_method
                def method(self, x):
                    return x

            # XXX: Unfortunately ScriptModule won't simply become Module now,
            # because that requires disabling the JIT at startup time, which
            # we can't do in here.
            # We need to or those two conditions to make it work with all versions of Python
            self.assertTrue(inspect.ismethod(MyModule.method) or inspect.isfunction(MyModule.method))
        finally:
            torch.jit._enabled = True

    def test_train_eval(self):
        class Sub(nn.Module):
            def forward(self, input):
                if self.training:
                    return input
                else:
                    return -input

        class MyModule(torch.jit.ScriptModule):
            def __init__(self, module):
                super(MyModule, self).__init__()
                self.module = module

            @torch.jit.script_method
            def forward(self, input):
                return self.module(input) + 1

        m = MyModule(Sub())
        input = torch.rand(3, 4)
        self.assertEqual(input + 1, m(input))
        m.eval()
        self.assertEqual(-input + 1, m(input))

        # test batchnorm and dropout train/eval
        input = torch.randn(6, 10)
        batchnorm = nn.BatchNorm1d(10)
        dropout = nn.Dropout(p=0.2)

        m_batchnorm = MyModule(batchnorm)
        self.assertEqual(batchnorm(input) + 1, m_batchnorm(input))
        batchnorm.eval()
        m_batchnorm.eval()
        self.assertEqual(batchnorm(input) + 1, m_batchnorm(input))

        m_dropout = MyModule(dropout)
        dropout.eval()
        m_dropout.eval()
        self.assertEqual(dropout(input) + 1, m_dropout(input))

    def test_diff_subgraph_clones_constants(self):
        @torch.jit.script
        def f(x, y):
            return x + x + y + x + y + x + y + x + y + x

        def count_constants(graph):
            return sum(node.kind() == 'prim::Constant' for node in graph.nodes())

        graph = f.graph.copy()
        self.run_pass('cse', graph)
        self.run_pass('create_autodiff_subgraphs', graph)
        nodes = list(graph.nodes())
        self.assertEqual(count_constants(graph), 1)
        self.assertEqual(count_constants(nodes[1].g('Subgraph')), 1)

    # Backwards tracing was broken for indexing by a constant,
    # because it's internally implemented using as_strided,
    # and we attempted to trace its derivative (which is not
    # currently supported.)  It currently works because
    # slice() is now not marked as traceable.
    def test_index_constant(self):
        x = torch.tensor([0.4], requires_grad=True)

        def fn(x):
            return x[0]

        def run(f):
            y = f(x)
            grad = torch.autograd.grad(y, x)[0].clone()
            return y, grad

        traced_fn = torch.jit.trace(fn, torch.ones(1))
        self.assertEqual(run(fn), run(traced_fn))

    def test_scopes(self):
        x = torch.tensor([0.4], requires_grad=True)
        y = torch.tensor([0.7], requires_grad=True)

        def f(x, y):
            out = x + y
            with torch.jit.scope('Foo'):
                out = x * out
                with torch.jit.scope('Bar'):
                    out = torch.tanh(out)
                out = torch.sigmoid(out)
            return out

        self.checkTrace(f, (x, y))

    def test_scopes_intermediate_node(self):
        class Net(nn.Module):
            def forward(self, x):
                return F.log_softmax(x, dim=0)

        net = Net()
        t = torch.ones(2, requires_grad=True)
        trace, outputs, inputs = torch.jit.get_trace_graph(net, (t,), return_inputs=True)
        self.assertEqual(outputs, self.createScriptModuleFromGraph(trace)(*inputs))
        self.assertExportImport(trace, (t,))
        torch.onnx._optimize_trace(trace, operator_export_type=OperatorExportTypes.ONNX)
        FileCheck().check("onnx::LogSoftmax").check("scope: Net").run(str(trace))

    def test_scopes_identity_node(self):

        class Net(nn.Module):

            def __init__(self):
                super(Net, self).__init__()
                self.features = nn.Sequential(
                    nn.Conv2d(3, 64, kernel_size=11, stride=4, padding=2),
                    nn.ReLU(inplace=True),
                    nn.MaxPool2d(kernel_size=3, stride=2),
                )

            def forward(self, x):
                x = self.features(x)
                return x

        model = Net()

        t = torch.ones(1, 3, 227, 227, requires_grad=True)

        with torch.onnx.set_training(model, False):
            trace, _ = torch.jit.get_trace_graph(model, (t,))

        self.assertExportImport(trace, (t,) + tuple(model.parameters()))
        torch.onnx._optimize_trace(trace, operator_export_type=OperatorExportTypes.ONNX)
        FileCheck().check("Net/Sequential[features]/Conv2d[0]").check("ReLU").check("MaxPool").run(str(trace))

    def test_canonicalize_tensor_iterator(self):
        x = torch.randn(4, 4)

        def f(x):
            x = x + 2
            x = x - 4
            x = x * 6
            x = x / 8
            return x

        traced = torch.jit.trace(f, (x,))
        f(x)
        graph = traced.graph_for(x)
        # There should be 4 int constants for the right sides of operators, plus one
        # for the alpha argument for add and sub
        self.assertTrue(str(traced.graph_for(x)).count(': int = prim::Constant') == 5)

    # TODO: adapt this test to check that GraphExecutor treats them differently
    @unittest.skip("Need to be adjusted to Graph Executor")
    def test_arg_configurations(self):
        """Different arg configurations should trigger different traces"""
        x = Variable(torch.FloatTensor(4, 4).uniform_())
        x_double = Variable(x.data.double())
        x_grad = Variable(x.data.clone(), requires_grad=True)
        y = Variable(torch.randn(4))

        configurations = [
            (x,),
            (x_double,),
            (x_grad,),
            (y,),
            ([x, x],),
            ([x, y],),
        ]
        if torch.cuda.is_available():
            x_cuda = Variable(x.data.cuda())
            configurations += [
                (x_cuda,),
                ([x, x_cuda],),
                ([x_cuda, x],),
                ([[x_cuda, x]],),
            ]
            if torch.cuda.device_count() > 1:
                x_cuda_1 = Variable(x.data.cuda(1))
                configurations += [
                    (x_cuda_1,),
                    ([x_cuda, x_cuda_1],),
                ]

        @torch.jit.compile(nderivs=0)
        def fn(*args):
            in_vars, _ = torch._C._jit_flatten(args)
            return in_vars[0] + 1

        for i, config in enumerate(configurations):
            self.assertFalse(fn.has_trace_for(*config))
            fn(*config)
            self.assertTrue(fn.has_trace_for(*config))
            for unk_config in configurations[i + 1:]:
                self.assertFalse(fn.has_trace_for(*unk_config))
        self.assertEqual(fn.hits, 0)

    def test_cse(self):
        x = torch.tensor([0.4, 0.3], requires_grad=True)
        y = torch.tensor([0.7, 0.5], requires_grad=True)

        def fn(x, y):
            w = (x + y) * (x + y) * (x + y)
            t = torch.tanh(w) + torch.tanh(w)
            z = (x + y) * (x + y) * (x + y) + t
            return z

        trace, _ = torch.jit.get_trace_graph(fn, (x, y))
        self.run_pass('cse', trace)
        do_exactly = True
        FileCheck().check_count("add", 1).check_count("mul", 2, do_exactly) \
            .check_count("tanh", 1, do_exactly).check_count("add", 2, do_exactly).check_next("return")  \
            .run(str(trace))

        self.assertExportImport(trace, (x, y))

    def test_recursive_cse(self):
        x = torch.tensor([0.1])
        y = torch.tensor([0.2])

        def fn(x, y):
            z = x
            if bool(x + y > x):
                z = x + y
            return z

        graph = torch.jit.script(fn).graph
        self.run_pass('cse', graph)
        FileCheck().check("block").check_not("aten::add").check_not("aten::gt").run(str(graph))

    def test_shape_analysis_broadcast(self):
        def broadcast(a, b):
            return a + b

        x = torch.randn(3, 1, 5, requires_grad=True)
        y = torch.randn(4, 1, 8, 5, requires_grad=True)

        graph = torch.jit.script(broadcast).graph
        torch._C._jit_pass_complete_shape_analysis(graph, (x, y), False)
        FileCheck().check("Double(4, 3, 8, 5)").run(str(graph))

    # TODO: update verify to work with GraphExecutors
    @unittest.skip("verify needs to be updated to work with GraphExecutors")
    def test_verify(self):
        x = torch.tensor([0.4], requires_grad=True)
        y = torch.tensor([0.7], requires_grad=True)

        @torch.jit.compile
        def f(x, y):
            z = torch.sigmoid(x * (x + y))
            w = torch.abs(x * x * x + y) + Variable(torch.ones(1))
            return z, w

        torch.jit.verify(f, (x, y), loss_fn=lambda z, w: z * w, devices=[])

    @suppress_warnings
    def test_constant(self):
        x = torch.randn(2, 2, requires_grad=True)

        def f(x):
            return x.matmul(torch.diag(torch.tensor([2., 2.])))

        self.checkTrace(f, (x,), (torch.ones(2, 2, requires_grad=True),))

    def test_legacy_fail(self):
        class MyLegacyFn(Function):
            def forward(self, x):
                return x

            def backward(self, grad_output):
                return grad_output

        x = torch.tensor([0.], requires_grad=True)
        with self.assertRaisesRegex(RuntimeError, "MyLegacyFn"):
            torch.jit.get_trace_graph(lambda x: MyLegacyFn()(x), (x,))

    def test_inplace_transplant(self):
        x = torch.tensor([0.], requires_grad=True)

        def fn(x):
            y = x.clone()
            y.add_(2)
            y.add_(3)
            return y

        trace, _ = torch.jit.get_trace_graph(fn, (x,))
        self.run_pass('dce', trace)
        FileCheck().check_count("aten::clone", 1, exactly=True) \
            .check_count("aten::add_", 2, exactly=True) \
            .check_next("return").run(str(trace))
        self.assertExportImport(trace, (x,))

    def test_inplace_flags(self):
        class InplaceFn(Function):
            @staticmethod
            def forward(ctx, x):
                ctx.mark_dirty(x)
                return x.add_(1)

            @staticmethod
            def backward(ctx, go):
                return go

        class RegularFn(Function):
            @staticmethod
            def forward(ctx, x):
                return x.add(1)

            @staticmethod
            def backward(ctx, go):
                return go

        x = torch.tensor([0.], requires_grad=True)

        def fn(x):
            y = RegularFn.apply(x)
            y = InplaceFn.apply(y)
            y = InplaceFn.apply(y)
            y = RegularFn.apply(y)
            return y

        trace, _ = torch.jit.get_trace_graph(fn, (x,), _force_outplace=True)
        self.run_pass('dce', trace)
        ops = [n for n in trace.graph().nodes()]
        for op in ops:
            self.assertTrue(op.hasAttribute('inplace'))
        inplace_flags = [False, True, True, False]
        for op, is_inplace in zip(ops, inplace_flags):
            self.assertEqual(op.i('inplace'), is_inplace)

    def test_inplace_check(self):
        class MyInplaceFn(Function):
            @staticmethod
            def forward(self, x):
                x.add_(1)
                self.mark_dirty(x)
                return x

            @staticmethod
            def backward(self, grad):
                return grad

        def fn(x):
            return MyInplaceFn.apply(x)

        x = torch.randn(5, 5)
        ge = torch._C.GraphExecutor(fn, (x,), lambda var: '', _force_outplace=True)
        with self.assertRaisesRegex(RuntimeError, 'inplace MyInplaceFn'):
            ge(x)

    def do_trace_size(self, requires_grad):
        def fn(x):
            return x.view(x.shape[1] * 2, x.size(0), 2)

        x = torch.randn(5, 2, 4, requires_grad=requires_grad)
        y = torch.randn(4, 8, 4, requires_grad=requires_grad)

        # Check that it behaves as expected
        traced_fn = torch.jit.trace(fn, x)
        self.assertEqual(traced_fn(y), fn(y))
        self.assertEqual(traced_fn(x), fn(x))

    def test_trace_size(self):
        self.do_trace_size(False)

    # test the different graph_executor path that happens when
    # gradients are required and sizes are involved
    def test_trace_size_with_grad(self):
        self.do_trace_size(True)

    def test_trace_casts(self):
        casts = [
            lambda x: x.byte(),
            lambda x: x.float(),
            lambda x: x.cpu(),
            lambda x: x.to(device='cpu'),
            lambda x: x.to(dtype=torch.int64),
            lambda x: x.to(device='cpu', dtype=torch.float),
            lambda x: x.to(x)
        ]

        def assertContainsCast(trace):
            self.assertEqual(sum(n.kind() == 'aten::to' for n in trace.graph.nodes()), 1)

        for cast in casts:
            trace = torch.jit.trace(cast, torch.randn(2, 2))
            assertContainsCast(trace)
            x = torch.randn(2, 2)
            self.assertEqual(trace(x), cast(x))

        def to_tensor(x, y):
            return x.to(y)

        to_tensor_trace = torch.jit.trace(to_tensor, (torch.randn(2, 2), torch.randn(1, 8)))
        assertContainsCast(to_tensor_trace)
        x, y = torch.randn(2, 2), torch.randn(1, 10)
        self.assertEqual(to_tensor_trace(x, y), to_tensor(x, y))

    def test_trace_warn(self):
        def fn(x):
            int(x)  # Warning 1.
            y = x * 1
            if y:   # Warning 2.
                pass
            q = [x, x * 4]
            z = q[y]  # Warning 3.
            float(z)  # Warning 4.
            z.tolist()  # Warning 5.
            z.numpy()  # Warning 6.
            for _ in torch.ones(4, 4):  # Warning 7.
                pass
            return z + 4

        with warnings.catch_warnings(record=True) as warns:
            traced_fn = torch.jit.trace(fn, torch.tensor([1]))
        warns = [str(w.message) for w in warns]
        self.assertEqual(len(warns), 7)
        self.assertIn('a Python integer', warns[0])
        self.assertIn('a Python boolean', warns[1])
        self.assertIn('a Python index', warns[2])
        self.assertIn('a Python float', warns[3])
        self.assertIn('a Python list', warns[4])
        self.assertIn('a NumPy array', warns[5])
        self.assertIn('Iterating over', warns[6])

    def test_trace_tuple(self):
        def fn(x, y):
            return x, (x * y[1], x * y[0])

        x, y = torch.randn(2, 2), (torch.ones(2, 2), torch.randn(2, 2))
        traced_fn = torch.jit.trace(fn, (x, y))
        self.assertEqual(traced_fn(x, y), fn(x, y))
        # should be a tuple nested within another tuple
        FileCheck().check_count("prim::TupleConstruct", 2, exactly=True).check_next("return") \
            .run(str(traced_fn.graph))
        self.assertExportImport(traced_fn.graph, (x, y))

    def test_trace_random(self):
        def f(mean, std):
            return torch.normal(mean, std)

        traced = torch.jit.trace(f, (torch.zeros(2, 3), torch.ones(2, 3)), check_trace=False)
        mean, std = torch.zeros(5, 5), torch.ones(5, 5)
        with torch.random.fork_rng(devices=[]):
            output = f(mean, std)
        traced_output = traced(mean, std)
        self.assertEqual(output, traced_output)

    def test_trace_tensor_factory(self):
        def run(**kwargs):
            inputs_require_grads = kwargs.pop('inputs_require_grads', True)

            def fn(x):
                return x + torch.ones(2, 3, **kwargs)

            input_kwargs = kwargs.copy()
            if 'out' in input_kwargs:
                del input_kwargs['out']
            input = torch.ones(2, 3, **input_kwargs)
            self.checkTrace(fn, (input,), inputs_require_grads=inputs_require_grads)
            # check we recorded 'ones' and did not just record a constant
            tfn = torch.jit.trace(fn, input)
            self.assertTrue("ones" in str(tfn.graph))
        run()
        run(dtype=torch.int, inputs_require_grads=False)
        run(out=torch.tensor([]))
        if RUN_CUDA:
            run(device="cuda:0")
        if RUN_CUDA_MULTI_GPU:
            run(device="cuda:1")

    def test_trace_indexed_assignment(self):
        def stuff(x, y):
            x = x.clone()
            x[0] = y
            return x
        example = torch.rand(3, 4)
        self.checkTrace(stuff, (example, example[0] + 1))

    # TODO: implement
    @unittest.expectedFailure
    def test_output_unflatten(self):
        """Check that outputs of traced functions retain the original structure and nesting"""
        def fn(x):
            return (x * 2, (x ** 2, x + 4, (x + 2,), ), x * 4)

        self.checkTrace(fn, (torch.randn(2, 2),))

    # TODO: implement
    @unittest.expectedFailure
    def test_input_flatten(self):
        """Check that inputs to traced functions are flattened"""

        def fn(x, t):
            y, z = t
            return x * y * z

        inputs = (torch.randn(1), (torch.randn(1), torch.randn(1)))
        self.checkTrace(fn, inputs)

    # TODO: adapt to a GraphExecutor test
    @unittest.skip("Need to instrument GraphExecutors a bit more")
    def test_flags(self):
        x, y = torch.randn(2, 2)
        y = Variable(torch.randn(2, 2))

        @torch.jit.compile
        def fn(x, y):
            return (x * x + y * y + x * y).sum()

        grads = {}
        for rx, ry in product((True, False), repeat=2):
            x.requires_grad = rx
            y.requires_grad = ry

            self.assertFalse(fn.has_trace_for(x, y))
            out = fn(x, y)

            self.assertFalse(fn.has_trace_for(x, y))
            for v, name, compute in [(x, 'x', rx), (y, 'y', ry)]:
                if not compute:
                    continue
                grad_v, = torch.autograd.grad(out, v, retain_graph=True)
                expected_grad = grads.setdefault(name, grad_v)
                self.assertEqual(grad_v, expected_grad)
            self.assertEqual(fn.has_trace_for(x, y), rx or ry)

    def test_python_ir(self):
        x = torch.tensor([0.4], requires_grad=True)
        y = torch.tensor([0.7], requires_grad=True)

        def doit(x, y):
            return torch.sigmoid(torch.tanh(x * (x + y)))

        trace, _ = torch.jit.get_trace_graph(doit, (x, y))
        self.run_pass('dce', trace)
        self.run_pass('canonicalize', trace)
        g = trace.graph()
        g2 = torch._C.Graph()
        g_to_g2 = {}
        for node in g.inputs():
            g_to_g2[node] = g2.addInput()
        for node in g.nodes():
            n_ = g2.createClone(node, lambda x: g_to_g2[x])
            g2.appendNode(n_)
            for o, no in zip(node.outputs(), n_.outputs()):
                g_to_g2[o] = no

        for node in g.outputs():
            g2.registerOutput(g_to_g2[node])

        t_node = g2.create("prim::TensorTest").t_("a", torch.ones([2, 2]))
        self.assertEqual(t_node.attributeNames(), ["a"])
        g2.appendNode(t_node)
        self.assertTrue(torch.equal(torch.ones(2, 2), t_node.t("a")))
        for node in g.nodes():
            self.assertTrue(g2.findNode(node.kind()) is not None)

    @unittest.skipIf(IS_WINDOWS, "NYI: fuser support for Windows")
    @unittest.skipIf(not RUN_CUDA, "cpp tests require CUDA")
    @skipIfRocm
    def test_cpp_cuda(self):
        from cpp.jit import tests_setup
        tests_setup.setup()
        torch._C._jit_run_cpp_tests()
        tests_setup.shutdown()

    def test_batchnorm(self):
        x = torch.ones(2, 2, 2, 2)
        trace, outputs, inputs = torch.jit.get_trace_graph(nn.BatchNorm2d(2), x,
                                                           _force_outplace=True, return_inputs=True)
        m = self.createScriptModuleFromGraph(trace)
        self.assertEqual(outputs, m(*inputs))

    def test_dropout(self):
        x = torch.ones(2, 2)
        with torch.random.fork_rng(devices=[]):
            trace, outputs, inputs = torch.jit.get_trace_graph(nn.Dropout(0.6), x, return_inputs=True)
        with torch.random.fork_rng(devices=[]):
            m = self.createScriptModuleFromGraph(trace)
            self.assertEqual(outputs, m(*inputs))

    def test_conv(self):
        x = torch.ones(20, 16, 50, 40)
        trace, outputs, inputs = torch.jit.get_trace_graph(nn.Conv2d(16, 13, 3, bias=False), x, return_inputs=True)
        m = self.createScriptModuleFromGraph(trace)
        self.assertEqual(outputs, m(*inputs))

    def test_repeated_input(self):
        def fn(a, b):
            return a + b

        ge = self.checkTrace(fn, [torch.randn(2, 2)] * 2)
        inputs = set(ge.graph.inputs())
        self.assertTrue(len(inputs) == 2)

    def test_repeated_output(self):
        def fn(a, b):
            z = a + b
            return z, z

        ge = self.checkTrace(fn, [torch.randn(2, 2) for _ in range(2)])
        tuple_output = list(ge.graph.outputs())[0]
        tuple_inputs = list(tuple_output.node().inputs())
        self.assertTrue(tuple_inputs[0] == tuple_inputs[1])

    @skipIfNoTorchVision
    def test_alexnet(self):
        x = torch.ones(1, 3, 224, 224)
        model = torchvision.models.AlexNet()
        with torch.random.fork_rng(devices=[]):
            trace, outputs, inputs = torch.jit.get_trace_graph(model, x, return_inputs=True)
        self.run_pass('cse', trace)
        m = self.createScriptModuleFromGraph(trace)
        with torch.random.fork_rng(devices=[]):
            self.assertEqual(outputs, m(*inputs))

    def test_inplace_copy(self):
        x = torch.randn(4, 4, requires_grad=True)

        def f(x):
            out = Variable(torch.zeros(x.size()))
            out.copy_(x)
            return out

        trace, outputs, inputs = torch.jit.get_trace_graph(f, (x, ), return_inputs=True)
        self.run_pass('dce', trace)
        m = self.createScriptModuleFromGraph(trace)
        self.assertEqual(outputs, m(*inputs))
        self.assertExportImport(trace, (x,))

    def test_shared_param(self):
        class MyModule(torch.nn.Module):
            def __init__(self):
                super(MyModule, self).__init__()
                self.b = self.a = nn.Parameter(torch.randn(2, 2))

            def forward(self, x):
                return x * self.a + self.b

        m = MyModule()
        trace, _ = torch.jit.get_trace_graph(m, (torch.randn(2, 2),))
        self.run_pass('dce', trace)
        self.assertEqual(len(list(trace.graph().inputs())), 2)
        FileCheck().check("mul").check("add").run(str(trace))

    def test_nested_inplace(self):
        x = torch.randn(2, 2)
        trace, outputs, inputs = torch.jit.get_trace_graph(
            lambda x: F.threshold(x, 0, 0, inplace=True), (x, ), return_inputs=True)
        m = self.createScriptModuleFromGraph(trace)
        self.assertEqual(outputs, m(*inputs))
        FileCheck().check("threshold_").run(str(trace))
        self.assertExportImport(trace, (x,))

    def run_ge_tests(self, optimize, use_cuda):
        def rand(*args):
            t = torch.rand(*args).float()
            if use_cuda:
                t = t.cuda()
            return t
        self.checkTrace(lambda a, b: a * b + b,
                        [rand(1), rand(1)], [rand(2, 3), rand(2, 3)],
                        optimize=optimize)
        # trivial identity
        self.checkTrace(lambda a, b: (
            b, a), [rand(1), rand(1)], optimize=optimize)

        def foo(a):
            t = a * a
            return t * t, 4 * t
        self.checkTrace(foo, [rand(1)], optimize=optimize)
        # unused input
        self.checkTrace(
            lambda a, b: a * a, [rand(1), rand(1)], optimize=optimize,
            allow_unused=True)
        # test outputs that do not get used in grad
        self.checkTrace(foo, [rand(1)], drop=1, optimize=optimize)
        # test autograd fallback
        self.checkTrace(lambda a, b: a * b /
                        (a - 2 * b) + b, [rand(1), rand(1)],
                        optimize=optimize)

    def test_ge_unoptimized(self):
        self.run_ge_tests(False, False)

    @unittest.skipIf(IS_WINDOWS or IS_SANDCASTLE, "NYI: fuser support for Windows or Sandcastle")
    @enable_cpu_fuser
    def test_ge_optimized(self):
        self.run_ge_tests(True, False)

    @unittest.skipIf(IS_WINDOWS, "NYI: fuser support for Windows")
    @unittest.skipIf(not RUN_CUDA, "requires CUDA")
    def test_ge_cuda(self):
        self.run_ge_tests(True, True)

    # more manual test of graph executor that can be used as a scratchpad
    def test_ge(self):
        def foo(a, b):
            return a * b / (a - b) + b
        V = Variable
        a, b = V(torch.rand(1)), V(torch.rand(1))
        ge = torch._C.GraphExecutor(foo, (a, b), lambda var: '')
        a, b = V(torch.rand(1), requires_grad=True), V(
            torch.rand(1), requires_grad=True)
        r, = ge(a, b)
        da, db = torch.autograd.grad(r + 3, [a, b], create_graph=True)

        l2 = (da * db + db * db)
        g2result = torch.autograd.grad(l2, [da, db])

        r = foo(a, b)
        da2, db2 = torch.autograd.grad(r + 3, [a, b], create_graph=True)
        self.assertEqual(da, da2)
        self.assertEqual(db, db2)
        l3 = (da2 * db2 + db2 * db2)
        g2result2 = torch.autograd.grad(l3, [da2, db2])
        self.assertEqual(g2result, g2result2)

    def test_trace_annotation(self):
        @_trace(torch.rand(1))
        def foo(a):
            return a + a + a

        x = torch.randn(5, 5)
        self.assertEqual(foo(x), x + x + x)

    def test_trace_script(self):
        @torch.jit.script
        def func1(x):
            # type: (Tuple[Tensor, Tensor]) -> Tensor
            return x[0] + x[1]

        @torch.jit.script
        def func2(x):
            # type: (List[Tensor]) -> Tensor
            return x[0] + x[1]

        a = torch.randn(5)
        b = torch.randn(5)

        expected = func1((a, b))
        traced = torch.jit.trace(func1, ((a, b),))
        result = traced((a, b))
        self.assertEqual(expected, result)

        expected = func2((a, b))
        traced = torch.jit.trace(func2, ((a, b),))
        result = traced((a, b))
        self.assertEqual(expected, result)

    def test_einsum(self):
        def outer(x, y):
            return torch.einsum('i,j->ij', (x, y))

        traced = torch.jit.trace(outer, (torch.randn(4), torch.randn(5)))
        script = torch.jit.script(outer)
        fns = [traced, script]
        x, y = torch.randn(10), torch.randn(2)
        for fn in [traced, script]:
            self.assertGraphContains(fn.graph, kind='aten::einsum')
            self.assertEqual(fn(x, y), outer(x, y))

    @unittest.skipIf(IS_WINDOWS, "NYI: fuser support for Windows")
    @unittest.skipIf(not RUN_CUDA, "calls .cuda()")
    def test_traced_module_cuda(self):
        class Model(nn.Module):
            def __init__(self, num_features, num_layers):
                super(Model, self).__init__()
                self.num_layers = num_layers
                layers = [[nn.Linear(num_features, num_features), nn.Sigmoid()]
                          for _ in range(num_layers)]
                self.submodule = nn.Sequential(*chain(*layers))

            def forward(self, x):
                for i in range(self.num_layers):
                    x = self.submodule[i](x) + x
                return x

        model = Model(5, 3)
        x = torch.randn(2, 5)
        traced_model = torch.jit.trace(model, x)

        # We're missing some attributes these modules had initially. Make sure we can
        # still get the __repr__()
        model.__repr__()

        # XXX: indexing sequentials is broken
        linear_submodule = next(iter(traced_model.submodule._modules.values()))

        # All attributes that aren't parameters should raise
        with self.assertRaises(AttributeError):
            linear_submodule.in_features
        linear_submodule.weight
        with self.assertRaises(RuntimeError):
            traced_model.asdf = 4
        linear_submodule.weight = nn.Parameter(torch.randn(linear_submodule.weight.shape))
        with self.assertRaises(RuntimeError):
            del linear_submodule.weight

        # Submodules can't be called
        with self.assertRaises(RuntimeError):
            linear_submodule(x)

        # Type casts
        linear_submodule.cuda()
        traced_model.float().cuda()
        cuda_out = traced_model(x.float().cuda())
        traced_model.cpu()
        cpu_out = traced_model(x.float())
        self.assertEqual(cpu_out, cuda_out)
        traced_model.to('cuda')
        cuda_out = traced_model(x.float().cuda())
        traced_model.to('cpu')
        cpu_out = traced_model(x.float())
        self.assertEqual(cpu_out, cuda_out)
        traced_model.double()

        # state_dict + load_state_dict
        state = {k: v.clone() for k, v in traced_model.state_dict().items()}
        new_state = {k: v.clone().fill_(1) for k, v in state.items()}
        out = traced_model(x)
        traced_model.load_state_dict(new_state)
        out_ones = traced_model(x)
        traced_model.load_state_dict(state)
        out_state = traced_model(x)
        self.assertEqual(out, out_state)
        self.assertNotEqual(out, out_ones)

    def test_export_no_reorder(self):
        def func(a, b):
            return a * b / (a - 2 * b) + b

        recording_inputs = [torch.tensor([0.55619788169860839844], dtype=torch.float32, requires_grad=True),
                            torch.tensor([0.25947844982147216797], dtype=torch.float32, requires_grad=True)]

        ge1 = torch.jit.trace(func, recording_inputs, optimize=True)
        ge2 = self.getExportImportCopy(ge1)

        outputs_ge1 = ge1(*recording_inputs)
        outputs_ge2 = ge2(*recording_inputs)

        grad_ge1 = torch.autograd.grad(outputs_ge1, recording_inputs)
        grad_ge2 = torch.autograd.grad(outputs_ge2, recording_inputs)
        self.assertTrue(outputs_ge1 == outputs_ge2)
        self.assertTrue(grad_ge1 == grad_ge2)

    def test_python_function(self):
        class MyFn(Function):
            @staticmethod
            def forward(ctx, x):
                return x + 1

            @staticmethod
            def backward(ctx, grad_output):
                return grad_output

        @_trace(torch.zeros(2))
        def fn(x):
            return MyFn.apply(x + 2) + 3

        x = torch.tensor([1., 2., 3.])
        y = torch.randn(2, 2, requires_grad=True)
        fn(x)
        fn(y)

    def test_python_function_tup(self):
        class MyFn(Function):
            @staticmethod
            def forward(ctx, x):
                return x + 1, x - 1

            @staticmethod
            def backward(ctx, grad_output):
                return grad_output, grad_output

        @_trace(torch.zeros(2))
        def fn(x):
            a, b = MyFn.apply(x + 2)
            return a + b + 3
        x = torch.tensor([1., 2., 3.])
        y = torch.randn(2, 2, requires_grad=True)
        fn(x)
        fn(y)

    def test_decompose_addmm(self):
        def does_decompose():
            @torch.jit.script
            def addmm(mat, mat1, mat2, alpha, beta):
                a = mat.addmm(mat1, mat2, alpha=4.20, beta=2.0)
                b = mat.addmm(mat1, mat2, alpha=int(alpha), beta=int(beta))

                return a + b

            mat = torch.randn(2, 2)
            mat1 = torch.randn(2, 4)
            mat2 = torch.randn(4, 2)
            alpha = torch.FloatTensor([123.0])
            beta = torch.FloatTensor([321.0])

            out_ref = addmm(mat, mat1, mat2, alpha, beta)
            self.run_pass('canonicalize_ops', addmm.graph)
            out_test = addmm(mat, mat1, mat2, alpha, beta)
            self.assertEqual(out_ref, out_test)
            FileCheck().check_not("addmm").run(str(addmm.graph))

        def doesnt_decompose():
            @torch.jit.script
            def addmm(mat, mat1, mat2, alpha, beta):
                a = mat.addmm(mat1, mat2)
                b = mat.addmm(mat1, mat2, alpha=1.0, beta=1.0)

            orig = str(addm.graph)
            self.run_pass('canonicalize_ops', addmm.graph)
            self.assertTrue(orig == str(addmm.graph))

    def test_index_put(self):
        ten = torch.zeros(3, 3)
        mask = torch.Tensor([[True, True, True],
                             [True, False, False],
                             [True, True, False]]).byte()

        def test_fn(ten, mask):
            ten[mask] = torch.ones(6)
            return ten

        traced_test_fn = torch.jit.trace(test_fn, (ten, mask))

        ten = torch.rand(3, 3)
        self.assertEqual(test_fn(ten, mask), traced_test_fn(ten, mask))

    def test_sparse_tensors_error(self):
        def get_sparse():
            return torch.sparse.FloatTensor(2, 3)

        @torch.jit.script
        def sparse(input):
            output = get_sparse()
            return output, input

        with self.assertRaisesRegex(RuntimeError, "sparse tensors not supported"):
            sparse(get_sparse())

        with self.assertRaisesRegex(RuntimeError, "sparse tensors not supported"):
            sparse(torch.tensor([1]))

    def test_tuple_specialization(self):
        @torch.jit.script
        def f(t):
            # type: (Tuple[Tensor, Tensor]) -> Tensor
            x, y = t
            return x + y

        t = torch.randn(2, 2), torch.randn(2, 2)
        f(t)
        graph = f.graph_for(t)
        input_types = list(next(graph.inputs()).type().elements())
        for t in input_types:
            self.assertEqual(t.kind(), 'DimensionedTensorType')

    def test_constant_prop_simple(self):
        @torch.jit.script
        def constant_prop(input_int):
            # type: (int) -> int
            a = 2 * 3
            b = a + 2
            return b - input_int

        out_ref = constant_prop(2)
        self.run_pass('constant_propagation', constant_prop.graph)
        out_test = constant_prop(2)
        self.assertEqual(out_ref, out_test)
        graph_str = str(constant_prop.graph)
        self.assertTrue("aten::add" not in graph_str and "aten::mul" not in graph_str)
        const = constant_prop.graph.findNode("prim::Constant").output().toIValue()
        self.assertEqual(const, 8)

    def test_constant_prop_nested(self):
        @torch.jit.script
        def constant_prop(a):
            b = 2 + 1
            if bool(a < 2):
                c = b + 2
            else:
                c = b - 2
            return c
        out_ref = constant_prop(torch.tensor(2))
        self.run_pass('constant_propagation', constant_prop.graph)
        out_test = constant_prop(torch.tensor(2))
        self.assertEqual(out_ref, out_test)
        if_node = constant_prop.graph.findNode("prim::If")
        for block in if_node.blocks():
            for node in block.nodes():
                self.assertTrue(node.kind() == "prim::Constant")

    def test_constant_prop_print(self):
        @torch.jit.script
        def constant_prop(input_tensor):
            a = 2 * 3
            print(a)
            b = a + 2
            return b + input_tensor

        self.run_pass('constant_propagation', constant_prop.graph)
        graph = constant_prop.graph
        print_node = graph.findNode("prim::Print")
        self.assertTrue(print_node.input().toIValue() == 6)

    def test_constant_prop_rand(self):
        @torch.jit.script
        def constant_prop():
            a = torch.randn([3])
            b = a + 2
            return b

        self.run_pass('constant_propagation', constant_prop.graph)
        self.assertTrue("aten::randn" in str(constant_prop.graph))

    def test_constant_prop_none(self):
        @torch.jit.script
        def typed_none():
            # type: () -> Optional[int]
            return None

        @torch.jit.script
        def constant_prop():
            a = typed_none()
            b = typed_none()
            if (a is None and b is None):
                a = 2
            else:
                a = 1
            return a

        self.run_pass('constant_propagation', constant_prop.graph)
        graph_str = str(constant_prop.graph)
        self.assertTrue(graph_str.count("prim::Constant") == 1)

    def test_constant_prop_if_inline(self):
        @torch.jit.script
        def constant_prop():
            cond = True
            a = 1
            if cond:
                a = 1 * 2
            else:
                a = 1 // 0
            return a

        # testing that 1 // 0 error is not thrownn
        self.run_pass('constant_propagation', constant_prop.graph)

    def test_trace_records_names(self):
        def foo(bar, baz):
            baz = bar + 3
            quick_brown_fox = torch.neg(baz)
            for _ in range(20):
                yeet = quick_brown_fox - 3.14
            return yeet

        traced = torch.jit.trace(foo, (torch.rand(3, 3), torch.rand(3, 3)))
        graph_str = str(traced.graph)
        assert 'bar' in graph_str
        assert 'baz' in graph_str
        assert 'quick_brown_fox' in graph_str

    def test_constant_prop_if_constant(self):
        @torch.jit.script
        def constant_prop(a, b):
            c0 = 1
            c1 = 1
            c2 = 1
            if bool(a):  # -> c0, c1
                if bool(b):  # -> c0
                    if True:  # -> c0
                        c0 = c0 + 1
                        if False:
                            c1 = c1 + 1
                            c2 = c2 + 1
            else:  # -> c0, c1
                c1 = c1 + 1

            if True:  # inlined
                c0 = c0 + 1  # dynamic
                c2 = c2 + 4  # set to 5
            return a + c0 + c1 + c2

        graph = constant_prop.graph
        self.run_pass('constant_propagation', graph)
        ifs = graph.findAllNodes("prim::If", recurse=False)
        snd_if_inlined = len(ifs) == 1
        self.assertTrue(snd_if_inlined)
        first_if = ifs[0]
        self.assertTrue(first_if.outputsSize() == 2)
        second_if = first_if.findNode("prim::If", recurse=False)
        self.assertTrue(second_if.outputsSize() == 1)
        self.assertTrue(second_if.findNode("prim::If") is None)

    def test_constant_prop_loop_constant(self):
        @torch.jit.script
        def constant_prop(cond, iter):
            # type: (bool, int) -> int
            b = 0
            while True:
                print("stays")
            for _ in range(2):
                print("stays")
            for _ in range(iter):
                print("stays")
            while cond:
                print("stays")
            while False:
                print("removed")
            for _i in range(0):
                print("removed")
            for _i in range(-4):
                print("removed")
            return b

        self.run_pass('constant_propagation', constant_prop.graph)
        graph = canonical(constant_prop.graph)
        self.assertTrue(graph.count("removed") == 0)
        self.assertTrue(graph.count("stays") == 1)  # constant gets pooled
        self.assertTrue(graph.count("prim::Print") == 4)

    def test_constant_prop_remove_output(self):
        @torch.jit.script
        def constant_prop(iter):
            # type: (int) -> None
            a = 1
            b = 1
            c = 1
            for i in range(iter):
                if False:
                    a = 10
                if i == 5:
                    b = 2
                    c = 3
            print(a, b, c)

        graph = constant_prop.graph
        self.run_pass('constant_propagation', graph)
        self.assertTrue(graph.findNode("prim::Loop").outputsSize() == 2)

    def test_trace_detach(self):
        def foo(x, w):
            return torch.matmul(x, w).detach()

        traced = torch.jit.trace(foo, (torch.rand(3, 4), torch.rand(4, 5)))

        FileCheck().check("matmul").check("detach").run(str(traced.graph))
        x, w = torch.rand(3, 4), torch.rand(4, 5, requires_grad=True)
        traced_result = traced(x, w)
        self.assertEqual(foo(x, w), traced_result)
        self.assertFalse(traced_result.requires_grad)
        self.assertIsNone(traced_result.grad_fn)

    def test_trace_detach_inplace(self):
        def foo(x, w):
            y = torch.matmul(x, w)
            y.detach_()
            return y

        traced = torch.jit.trace(foo, (torch.rand(3, 4), torch.rand(4, 5)))

        FileCheck().check("matmul").check("detach(").run(str(traced.graph))
        x, w = torch.rand(3, 4), torch.rand(4, 5)
        traced_result = traced(x, w)
        self.assertEqual(foo(x, w), traced_result)
        self.assertFalse(traced_result.requires_grad)
        self.assertIsNone(traced_result.grad_fn)

    def test_trace_detach_onnx_erase(self):
        class Mod(torch.nn.Module):
            def forward(self, x, w):
                return torch.matmul(x, w).detach()

        f = io.BytesIO()
        self.assertExpected(torch.onnx.export_to_pretty_string(
            Mod(), (torch.rand(3, 4), torch.rand(4, 5)), f))

    def test_trace_slice_full_dim(self):
        def foo(x):
            return x[0:5, 0] + 1.0

        traced = torch.jit.trace(foo, (torch.rand(5, 4),))
        test_x = torch.rand(6, 3)
        self.assertEqual(foo(test_x), traced(test_x))

    def test_export_dropout(self):
        test = torch.nn.Dropout()
        test.eval()

        traced = torch.jit.trace(test, (torch.rand(3, 4),), check_trace=False)
        imported = self.getExportImportCopy(traced)
        x = torch.randn(3, 4)
        self.assertEqual(traced(x), imported(x))

    def test_onnx_transpose_incomplete_tensor_type(self):
        # Smoke test to get us into the state where we are attempting to export
        # a transpose op, where the input is a TensorType rather than a
        # CompleteTensorType. This would previously not work, since we would
        # take the size of the input and use the length of its sizes as the
        # number of dimensions in the permutation.
        class Foo(torch.jit.ScriptModule):
            @torch.jit.script_method
            def forward(self, x):
                return x.contiguous().transpose(0, 1).sum()

        class TraceMe(torch.nn.Module):
            def __init__(self):
                super(TraceMe, self).__init__()
                self.foo = Foo()

            def forward(self, x):
                return self.foo(x)

        tm = TraceMe()
        tm = torch.jit.trace(tm, torch.rand(3, 4))
        example_outputs = (tm(torch.rand(3, 4)),)
        f = io.BytesIO()
        torch.onnx._export(tm, (torch.rand(3, 4),), f, example_outputs=example_outputs)

    @unittest.skipIf(not RUN_CUDA, "requires CUDA")
    def test_cuda_export_restore(self):
        class Sub(torch.jit.ScriptModule):
            def __init__(self):
                super(Sub, self).__init__()
                self.weight = nn.Parameter(torch.randn(3, 4))

            @torch.jit.script_method
            def forward(self, thing):
                return self.weight + thing

        class M(torch.jit.ScriptModule):
            def __init__(self):
                super(M, self).__init__()
                self.mod = Sub()

            @torch.jit.script_method
            def forward(self, v):
                return self.mod(v)
        m = M()
        m.cuda()
        m2 = self.getExportImportCopy(m)
        m2.cuda()
        input = torch.rand(3, 4).cuda()
        self.assertEqual(m(input), m2(input))

    def test_export_batchnorm(self):
        for mode in ['eval', 'train']:
            for clazz in [
                    torch.nn.BatchNorm1d(100),
                    torch.nn.BatchNorm1d(100, affine=False),
                    torch.nn.BatchNorm2d(100),
                    torch.nn.BatchNorm2d(100, affine=False)]:
                getattr(clazz, mode)()
                input = torch.randn(20, 100) if isinstance(clazz, torch.nn.BatchNorm1d) else \
                    torch.randn(20, 100, 35, 45)
                traced = torch.jit.trace(clazz, (input,))
                imported = self.getExportImportCopy(traced)
                x = torch.randn(20, 100) if isinstance(clazz, torch.nn.BatchNorm1d) else \
                    torch.randn(20, 100, 35, 45)
                self.assertEqual(traced(x), imported(x))

    def test_export_rnn(self):
        for clazz in [nn.RNN(10, 20, 2), nn.GRU(10, 20, 2)]:
            class RNNTest(torch.nn.Module):
                def __init__(self):
                    super(RNNTest, self).__init__()
                    self.rnn = clazz

                def forward(self, x, lengths, h0):
                    packed = torch.nn.utils.rnn.pack_padded_sequence(x, lengths)
                    out, h = self.rnn(packed, h0)
                    padded_outs, _ = torch.nn.utils.rnn.pad_packed_sequence(out)
                    return padded_outs

            test = RNNTest()

            traced = torch.jit.trace(test, (torch.randn(5, 3, 10), torch.LongTensor([3, 2, 1]), torch.randn(2, 3, 20)))
            imported = self.getExportImportCopy(traced)
            # NB: We make sure to pass in a batch with a different max sequence
            # length to ensure that the argument stashing for pad_packed works
            # properly.
            x, lengths, h0 = torch.randn(7, 4, 10), torch.LongTensor([7, 3, 2, 1]), torch.randn(2, 4, 20)
            self.assertEqual(traced(x, lengths, h0), imported(x, lengths, h0))

    def test_export_lstm(self):
        class LSTMTest(torch.nn.Module):
            def __init__(self):
                super(LSTMTest, self).__init__()
                self.rnn = nn.LSTM(10, 20, 2)

            def forward(self, x, lengths, hiddens):
                h0, c0 = hiddens
                packed = torch.nn.utils.rnn.pack_padded_sequence(x, lengths)
                out, (h, c) = self.rnn(packed, (h0, c0))
                padded_outs, _ = torch.nn.utils.rnn.pad_packed_sequence(out)
                return padded_outs

        test = LSTMTest()

        traced = torch.jit.trace(test, (torch.randn(5, 3, 10),
                                        torch.LongTensor([3, 2, 1]),
                                        (torch.randn(2, 3, 20), torch.randn(2, 3, 20))))
        imported = self.getExportImportCopy(traced)
        x, lengths, h0, c0 = \
            torch.randn(7, 3, 10), torch.LongTensor([7, 5, 2]), torch.randn(2, 3, 20), torch.randn(2, 3, 20)
        self.assertEqual(traced(x, lengths, (h0, c0)), imported(x, lengths, (h0, c0)))

    def test_trace_dict_input(self):
        class Bar(torch.nn.Module):
            def __init__(self):
                super(Bar, self).__init__()
                self.foo = Foo()

            def forward(self, a, b):
                return self.foo({'a': a, 'b': b})['a']

        class Foo(torch.nn.Module):
            def forward(self, x):
                return {'a': x['a'] * x['b']}

        x = (torch.rand(3), torch.rand(3))
        model = Bar()
        self.checkTrace(model, x)

    def test_trace_variable_instantiation(self):
        def random_foo(x):
            return Variable(Variable(x) + 1.0)

        random_foo_traced = torch.jit.trace(random_foo, (torch.rand(3, 4),))

        x = torch.rand(5, 6)
        self.assertEqual(random_foo(x), random_foo_traced(x))

    def test_trace_slice_expr_complete_type(self):
        def random_foo(x):
            return x + 1.0

        random_foo_traced = torch.jit.trace(random_foo, (torch.rand(3, 4),))

        @torch.jit.script
        def random_bar(x):
            return random_foo_traced(x)[0:1]

        x = torch.rand(3, 4)
        self.assertEqual(random_bar(x), (x + 1)[0:1])

    def test_export_tensoroption_to(self):
        def foo(x):
            return x.new_tensor(x[0]).cpu() + x

        traced = torch.jit.trace(foo, (torch.rand([2])))
        example_outputs = traced(torch.rand([2]))

        f = io.BytesIO()
        self.assertExpected(torch.onnx._export_to_pretty_string(traced, (torch.rand([2]),), f,
                                                                example_outputs=example_outputs))

    def test_pretty_printer(self):
        @torch.jit.script
        def if_test(a, b):
            # FIXME: use 0 instead of a.
            # c = 0
            c = a
            if bool(a < b):
                c = b
            else:
                c = a
            return c

        @torch.jit.script
        def if_one(a, b):
            c = b
            if bool(a < b):
                c = a
            return c

        @torch.jit.script
        def while_test(a, i):
            while bool(i < 3):
                a *= a
                i += 1
            return a

        @torch.jit.script
        def while_if_test(a, b):
            c = 0
            while bool(a < 10):
                a = a + 1
                b = b + 1
                if bool(a > b):
                    c = 2
                else:
                    c = 3
            return a + 1 + c

        @torch.jit.script
        def loop_use_test(y):
            x = y + 1
            z = x + 5
            while bool(y < 8):
                y += 1
                z = x
            return x, z

        def python_fn(x):
            return x + 10

        @torch.jit.script
        def python_op_name_test(y):
            return python_fn(y)

        @torch.jit.script
        def empty_int_list_test(y):
            x = torch.jit.annotate(List[int], [])
            return x[0]

        @torch.jit.script
        def empty_float_list_test(y):
            return [1.0, 2.0, 3.0]

        @torch.jit.script
        def print_weird_test(y):
            print("hi\016")

        self.assertExpected(if_test.graph.pretty_print(), "if_test")
        self.assertExpected(if_one.graph.pretty_print(), "if_one")
        self.assertExpected(while_test.graph.pretty_print(), "while_test")
        self.assertExpected(while_if_test.graph.pretty_print(), "while_if_test")
        self.assertExpected(loop_use_test.graph.pretty_print(), "loop_use_test")
        self.assertExpected(python_op_name_test.graph.pretty_print(), "python_op_name_test")
        self.assertExpected(empty_int_list_test.graph.pretty_print(), "empty_int_list_test")
        self.assertExpected(empty_float_list_test.graph.pretty_print(), "empty_float_list_test")
        self.assertExpected(print_weird_test.graph.pretty_print(), "print_weird_test")

    def test_cu_escaped_number(self):
        cu = torch.jit.CompilationUnit('''
            def foo(a):
                print("hi\016")
        ''')
        self.assertExpected(cu.foo.graph.pretty_print())

    def test_import_method(self):
        @torch.jit.script
        def foo(x, y):
            return 2 * x + y

        r, _ = foo._python_print()
        mod = torch.jit.ScriptModule()
        torch._C._jit_import_methods(mod, "op_version_set = 0\n{}".format(r), [])
        self.assertExpected(mod.graph.pretty_print())

    def test_function_default_values(self):
        outer_var = torch.tensor(20)
        outer_var2 = torch.tensor(30)
        a = torch.tensor(0.5)
        b = torch.tensor(10)

        @torch.jit.script
        def simple_fn(x, a=a, b=b, c=outer_var + outer_var2):
            return x + a + b + c

        self.assertEqual(
            simple_fn(torch.ones(1)),
            torch.ones(1) + 0.5 + 10 + (20 + 30))
        self.assertEqual(
            simple_fn(torch.ones(1), torch.tensor(1), torch.tensor(3), torch.tensor(4)),
            torch.ones(1) + 1 + 3 + 4)

        outer_c = torch.tensor(9)
        outer_flag = torch.tensor(False)

        @torch.jit.script
        def bool_fn(x, a=outer_c, flag=outer_flag):
            if bool(flag):
                result = x
            else:
                result = x + a
            return result

        self.assertEqual(bool_fn(torch.ones(1)), torch.ones(1) + 9)
        self.assertEqual(
            bool_fn(torch.ones(1), torch.tensor(1), torch.tensor(True)),
            torch.ones(1))

        @torch.jit.script
        def none_fn(x=None):
            # type: (Optional[int]) -> Optional[int]
            return x

        self.assertEqual(none_fn(), None)
        self.assertEqual(none_fn(1), 1)

        @torch.jit.script
        def hints(x, a=0.5, b=10):
            # type: (Tensor, float, int) -> Tensor
            return x + a + b

        self.assertEqual(hints(torch.ones(1)), torch.ones(1) + 0.5 + 10)

        with self.assertRaisesRegex(RuntimeError, "Expected a default value"):

            @torch.jit.script
            def hints_bad_types(x, a=10, b=0.5):  # noqa: T484
                # type: (Tensor, float, int) -> Tensor
                return x + a + b

    def test_module_default_values(self):
        four = torch.tensor(4)

        class Test(torch.jit.ScriptModule):
            def __init__(self):
                super(Test, self).__init__()

            @torch.jit.script_method
            def forward(self, input, other=four):
                return input + other

        t = Test()
        self.assertEqual(t(torch.ones(1)), torch.ones(1) + 4)

    def test_warnings(self):
        import warnings

        @torch.jit.script
        def fn(x):
            if bool(x < 2):
                warnings.warn("x is less than 2")
            return x

        FileCheck().check("aten::warn").run(str(fn.graph))

    def test_no_erroneous_warnings(self):
        import warnings

        def fn(x):
            if bool(x > 0):
                warnings.warn('This should NOT be printed')
                x += 1
            return x

        with warnings.catch_warnings(record=True) as warns:
            fn_script = torch.jit.script(fn)
            fn_script(torch.tensor(0))
        warns = [str(w.message) for w in warns]
        self.assertEqual(len(warns), 0)

    @unittest.skipIf(sys.platform == "win32", "TODO: need to fix this test case for Windows")
    def test_torch_load_error(self):
        class J(torch.jit.ScriptModule):
            def __init__(self):
                super(J, self).__init__()

            @torch.jit.script_method
            def forward(self, input):
                return input + 100

        j = J()
        with tempfile.NamedTemporaryFile() as f:
            j.save(f.name)
            with self.assertRaisesRegex(RuntimeError, "is a zip"):
                torch.load(f.name)

    def test_legacy_constructors(self):
        def fn(x):
            return x.new_zeros(5, 5, requires_grad=False)

        with warnings.catch_warnings(record=True) as warns:
            torch.jit.trace(fn, (torch.ones(2, 2)))
        warns = [str(w.message) for w in warns]
        self.assertEqual(len(warns), 1)
        self.assertEqual(warns[0], "new_zeros is a legacy constructor and is not supported in the JIT.")

    def test_python_bindings(self):
        lstm_cell = torch.jit.script(LSTMCellS)

        def lstm(x, hx, cx, w_ih, w_hh, b_ih, b_hh):
            for i in range(x.size(0)):
                hx, cx = lstm_cell(x[i], hx, cx, w_ih, w_hh, b_ih, b_hh)
            return hx

        slstm = torch.jit.script(lstm)

        inputs = get_lstm_inputs('cpu', training=True, seq_length=10)
        slstm(*inputs).sum().backward()
        global fw_graph
        fw_graph = slstm.graph_for(*inputs)
        nodes = [n for n in fw_graph.nodes()]
        tested_blocks = False
        for node in nodes:
            for output in [o for o in node.outputs()]:
                self.assertTrue(hasattr(output, 'type'))
                self.assertTrue(output.type() is not None)
            for input in [i for i in node.inputs()]:
                self.assertTrue(hasattr(input, 'type'))
                self.assertTrue(input.type() is not None)
            for block in [b for b in node.blocks()]:
                tested_blocks = True
                self.assertTrue(hasattr(block, 'inputs'))
                self.assertTrue(hasattr(block, 'outputs'))
                for output in [o for o in block.outputs()]:
                    self.assertTrue(hasattr(output, 'type'))
                    self.assertTrue(output.type() is not None)
                for input in [i for i in block.inputs()]:
                    self.assertTrue(hasattr(input, 'type'))
                    self.assertTrue(input.type() is not None)
                self.assertTrue(hasattr(block, 'returnNode'))
                self.assertTrue(type(block.returnNode()) == torch._C.Node)
                self.assertTrue(hasattr(block, 'paramNode'))
                self.assertTrue(type(block.paramNode()) == torch._C.Node)
        self.assertTrue(tested_blocks)


class TestBatched(TestCase):
    # generate random examples and create an batchtensor with them
    def rand_batch(self, *dims):
        dims = [dim for dim in dims if dim != ()]
        xs = [torch.rand(1, *(random.randint(1, size) if b else size for b, size in dims[1:]),
                         requires_grad=True) for i in range(dims[0])]
        xb = BatchTensor(xs, torch.tensor([b for b, d in dims[1:]]).byte())
        return xs, xb

    def test_create_batchtensor(self):
        # create from tensorlist
        xs, batch = self.rand_batch(4, (True, 3), (False, 2), (True, 5))
        self.assertEqual(xs, batch.examples())
        # create from data, mask, dims
        batch2 = BatchTensor(batch.get_data(), batch.get_mask(), batch.get_dims())
        self.assertEqual(xs, batch2.examples())
        # expand a tensor to a batchtensor given batch_size
        xs = torch.rand(3, 4, 5)
        batch3 = BatchTensor(xs, 2)
        xs = xs.unsqueeze(0)
        self.assertEqual([xs, xs], batch3.examples())

    def test_batch_elementwise_unary(self):
        @torch.jit.batch(batch_size=4)
        def tanh(a):
            return torch.tanh(a)

        xs, batch = self.rand_batch(4, (True, 3), (False, 2))
        res_batch = tanh(batch)
        res = [torch.tanh(xs[j]) for j in range(4)]
        self.assertEqual(res, res_batch.examples())

    def test_batch_elementwise_binary(self):
        @torch.jit.batch(batch_size=4)
        def add(a, b):
            return a + b

        xs, batch = self.rand_batch(4, (True, 3), (False, 2))
        xs2, batch2 = xs, batch
        res_batch = add(batch, batch2)
        res = [torch.add(xs[j], xs2[j]) for j in range(4)]
        self.assertEqual(res, res_batch.examples())

        # test broadcast
        xs, batch = self.rand_batch(4, (False, 3), (False, 2))
        b = torch.rand(3, 2)
        res_batch = add(batch, b)
        res = [torch.add(xs[j], b) for j in range(4)]
        self.assertEqual(res, res_batch.examples())

    def test_batch_mm(self):
        @torch.jit.batch(batch_size=4)
        def mm(a, b):
            return torch.mm(a, b)

        xs, batch = self.rand_batch(4, (True, 3), (False, 2))
        xs2, batch2 = self.rand_batch(4, (False, 2), (True, 3))
        res_batch = mm(batch, batch2)
        res = [torch.mm(xs[j].squeeze(0), xs2[j].squeeze(0)).unsqueeze(0) for j in range(4)]
        self.assertEqual(res, res_batch.examples())

        # test broadcast
        b = torch.rand(2, 4)
        res_batch = mm(batch, b)
        res = [torch.mm(xs[j].squeeze(0), b).unsqueeze(0) for j in range(4)]
        self.assertEqual(res, res_batch.examples())

    def test_batch_matmul(self):
        @torch.jit.batch(batch_size=4)
        def matmul(a, b):
            return torch.matmul(a, b)

        def matmul_test(xs, batch, xs2, batch2):
            ys = [torch.matmul(xs[j].squeeze(0), xs2[j].squeeze(0)).unsqueeze(0) for j in range(4)]
            ybs = matmul(batch, batch2)
            self.assertEqual(ys, ybs.examples())

        # 1 dimension * 1 dimension
        xs, batch = self.rand_batch(4, (False, 2))
        xs2, batch2 = self.rand_batch(4, (False, 2))
        matmul_test(xs, batch, xs2, batch2)
        # 1 dimension * 2 dimension
        xs, batch = self.rand_batch(4, (False, 2))
        xs2, batch2 = self.rand_batch(4, (False, 2), (True, 3))
        matmul_test(xs, batch, xs2, batch2)
        # 2 dimension * 1 dimensions
        xs, batch = self.rand_batch(4, (True, 3), (False, 2))
        xs2, batch2 = self.rand_batch(4, (False, 2))
        matmul_test(xs, batch, xs2, batch2)
        # 2 dimension * 2 dimension
        xs, batch = self.rand_batch(4, (True, 3), (False, 2))
        xs2, batch2 = self.rand_batch(4, (False, 2), (True, 3))
        matmul_test(xs, batch, xs2, batch2)

    def test_batch_select(self):
        @torch.jit.batch(batch_size=4)
        def select(x):
            return torch.select(x, 1, 0)

        xs, batch = self.rand_batch(4, (True, 3), (True, 2))
        res_batch = select(batch)
        res = [torch.select(xs[j], 1, 0) for j in range(4)]
        self.assertEqual(res, res_batch.examples())

        xs, batch = self.rand_batch(4, (False, 3), (True, 2))
        res_batch = select(batch)
        res = [torch.select(xs[j], 1, 0) for j in range(4)]
        self.assertEqual(res, res_batch.examples())

    def test_batch_index_select(self):
        @torch.jit.batch(batch_size=4)
        def index_select(x, ind):
            return x.index_select(1, ind)

        xs, batch = self.rand_batch(4, (False, 5), (True, 2))
        ind = [torch.randint(0, 4, (1,), dtype=torch.long) for i in range(4)]
        ind_batch = BatchTensor(ind, torch.tensor([]).byte())
        res_batch = index_select(batch, ind_batch)
        res = [torch.index_select(xs[j], 1, ind[j]) for j in range(4)]
        self.assertEqual(res, res_batch.examples())

    def test_batch_where(self):
        @torch.jit.batch(batch_size=4)
        def where(c, a, b):
            return torch.where(c, a, b)

        xs, batch = self.rand_batch(4, (False, 3), (False, 2))
        xs2, batch2 = self.rand_batch(4, (False, 3), (False, 2))

        dims = [4, (False, 3), (False, 2)]
        xs_cond = [torch.rand(1, 3, 2).byte() for i in range(dims[0])]
        batch_cond = BatchTensor(xs_cond, torch.tensor([b for b, d in dims[1:]]))

        res_batch = where(batch_cond, batch, batch2)
        res = [torch.where(xs_cond[j], xs[j], xs2[j]) for j in range(4)]
        self.assertEqual(res, res_batch.examples())

    def test_batch_argmax(self):
        @torch.jit.batch(batch_size=4)
        def argmax(a):
            return torch.argmax(a, 1)

        xs, batch = self.rand_batch(4, (True, 5), (True, 6))
        res_batch = argmax(batch)
        res = [torch.argmax(xs[j], 1) for j in range(4)]
        self.assertEqual(res, res_batch.examples())

        @torch.jit.batch(batch_size=4)
        def argmax(a):
            return torch.argmax(a, 1, False)

        res_batch = argmax(batch)
        res = [torch.argmax(xs[j], 1, False) for j in range(4)]
        self.assertEqual(res, res_batch.examples())

    def test_batch_topk(self):
        @torch.jit.batch(batch_size=4)
        def topk(a):
            return torch.topk(a, 3, 1)

        xs, batch = self.rand_batch(4, (False, 5), (True, 6))

        # along static dim
        res_batch = topk(batch)
        res = [torch.topk(xs[j], 3, 1)[0] for j in range(4)]
        res_idx = [torch.topk(xs[j], 3, 1)[1] for j in range(4)]
        self.assertEqual(res, res_batch[0].examples())
        self.assertEqual(res_idx, res_batch[1].examples())

        @torch.jit.batch(batch_size=4)
        def topk(a):
            return torch.topk(a, 1, 2)

        # along dynamic dim
        res_batch = topk(batch)
        res = [torch.topk(xs[j], 1, 2)[0] for j in range(4)]
        res_idx = [torch.topk(xs[j], 1, 2)[1] for j in range(4)]
        self.assertEqual(res, res_batch[0].examples())
        self.assertEqual(res_idx, res_batch[1].examples())

    def test_batch_softmax(self):
        @torch.jit.batch(batch_size=4)
        def softmax(a):
            return torch.softmax(a, 1)

        xs, batch = self.rand_batch(4, (False, 5), (True, 6))

        # along static dim
        res_batch = softmax(batch)
        res = [torch.softmax(xs[j], 1) for j in range(4)]
        self.assertEqual(res, res_batch.examples())

        @torch.jit.batch(batch_size=4)
        def softmax(a):
            return torch.softmax(a, 2)

        # along dynamic dim
        res_batch = softmax(batch)
        res = [torch.softmax(xs[j], 2) for j in range(4)]
        self.assertEqual(res, res_batch.examples())

    def test_batch_view(self):
        @torch.jit.batch(batch_size=4)
        def view(a):
            return a.view([4, -1, 3])

        xs, batch = self.rand_batch(4, (True, 5), (False, 3))
        res_batch = view(batch)
        res = [xs[j].view([1, -1, 3]) for j in range(4)]
        self.assertEqual(res, res_batch.examples())

    def test_batch_cat(self):
        @torch.jit.batch(batch_size=4)
        def cat2(a, b):
            return torch.cat([a, b], 2)

        xs, batch = self.rand_batch(4, (True, 5), (False, 3))
        xs2, batch2 = xs, batch
        res_batch = cat2(batch, batch2)
        res = [torch.cat([xs[j], xs2[j]], 2) for j in range(4)]
        self.assertEqual(res, res_batch.examples())

    def test_batch_sum(self):
        @torch.jit.batch(batch_size=4)
        def batch_sum(a):
            return a.sum()

        xs, batch = self.rand_batch(4, (True, 5), (False, 3))
        res_batch = batch_sum(batch)
        res = [xs[j].sum().unsqueeze(0) for j in range(4)]
        self.assertEqual(res, res_batch.examples())

    def test_if_else(self):
        def single_if(a, b):
            if bool(a > b):
                a = a + b
            else:
                a = a - b
            return a

        batch_if = torch.jit.batch(batch_size=4)(single_if)

        a, batch_a = self.rand_batch(4, ())
        b, batch_b = self.rand_batch(4, ())
        res_batch = batch_if(batch_a, batch_b)
        res = [single_if(a[j], b[j]) for j in range(4)]
        self.assertEqual(res, res_batch.examples())

        script_if = torch.jit.script(single_if)
        torch.to_batch_graph(script_if.graph)

    def test_if_else_with_scalar(self):
        def single_if(a, b):
            if bool(a > 0.1):
                a = a + b
            else:
                a = a - b
            return a

        batch_if = torch.jit.batch(batch_size=4)(single_if)

        a, batch_a = self.rand_batch(4, ())
        b, batch_b = self.rand_batch(4, ())
        res_batch = batch_if(batch_a, batch_b)
        res = [single_if(a[j], b[j]) for j in range(4)]
        self.assertEqual(res, res_batch.examples())

        script_if = torch.jit.script(single_if)
        torch.to_batch_graph(script_if.graph)

    def test_if_noelse(self):
        def single_if(a, b):
            if bool(a > b):
                a = a + b
            return a

        batch_if = torch.jit.batch(batch_size=4)(single_if)

        a, batch_a = self.rand_batch(4, ())
        b, batch_b = self.rand_batch(4, ())
        res_batch = batch_if(batch_a, batch_b)
        res = [single_if(a[j], b[j]) for j in range(4)]
        self.assertEqual(res, res_batch.examples())

        script_if = torch.jit.script(single_if)
        torch.to_batch_graph(script_if.graph)

    def test_if_noelse_with_scalar(self):
        def single_if(a, b):
            if bool(a > 0.1):
                a = a + b
            return a

        batch_if = torch.jit.batch(batch_size=4)(single_if)

        a, batch_a = self.rand_batch(4, ())
        b, batch_b = self.rand_batch(4, ())
        res_batch = batch_if(batch_a, batch_b)
        res = [single_if(a[j], b[j]) for j in range(4)]
        self.assertEqual(res, res_batch.examples())

        script_if = torch.jit.script(single_if)
        torch.to_batch_graph(script_if.graph)

    def test_while(self):
        def single_while(a, b):
            while bool(a > b):
                a = a - b
            return a

        batch_while = torch.jit.batch(batch_size=4)(single_while)

        a, batch_a = self.rand_batch(4, ())
        b = [torch.abs(torch.rand(1)) for i in range(4)]
        batch_b = BatchTensor(b, torch.tensor([]).byte())
        res_batch = batch_while(batch_a, batch_b)
        res = [single_while(a[j], b[j]) for j in range(4)]
        self.assertEqual(res, res_batch.examples())

        script_while = torch.jit.script(single_while)
        torch.to_batch_graph(script_while.graph)

    def test_for(self):
        def single_for(x, y):
            for _ in range(10):
                x = x + y
            return x

        batch_for = torch.jit.batch(batch_size=4)(single_for)

        a, batch_a = self.rand_batch(4, ())
        b, batch_b = self.rand_batch(4, ())
        res_batch = batch_for(batch_a, batch_b)
        res = [single_for(a[j], b[j]) for j in range(4)]
        self.assertEqual(res, res_batch.examples())

        script_for = torch.jit.script(single_for)
        torch.to_batch_graph(script_for.graph)

    def test_lstm(self):
        def LSTM(x_all, h, c, w_xi, w_xf, w_xo, w_xc, w_hi, w_hf, w_ho, w_hc, b_i, b_f, b_o, b_c):
            for i in range(x_all.size(1)):
                x = x_all.select(1, i)
                i_t = torch.matmul(x, w_xi) + torch.matmul(h, w_hi) + b_i
                f_t = torch.matmul(x, w_xf) + torch.matmul(h, w_hf) + b_f
                o_t = torch.matmul(x, w_xo) + torch.matmul(h, w_ho) + b_o
                # activations
                i_t = torch.sigmoid(i_t)
                f_t = torch.sigmoid(f_t)
                o_t = torch.sigmoid(o_t)
                # cell computations
                c_t = torch.matmul(x, w_xc) + torch.matmul(h, w_hc) + b_c
                c_t = torch.tanh(c_t)
                c_t = torch.mul(c_t, f_t) + torch.mul(i_t, c_t)
                h_t = torch.mul(o_t, torch.tanh(c_t))
                h = h_t
                c = c_t
            return h

        LSTM_batch = torch.jit.batch(batch_size=4)(LSTM)

        batch_size, input_size, hidden_size = 4, 3, 2
        xs, batch = self.rand_batch(batch_size, (True, 4), (False, input_size))
        hx, h_batch = self.rand_batch(batch_size, (False, hidden_size))
        cx, c_batch = self.rand_batch(batch_size, (False, hidden_size))

        # input to hidden weights
        w_xi = torch.rand(input_size, hidden_size)
        w_xf = torch.rand(input_size, hidden_size)
        w_xo = torch.rand(input_size, hidden_size)
        w_xc = torch.rand(input_size, hidden_size)
        # hidden to hidden weights
        w_hi = torch.rand(hidden_size, hidden_size)
        w_hf = torch.rand(hidden_size, hidden_size)
        w_ho = torch.rand(hidden_size, hidden_size)
        w_hc = torch.rand(hidden_size, hidden_size)
        # bias terms
        b_i = torch.rand(hidden_size)
        b_f = torch.rand(hidden_size)
        b_o = torch.rand(hidden_size)
        b_c = torch.rand(hidden_size)

        ys = [LSTM(xs[j], hx[j], cx[j], w_xi, w_xf, w_xo, w_xc,
                   w_hi, w_hf, w_ho, w_hc, b_i, b_f, b_o, b_c) for j in range(batch_size)]
        ybs = LSTM_batch(batch, h_batch, c_batch, w_xi, w_xf, w_xo, w_xc,
                         w_hi, w_hf, w_ho, w_hc, b_i, b_f, b_o, b_c)
        self.assertEqual(ys, ybs.examples())

    def test_greedy_search(self):
        def greedy(x, h, c, embed, w_xi, w_xf, w_xo, w_xc, w_hi, w_hf, w_ho, w_hc,
                   b_i, b_f, b_o, b_c, w_hs, b_s, iter_num):
            iter_count = torch.zeros_like(iter_num)
            while bool(iter_count < iter_num):
                iter_count = iter_count + 1
                # LSTM Cell
                i_t = torch.matmul(x, w_xi) + torch.matmul(h, w_hi) + b_i
                f_t = torch.matmul(x, w_xf) + torch.matmul(h, w_hf) + b_f
                o_t = torch.matmul(x, w_xo) + torch.matmul(h, w_ho) + b_o
                # activations
                i_t = torch.sigmoid(i_t)
                f_t = torch.sigmoid(f_t)
                o_t = torch.sigmoid(o_t)
                # cell computations
                c_t = torch.matmul(x, w_xc) + torch.matmul(h, w_hc) + b_c
                c_t = torch.tanh(c_t)
                c_t = torch.mul(c_t, f_t) + torch.mul(i_t, c_t)
                h_t = torch.mul(o_t, torch.tanh(c_t))
                h = h_t
                c = c_t
                # calculate feature with max probability
                s_t = torch.matmul(h_t, w_hs) + b_s
                p_t = torch.softmax(s_t, 1)
                i_t = torch.argmax(p_t, 1)
                x = embed.index_select(1, i_t).squeeze(1)
            return h

        greedy_batch = torch.jit.batch(batch_size=4)(greedy)

        batch_size, input_size, hidden_size, vocab_size = 4, 6, 8, 7
        xs, batch = self.rand_batch(batch_size, (False, input_size))
        hx, h_batch = self.rand_batch(batch_size, (False, hidden_size))
        cx, c_batch = self.rand_batch(batch_size, (False, hidden_size))
        embed, embed_batch = self.rand_batch(batch_size, (False, vocab_size), (False, input_size))
        iter_num = [torch.randint(2, 5, (1,)) for i in range(batch_size)]
        iter_num_batch = BatchTensor(iter_num, torch.tensor([]).byte())

        # input to hidden weights
        w_xi = torch.rand(input_size, hidden_size)
        w_xf = torch.rand(input_size, hidden_size)
        w_xo = torch.rand(input_size, hidden_size)
        w_xc = torch.rand(input_size, hidden_size)
        # hidden to hidden weights
        w_hi = torch.rand(hidden_size, hidden_size)
        w_hf = torch.rand(hidden_size, hidden_size)
        w_ho = torch.rand(hidden_size, hidden_size)
        w_hc = torch.rand(hidden_size, hidden_size)
        # bias terms
        b_i = torch.rand(hidden_size)
        b_f = torch.rand(hidden_size)
        b_o = torch.rand(hidden_size)
        b_c = torch.rand(hidden_size)
        # hidden to vocab weights, bias
        w_hs = torch.rand(hidden_size, vocab_size)
        b_s = torch.rand(vocab_size)

        ys = [greedy(xs[j], hx[j], cx[j], embed[j], w_xi, w_xf, w_xo, w_xc,
                     w_hi, w_hf, w_ho, w_hc, b_i, b_f, b_o, b_c, w_hs, b_s, iter_num[j]) for j in range(batch_size)]
        ybs = greedy_batch(batch, h_batch, c_batch, embed_batch, w_xi, w_xf, w_xo, w_xc,
                           w_hi, w_hf, w_ho, w_hc, b_i, b_f, b_o, b_c, w_hs, b_s, iter_num_batch)
        self.assertEqual(ys, ybs.examples())

    def test_beam_search(self):
        def beam(x, h, c, embed, w_xi, w_xf, w_xo, w_xc, w_hi, w_hf, w_ho, w_hc,
                 b_i, b_f, b_o, b_c, w_hs, b_s, iter_num, idx):
            k = 5
            vocab_size = embed.size(1)
            iter_count = torch.zeros_like(iter_num)
            max_len = idx.size(2)
            while bool(iter_count < iter_num):
                iter_count = iter_count + 1
                # LSTM Cell
                i_t = torch.matmul(x, w_xi) + torch.matmul(h, w_hi) + b_i
                f_t = torch.matmul(x, w_xf) + torch.matmul(h, w_hf) + b_f
                o_t = torch.matmul(x, w_xo) + torch.matmul(h, w_ho) + b_o
                # activations
                i_t = torch.sigmoid(i_t)
                f_t = torch.sigmoid(f_t)
                o_t = torch.sigmoid(o_t)
                # cell computations
                c_t = torch.matmul(x, w_xc) + torch.matmul(h, w_hc) + b_c
                c_t = torch.tanh(c_t)
                c_t = torch.mul(c_t, f_t) + torch.mul(i_t, c_t)
                h_t = torch.mul(o_t, torch.tanh(c_t))
                h = h_t
                c = c_t
                # calculate features with max probability
                s_t = torch.matmul(h_t, w_hs) + b_s
                s_t = s_t.view([1, s_t.size(1) * s_t.size(2)])
                p_t = torch.softmax(s_t, 1)
                prob_t, idx_t = torch.topk(p_t, k, 1)
                if(int(idx_t.dim()) > 1):
                    idx_t_tmp = idx_t.squeeze(0)
                else:
                    idx_t_tmp = idx_t
                new_y = torch.fmod(idx_t_tmp, vocab_size)
                pre_y = idx_t_tmp / vocab_size
                x = embed.index_select(1, new_y)
                h = h_t.index_select(1, pre_y)
                c = c_t.index_select(1, pre_y)
                iter = int(iter_count[0])
                idx = torch.cat([idx.narrow(2, 0, iter).index_select(1, pre_y),
                                 torch.fmod(idx_t, vocab_size).unsqueeze(-1),
                                 idx.narrow(2, iter, max_len - iter)], 2)
                idx = idx.narrow(2, 0, max_len)
            return idx

        beam_batch = torch.jit.batch(batch_size=4)(beam)

        k = 5
        batch_size, input_size, hidden_size, vocab_size = 4, 6, 8, 7
        max_len = 5
        xs, batch = self.rand_batch(batch_size, (False, 1), (False, input_size))
        hx, h_batch = self.rand_batch(batch_size, (False, 1), (False, hidden_size))
        cx, c_batch = self.rand_batch(batch_size, (False, 1), (False, hidden_size))
        embed, embed_batch = self.rand_batch(batch_size, (False, vocab_size), (False, input_size))
        iter_num = [torch.randint(2, max_len + 1, (1,)) for i in range(batch_size)]
        iter_num_batch = BatchTensor(iter_num, torch.tensor([]).byte())

        # input to hidden weights
        w_xi = torch.rand(input_size, hidden_size)
        w_xf = torch.rand(input_size, hidden_size)
        w_xo = torch.rand(input_size, hidden_size)
        w_xc = torch.rand(input_size, hidden_size)
        # hidden to hidden weights
        w_hi = torch.rand(hidden_size, hidden_size)
        w_hf = torch.rand(hidden_size, hidden_size)
        w_ho = torch.rand(hidden_size, hidden_size)
        w_hc = torch.rand(hidden_size, hidden_size)
        # bias terms
        b_i = torch.rand(1, hidden_size)
        b_f = torch.rand(1, hidden_size)
        b_o = torch.rand(1, hidden_size)
        b_c = torch.rand(1, hidden_size)
        # hidden to vocab weights, bias
        w_hs = torch.rand(hidden_size, vocab_size)
        b_s = torch.rand(1, vocab_size)

        idx_batch = torch.jit.BatchTensor(torch.zeros([batch_size, k, max_len], dtype=torch.long),
                                          torch.zeros([batch_size, 1, max_len]).byte(),
                                          torch.tensor([0, 1]).byte())
        idx = [torch.zeros([1, k, max_len], dtype=torch.long) for _ in range(batch_size)]

        ys = [beam(xs[j], hx[j], cx[j], embed[j], w_xi, w_xf, w_xo, w_xc, w_hi, w_hf, w_ho, w_hc,
                   b_i, b_f, b_o, b_c, w_hs, b_s, iter_num[j], idx[j]).narrow(2, 0, int(iter_num[j]))
              for j in range(batch_size)]
        ybs = beam_batch(batch, h_batch, c_batch, embed_batch, w_xi, w_xf, w_xo, w_xc,
                         w_hi, w_hf, w_ho, w_hc, b_i, b_f, b_o, b_c, w_hs, b_s, iter_num_batch, idx_batch)
        self.assertEqual(ys, ybs.examples())


def execWrapper(code, glob, loc):
    if PY2:
        exec(code) in glob, loc
    else:
        exec(code, glob, loc)


class TestScript(JitTestCase):
    @contextmanager
    def capture_stdout(self):
        # No idea how to capture stdout from C++ on Windows
        if WINDOWS:
            yield ['']
            return
        import os
        import fcntl
        import errno
        sys.stdout.flush()
        stdout_fd = os.dup(1)
        r, w = os.pipe()
        try:
            # Override stdout with r - dup is guaranteed to return the lowest free fd
            os.close(1)
            os.dup(w)

            captured_stdout = ['']
            yield captured_stdout
            sys.stdout.flush()  # Make sure that Python hasn't buffered anything

            # Do the ugly dance to read all the data that was written into the pipe
            fcntl.fcntl(r, fcntl.F_SETFL, os.O_NONBLOCK)
            total_stdout = ''
            while True:
                try:
                    total_stdout += os.read(r, 1000).decode('ascii')
                except OSError as e:
                    if e.errno != errno.EAGAIN:
                        raise
                    break
            captured_stdout[0] = total_stdout
        finally:
            # Revert the change, and clean up all fds
            os.close(1)
            os.dup(stdout_fd)
            os.close(stdout_fd)
            os.close(r)
            os.close(w)

    def checkScriptRaisesRegex(self, script, inputs, exception, regex,
                               optimize=True, outputs=None, capture_output=False):
        """
        Checks that a given function will throw the correct exception,
        when executed with normal python, the string frontend, and the AST frontend
        """
        # normal python
        with self.assertRaisesRegex(exception, regex):
            script(*inputs)
        # string frontend
        with self.assertRaisesRegex(exception, regex):
            source = textwrap.dedent(inspect.getsource(script))
            cu = torch.jit.CompilationUnit(source, optimize)
            ge = getattr(cu, script.__name__)
            ge(*inputs)
        # python AST frontend
        with self.assertRaisesRegex(exception, regex):
            ge = torch.jit.script(script, optimize)
            ge(*inputs)

    def test_training_param(self):
        class What(torch.jit.ScriptModule):
            @torch.jit.script_method
            def forward(self, x):
                # type: (int) -> int
                if self.training:
                    r = x
                else:
                    r = x + 4
                # check double use of training
                if self.training:
                    r = r + 1
                return r

        w = What()
        self.assertEqual(4, w(3))
        w.train(False)
        self.assertEqual(7, w(3))

    def test_jitter_bug(self):
        @torch.jit.script
        def fn2(input, kernel_size):
            # type: (Tensor, List[int]) -> Tensor
            if kernel_size[0] > 1:
                _stride = [2]
            else:
                _stride = kernel_size
            print(_stride, kernel_size)
            return input

        @torch.jit.script
        def fn(input):
            # type: (Tensor) -> Tensor
            return fn2(input, [1])

    def test_parser_kwargonly(self):
        cu = torch.jit.CompilationUnit('''
            def foo(x, *, y) -> Tuple[Tensor, Tensor]:
                return x, x
            def bar(x):
                return foo(x, y=x)
        ''')
        self.assertTrue('*' in cu.module._get_method('foo').pretty_print_schema())
        with self.assertRaisesRegex(RuntimeError, "not provided"):
            torch.jit.CompilationUnit('''
                def foo(x, *, y) -> Tuple[Tensor, Tensor]:
                    return x, x
                def bar(x):
                    return foo(x, x)
            ''')

    def test_annoying_doubles(self):
        mod = types.ModuleType("temp")
        mod.inf = float("inf")
        mod.ninf = float("-inf")
        mod.nan = float("nan")

        with self.disableModuleHook():
            @torch.jit.script
            def foo():
                return math.pi, 0.1, mod.inf, mod.ninf, 2.225073858507201e-308, mod.nan

            pp, table = foo._get_method('forward').python_print()
            ppv = "op_version_set = 0\n{}".format(pp)
            sm = torch.jit.ScriptModule()
            torch._C._jit_import_methods(sm, ppv, table)
            r = foo()
            r2 = sm()
            # use precise assert, we are checking floating point details
            self.assertTrue(r[:-1] == r2[:-1])
            self.assertTrue(math.isnan(r[-1]) and math.isnan(r2[-1]))

    def test_type_annotate(self):

        def foo(a):
            return torch.jit.annotate(torch.Tensor, a)

        self.checkScript(foo, (torch.rand(3),))

        def bar():
            a = torch.jit.annotate(List[int], [])
            for _ in range(10):
                a.append(4)
            return a

        self.checkScript(bar, ())

        def baz(a):
            return torch.jit.annotate(float, a)
        self.checkScript(baz, (torch.rand(()),))

        # test annotate none types
        def annotate_none():
            return torch.jit.annotate(Optional[torch.Tensor], None)

        def annotate_none_no_optional():
            return torch.jit.annotate(torch.Tensor, None)

        self.checkScript(annotate_none, ())
        self.checkScript(annotate_none_no_optional, ())

    def test_robust_op_resolution(self):
        neg = torch.add  # misleading name to make sure we resolve by function

        def stuff(x):
            return neg(x, x)

        a = (torch.rand(3),)
        self.checkScript(stuff, a)

    def test_tuple_io(self):
        def stuff(x):
            # type: (Tuple[Tensor, Tensor]) -> Tuple[Tensor, Tensor]
            a, b = x
            return b, a

        a = (torch.rand(3), torch.rand(3))
        self.checkScript(stuff, (a,))

    def test_tuple_create_return(self):
        def stuff2(x):
            # type: (int) -> Tuple[Tensor, Tensor]
            a = (torch.ones(x), torch.zeros(x))
            return a
        self.checkScript(stuff2, (3,))

    def test_list_io(self):
        def stuff3(x):
            # type: (List[int]) -> Tuple[Tensor, List[int]]
            return torch.ones(x), x
        self.checkScript(stuff3, ([3, 2],))

    # to avoid defining sum_list in multiple tests
    def get_sum_list_fn(self):
        def sum_list(a):
            # type: (List[int]) -> int
            sum = 0
            for i in a:
                sum += i

            return sum

        return sum_list

    def test_sum_list_diff_elms(self):
        self.checkScript(self.get_sum_list_fn(), ([1, 2, 3, 4, 5],))

    def test_sum_list_empty(self):
        self.checkScript(self.get_sum_list_fn(), ([],))

    def test_sum_list_one(self):
        self.checkScript(self.get_sum_list_fn(), ([1],))

    def test_sum_list_literal(self):

        def sum_list():
            # type: () -> int
            sum = 0
            for i in [1, 2, 3, 4, 5]:
                sum += i

            return sum

        self.checkScript(sum_list, ())

    def test_sum_list_wrong_type(self):

        with self.assertRaisesRegex(RuntimeError, "cannot be used as a tuple"):
            @torch.jit.script
            def sum_list(a):
                # type: (int) -> int
                sum = 0
                for i in a:  # noqa: T484
                    sum += i

                return sum

            sum_list(1)

    def test_bool_list_io(self):
        @torch.jit.script
        def stuff4(x):
            # type: (List[bool]) -> Tuple[List[bool], List[bool], List[List[bool]]]
            return x, [True, False], [[True]]

        li_1, li_2, li_3 = stuff4([True])
        li_3 = li_3[0]
        for li in [li_1, li_2, li_3]:
            self.assertTrue(type(li[0]) == type(True))

    def test_nested_list(self):
        def foo(z):
            # type: (Tuple[int, List[List[int]]]) -> int
            x, y = z
            return y[0][1]
        self.checkScript(foo, ((1, [[1, 2], [3, 4]]),))

    def test_nested_list_construct(self):
        def foo():
            return [[4]] + [[4, 5]]
        self.checkScript(foo, ())

    def test_tensor_shape(self):
        x = torch.empty(34, 56, 78)

        def f(x):
            return x.shape

        self.checkScript(f, (x,))

    def test_tensor_grad(self):
        x = torch.tensor(1.0, requires_grad=True)
        y = torch.tensor(1.0, requires_grad=False)

        def f(x):
            return x.requires_grad

        self.checkScript(f, (x,))
        self.checkScript(f, (y,))

    def test_tensor_dtype(self):
        x_byte = torch.empty(34, 56, 78, dtype=torch.uint8)
        x_long = torch.empty(34, 56, 78, dtype=torch.long)
        x_float32 = torch.empty(34, 56, 78, dtype=torch.float32)

        @torch.jit.script
        def byte(x):
            return x.dtype == torch.uint8

        @torch.jit.script
        def long(x):
            return x.dtype == torch.long

        @torch.jit.script
        def float32(x):
            return x.dtype == torch.float32

        self.assertTrue(byte(x_byte))
        self.assertFalse(byte(x_long))
        self.assertFalse(byte(x_float32))
        self.assertFalse(long(x_byte))
        self.assertTrue(long(x_long))
        self.assertFalse(long(x_float32))
        self.assertFalse(float32(x_byte))
        self.assertFalse(float32(x_long))
        self.assertTrue(float32(x_float32))

    @unittest.skipIf(not RUN_CUDA, "device tests require CUDA")
    def test_tensor_device(self):
        cpu = torch.empty(34, 56, 78, device='cpu')
        gpu = torch.empty(34, 56, 78, device='cuda')

        @torch.jit.script
        def same_device(x, y):
            return x.device == y.device

        self.assertTrue(same_device(cpu, cpu))
        self.assertTrue(same_device(gpu, gpu))
        self.assertFalse(same_device(cpu, gpu))

    @unittest.skipIf(not RUN_CUDA, "device tests require CUDA")
    def test_tensor_to_device(self):
        def to_device(x):
            return x.to(device="cuda").to(device=torch.device("cpu"))

        self.checkScript(to_device, (torch.ones(3, 4),))

    def test_tensor_to_cpu(self):
        def to_cpu(x):
            return x.cpu()

        x = torch.ones(3, 4)
        script_fn = torch.jit.script(to_cpu)
        self.assertEqual(to_cpu(x).device, script_fn(x).device)
        self.checkScript(to_cpu, (x,))

    @unittest.skipIf(not RUN_CUDA, "device tests require CUDA")
    def test_tensor_to_cuda(self):
        def to_cuda(x):
            return x.cuda()

        x = torch.ones(3, 4)
        script_fn = torch.jit.script(to_cuda)
        self.assertEqual(to_cuda(x).device, script_fn(x).device)
        self.checkScript(to_cuda, (x,))

    def test_generic_list_errors(self):
        with self.assertRaisesRegex(RuntimeError, "previously matched to type"):
            @torch.jit.script
            def foo(x):
                return [[x]] + [[1]]

    def test_script_cu(self):
        cu = torch.jit.CompilationUnit('''
            def foo(a):
                b = a
                return b
        ''')
        a = Variable(torch.rand(1))
        self.assertEqual(a, cu.foo(a))

    # because the compilation unit ingests python strings
    # to use an escape sequence escape the backslash (\\n = \n)
    def test_string_cu(self):
        cu = torch.jit.CompilationUnit('''
            def foo(a):
                print(a, """a\\n\tb\\n""", 2, "a\
a")
                return a
        ''')
        FileCheck().check("aa").check("a\\n\\tb\\n").run(str(cu.foo.graph))

    def test_string_ops(self):
        def foo():
            a = "a" + "b"
            return a + a, "ab" == "b", "ab" != "b", "ab" == "ab", "ab" != "ab"

        self.checkScript(foo, ())

    def test_string_new_line(self):
        with self.assertRaisesRegex(RuntimeError, "expected a valid token*"):
            torch.jit.CompilationUnit('''
            def test_while(a):
                print("
                    a")
                return a
            ''')

    def test_string_single_escape(self):
        with self.assertRaisesRegex(RuntimeError, "expected a valid token*"):
            torch.jit.CompilationUnit('''
            def test_while(a):
                print("\\")
                return a
            ''')

    def test_script_annotation(self):
        @torch.jit.script
        def foo(a):
            return a + a + a
        s = Variable(torch.rand(2))
        self.assertEqual(s + s + s, foo(s))

    def test_inf(self):
        @torch.jit.script
        def foo(a):
            return a < float('inf')
        s = torch.rand(1)
        self.assertTrue(foo(s))

        @torch.jit.script
        def bar(a):
            return a > float('-inf')
        s = torch.rand(1)
        self.assertTrue(foo(s))

    def test_add(self):
        def func(a, b):
            c = a + b
            c += a
            return c

        a = torch.rand(1, requires_grad=True)
        b = torch.rand(1, requires_grad=True)
        self.checkScript(func, (a, b), optimize=True)

    def test_mul(self):
        def func(a, b):
            return a * b

        a = torch.rand(1, requires_grad=True)
        b = torch.rand(1, requires_grad=True)
        self.checkScript(func, (a, b), optimize=True)

    @unittest.skipIf(not PY35, "Python 3.5 needed")
    def test_matmul_py3(self):
        code = dedent("""
        def fn(a, b):
            return a @ b
        """)

        with tempfile.TemporaryDirectory() as tmp_dir:
            script_path = os.path.join(tmp_dir, 'script.py')
            with open(script_path, 'w') as f:
                f.write(code)
            fn = get_fn('test_matmul_py3', script_path)

            a = torch.rand(4, 3, requires_grad=True)
            b = torch.rand(3, 2, requires_grad=True)
            self.checkScript(fn, (a, b), optimize=True)

    def test_pow(self):
        def func(a, b):
            return a ** b

        def func2(a, b, c, d):
            return c + a ** b ** d

        a = torch.rand(1, requires_grad=True)
        b = torch.rand(1, requires_grad=True)
        c = torch.rand(1, requires_grad=True)
        d = torch.rand(1, requires_grad=True)
        self.checkScript(func, (a, b), optimize=True)
        self.checkScript(func2, (a, b, c, d), optimize=True)

    def test_triple(self):
        def func(x):
            return 3. * x

        x = torch.rand(1, dtype=torch.float, requires_grad=True)
        self.checkScript(func, [x], optimize=True)

    def test_slice(self):
        def func(x):
            return x[:5]

        x = torch.rand(10, dtype=torch.float, requires_grad=True)
        self.checkScript(func, [x], optimize=True)

        def func2(x):
            return x[5:]

        self.checkScript(func2, [x], optimize=True)

    def test_gather(self):
        def func(x):
            return x[0]

        x = torch.rand(10, dtype=torch.float, requires_grad=True)
        self.checkScript(func, [x], optimize=True)

    def test_random(self):
        @torch.jit.script
        def f(mean, std):
            return torch.normal(mean, std)

        mean, std = torch.zeros(5, 5), torch.ones(5, 5)
        with torch.random.fork_rng(devices=[]):
            output = torch.normal(mean, std)
        with torch.random.fork_rng(devices=[]):
            script_output = f(mean, std)
        self.assertEqual(output, script_output)

    def _check_code(self, code_str, fn_name, inputs):
        scope = {}
        exec(code_str, globals(), scope)
        cu = torch.jit.CompilationUnit(code_str)
        self.assertEqual(cu.func(*inputs), scope[fn_name](*inputs))

    @unittest.skipIf(not RUN_CUDA, 'no CUDA')
    def test_scriptmodule_releases_tensors_cuda(self):
        @torch.jit.script
        def fn(x, y):
            return x.sigmoid() * y.tanh()

        def test(backward=False):
            x = torch.randn(3, 3, dtype=torch.double, device='cuda', requires_grad=True)
            y = torch.randn(3, 3, dtype=torch.double, device='cuda', requires_grad=True)
            out = fn(x, y)
            if backward:
                out.sum().backward()

        with self.assertLeaksNoCudaTensors():
            test()
            test()
            test()

        with self.assertLeaksNoCudaTensors():
            test(backward=True)
            test(backward=True)
            test(backward=True)

    def test_index(self):
        def consec(size, start=0):
            numel = torch.tensor(size).prod().item()
            return torch.arange(numel).view(size)

        def check_indexing(indexing, tensor):
            template = dedent("""
            def func(x):
                return x{}
            """)

            self._check_code(template.format(indexing), "func", [tensor])

        def check_dynamic_indexing(indexing, tensor, value1, value2):
            value1 = torch.tensor(value1)
            value2 = torch.tensor(value2)

            template = dedent("""
            def func(x, value1, value2):
                i = int(value1)
                j = int(value2)
                return x{}
            """)

            self._check_code(template.format(indexing), "func", [tensor, value1, value2])

        # basic slices
        check_indexing('[0]', consec((3, 3)))
        check_indexing('[1]', consec((3, 3), 10))
        check_indexing('[2]', consec((3, 3), 19))
        check_indexing('[2]', consec((3,)))
        check_indexing('[-1]', consec((3, 3), 19))
        check_indexing('[0:2]', consec((3, 3, 3)))
        check_indexing('[1:-1]', consec((3, 3, 3)))
        check_indexing('[-3:-1]', consec((6, 3)))
        check_indexing('[1:]', consec((3, 3)))
        check_indexing('[:1]', consec((3, 3)))
        check_indexing('[:]', consec((3, 2)))

        # multi-dim: indexes
        check_indexing('[0, 1]', consec((3, 3)))
        check_indexing('[0, 1]', consec((3, 3, 2)))
        check_indexing('[1, 0, 2]', consec((3, 3, 3)))
        check_indexing('[2, -1]', consec((3, 3)))

        # multi-dim: mixed slicing and indexing
        check_indexing('[0, 1:2]', consec((3, 3)))
        check_indexing('[0, :1]', consec((3, 3, 2)))
        check_indexing('[1, 2:]', consec((3, 3, 3)))
        check_indexing('[-1, 1:, 0]', consec((3, 3, 3, 3)))
        check_indexing('[1:, -1, 0]', consec((3, 3, 3, 3)))
        check_indexing('[-1, 2:, 1:2]', consec((3, 3, 3, 3)))
        check_indexing('[-1, 1:, 0]', consec((3, 3, 3, 3)))
        check_indexing('[-1, :, 0, 2]', consec((3, 3, 3, 3)))

        # zero-sized slices
        check_indexing('[0:0]', consec((2, 2)))
        check_indexing('[0:0, 1]', consec((3, 3)))

        # trivial expression usage
        check_indexing('[1+1]', consec((3, 3)))
        check_indexing('[1:(0 + 2)]', consec((3, 3, 3)))

        # dynamic expression usage
        check_dynamic_indexing("[i + j]", consec((3, 3)), 0, 1)
        check_dynamic_indexing("[i:j, i]", consec((3, 3, 2)), 0, 2)

    def test_tensor_item(self):
        def test_scalar_to_float_coercion(x):
            return x.item() == 1

        self.checkScript(test_scalar_to_float_coercion, (torch.tensor(1.0),))
        self.checkScript(test_scalar_to_float_coercion, (torch.tensor(1),))

        def test_scalar_cast(x):
            scalar = x.item()
            return int(scalar), float(scalar)

        self.checkScript(test_scalar_to_float_coercion, (torch.tensor(1.0),))
        self.checkScript(test_scalar_to_float_coercion, (torch.tensor(1),))

        expected_str = r"Use int\(tensor\) or float\(tensor\) to retrieve"
        with self.assertRaisesRegex(RuntimeError, expected_str):
            @torch.jit.script
            def int_fn(a):
                # type: (int) -> int
                return a

            @torch.jit.script
            def test_error_msg(x):
                return int_fn(x.item())

    def test_method_on_number(self):
        def func():
            c = 1
            return c.add(1)
        with self.assertRaisesRegex(RuntimeError, 'Cannot call methods on numbers'):
            torch.jit.script(func)

    # testing implicit conversion of tensors to scalars to match function arguments
    def test_scalar_to_num_conversions(self):
        @torch.jit.script
        def multiple_defs(x):
            c = 1
            x = x + c
            return x

        self.assertTrue("ImplicitTensorToNum" not in str(multiple_defs.graph))

        @torch.jit.script
        def tensor_to_int_script(x, tensor):
            return x.unsqueeze(tensor)

        def tensor_to_int(x, tensor):
            return x.unsqueeze(tensor)

        @torch.jit.script
        def tensor_to_float_script(x, tensor):
            return x.addcmul(tensor, tensor, value=tensor)

        def tensor_to_float(x, tensor):
            return x.addcmul(tensor, tensor, value=tensor)

        x = torch.zeros(10)
        # float tensor, float tensor with grad, int tensor (can't set grad on int tensor)
        tensors = [torch.tensor(1.1),
                   torch.tensor(1.1, requires_grad=True),
                   torch.tensor(0),
                   torch.tensor([2])]

        script_funs = [tensor_to_int_script, tensor_to_float_script]
        funs = [tensor_to_int, tensor_to_float]

        # return the result, or whether exception was thrown
        def test_func(func, x, tensor):
            try:
                result = func(x, tensor)
            except RuntimeError as e:
                result = True
            except TypeError as e:
                result = True
            return result

        # assert result or exception equal for each (function, inputs)
        for tensor in tensors:
            for i in range(len(script_funs)):
                self.assertEqual(test_func(script_funs[i], x, tensor), test_func(funs[i], x, tensor))

    def test_tuple_to_opt_list(self):
        @torch.jit.script
        def foo(x):
            # type: (Optional[List[int]]) -> int
            return 1

        @torch.jit.script
        def tuple_call():
            return foo((1, 2))

    def test_advancedindex(self):
        def consec(size, start=0):
            numel = torch.tensor(size).prod().item()
            return torch.arange(numel).view(size)

        def check_indexing(indexing, tensor, **kwargs):
            indices_dict = kwargs

            template = dedent("""
            def func(x{formals}):
                return x{expr}
            """)

            formals = []
            values = []
            for formal, value in indices_dict.items():
                formals.append(formal)
                values.append(value)

            formals = ''.join(map(', {}'.format, formals))
            inputs = [tensor] + values
            self._check_code(template.format(formals=formals, expr=indexing),
                             "func", inputs)

        # Indexing with tensor (basic)
        check_indexing('[i]', consec((3, 3)), i=torch.tensor([0]))
        check_indexing('[i]', consec((3, 3)), i=torch.tensor(1))
        check_indexing('[i]', consec((3, 3)), i=torch.tensor([-2]))
        check_indexing('[i]', consec((3, 3), 2), i=torch.tensor([0, 0]))
        check_indexing('[i]', consec((3, 3, 2, 2)), i=torch.tensor([0, -2, 1]))

        # NB: indexing with tensors and indexing with sequences can be implemented
        # in a very similar way (sequences are converted to tensors), so only one
        # case needs to be tested extensively.
        # XXX: When we can index with sequences, replace these cases with
        # sequence indexing expressions; those are much easier to read.

        # Misc sequence advanced indexing
        inp = consec((4, 8, 5))
        to_check = [
            # [[0, 2], [1, 3]]
            ['[i, j]', {'i': [0, 2], 'j': [1, 3]}],
            # [[0, 2], [1, 3], [1, 1]]
            ['[i, j, k]', {'i': [0, 2], 'j': [1, 3], 'k': [1, 1]}],
            # [[0, 2], 1, [1, 1]]
            ['[i, j, k]', {'i': [0, 2], 'j': 1, 'k': [1, 1]}],
            # [:, :, [0, 3, 4]]
            ['[:, :, i]', {'i': [0, 3, 4]}],
            # [:, [2, 4, 5, 7], 2:4]
            ['[:, i, 2:4]', {'i': [0, 2, 3]}],
            # [[2, 3], :, :]
            ['[i, :, :]', {'i': [2, 3]}],
            # [:, [0, 2, 3], [1, 3, 4]]
            ['[:, i, j]', {'i': [0, 2, 3], 'j': [1, 3, 4]}],
            # [:, [0], [1, 2, 4]]
            ['[:, i, j]', {'i': [0], 'j': [1, 2, 4]}],
            # [:, [0, 1, 3], [4]]
            ['[:, i, j]', {'i': [0, 1, 3], 'j': [4]}],
            # [:, [[0, 1], [1, 0]], [[2, 3]]]
            ['[:, i, j]', {'i': [[0, 1], [1, 0]], 'j': [[2, 3]]}],
            # [:, [[0, 1], [2, 3]], [[0]]]
            ['[:, i, j]', {'i': [[0, 1], [2, 3]], 'j': [[0]]}],
            # [:, [[5, 6]], [[0, 3], [4, 4]]]
            ['[:, i, j]', {'i': [[5, 6]], 'j': [[0, 3], [4, 4]]}],
            # [[0, 2, 3], [1, 3, 4], :]
            ['[i, j, :]', {'i': [0, 2, 3], 'j': [1, 3, 4]}],
            # [0, [1, 2, 4], :]
            ['[i, j, :]', {'i': 0, 'j': [1, 2, 4]}],
            # [[0, 1, 3], 4, :]
            ['[i, j, :]', {'i': [0, 1, 3], 'j': 4}],
            # [[[0, 1], [1, 0]], [[2, 1], [3, 5]], :]
            ['[i, j, :]', {'i': [[0, 1], [1, 0]], 'j': [[2, 1], [3, 5]]}],
            # [[[0, 1], [1, 0]], [[2, 3]], :]
            ['[i, j, :]', {'i': [[0, 1], [1, 0]], 'j': [[2, 3]]}],
            # [[[0, 1], [2, 3]], [[0]], :]
            ['[i, j, :]', {'i': [[0, 1], [2, 3]], 'j': [[0]]}],
            # [[[2, 1]], [[0, 3], [4, 4]], :]
            ['[i, j, :]', {'i': [[2, 1]], 'j': [[0, 3], [4, 4]]}],
            # [[[2]], [[0, 3], [4, 1]], 0:2]
            ['[i, j, 0:2]', {'i': [[2]], 'j': [[0, 3], [4, 1]]}],
        ]

        for expr, argdict in to_check:
            tensordict = {k: torch.tensor(v) for (k, v) in argdict.items()}
            check_indexing(expr, inp, **tensordict)

    def test_keyword(self):
        @torch.jit.script
        def func(x):
            return torch.sum(x, dim=0)

        x = torch.rand(10, dtype=torch.float, requires_grad=True)
        y = func(x)
        y2 = torch.sum(x, dim=0)
        self.assertEqual(y, y2)

    def test_constant_pooling_none(self):
        @torch.jit.script
        def typed_nones(a=None, b=None, c=None):
            # type: (Optional[int], Optional[bool], Optional[Tensor]) -> Tuple[Optional[int], Optional[bool], Optional[Tensor]] # noqa
            return a, b, c

        @torch.jit.script
        def test(a):
            # type: (bool) -> None
            if a:
                print(typed_nones())
            else:
                print(typed_nones())

        graph_str = str(test.graph)
        self.assertTrue(graph_str.count("bool? = prim::Constant") == 1)
        self.assertTrue(graph_str.count("int? = prim::Constant") == 1)
        self.assertTrue(graph_str.count("None = prim::Constant") == 1)

    def test_literal(self):
        def func1(a, b):
            c = a, b
            d, e = c
            return d + e

        def func2(a, b):
            c = a, (a, b)
            d, e = c
            f, g = e
            return d + f + g

        def func3(a, b):
            # type: (float, float) -> float
            c = 0., (0., 0.)
            x = True
            while x:
                x = False
                c = a, (a, b)
            d, e = c
            f, g = e
            return d + f + g

        a = torch.rand(1, requires_grad=True)
        b = torch.rand(1, requires_grad=True)
        self.checkScript(func1, (a, b), optimize=True)
        self.checkScript(func2, (a, b), optimize=True)
        self.checkScript(func3, (a.item(), b.item()), optimize=True)

    def test_expand(self):
        @torch.jit.script
        def func(x, y):
            return x + y

        x = torch.rand(2, 3, dtype=torch.float, requires_grad=True)
        y = torch.rand(3, dtype=torch.float, requires_grad=True)
        out = func(x, y)
        self.assertEqual(func(x, y), x + y)

        grad = torch.randn(2, 3, dtype=torch.float)
        out.backward(grad)
        self.assertEqual(x.grad, grad)
        self.assertEqual(y.grad, grad.sum(dim=0))

    def test_sum(self):
        @torch.jit.script
        def func(x):
            return x.sum(dim=[4])

        @torch.jit.script
        def func2(x):
            return x.sum(dim=4)

        # test that shape analysis is written correctly for sum with IntArrayRef[1] dim argument
        self.run_pass('constant_propagation', func.graph)
        self.run_pass('constant_propagation', func2.graph)
        torch._C._jit_pass_shape_analysis(
            func.graph, (torch.zeros(1, 1, 1, 1, 4),), False)
        torch._C._jit_pass_shape_analysis(
            func2.graph, (torch.zeros(1, 1, 1, 1, 4),), False)
        self.assertTrue(func.graph.findNode("aten::sum").output().type().kind()
                        == "DimensionedTensorType")
        self.assertTrue(func2.graph.findNode("aten::sum").output().type().kind()
                        == "DimensionedTensorType")

    def test_cat(self):
        @torch.jit.script
        def func(x):
            return torch.cat((x, x), dim=0)

        x = torch.rand(10, dtype=torch.float, requires_grad=True)
        self.assertEqual(func(x), torch.cat((x, x), dim=0))

        @torch.jit.script
        def func2(x, y):
            return torch.cat((x, x), y)

        x = torch.rand([2, 2])
        y = torch.tensor(1)
        self.assertEqual(func2(x, y), torch.cat((x, x), y))

    def test_cat_lifts(self):
        @torch.jit.script
        def foo(x):
            return torch.cat([x, x], dim=1)

        @torch.jit.script
        def foo2(x):
            return torch.cat([], dim=1)

        @torch.jit.script
        def foo3(x):
            return torch.cat([x], dim=1)

        for g in [foo.graph, foo2.graph, foo3.graph]:
            FileCheck().check("int =").check("ListConstruct").check("aten::cat").run(str(g))

    def test_list_literal(self):
        def reassign():
            x = [1]
            if True:
                x = [2, 3]
            return
        self.checkScript(reassign, (), optimize=False)

        def reassign_arity_change():
            x = [1]
            if True:
                x = [1, 2, 3]
            return
        self.checkScript(reassign_arity_change, (), optimize=False)

        def reassign_from_empty_literal():
            x = []
            if True:
                x = [1, 2, 3]
            return
        with self.assertRaisesRegex(RuntimeError, r"previously has type Tensor\[\]"):
            self.checkScript(reassign_from_empty_literal, (), optimize=False)

        def reassign_from_empty_builtin():
            x = torch.jit.annotate(List[int], [])
            if True:
                x = [1, 2, 3]
            y = torch.jit.annotate(List[float], [])
            if True:
                y = [1.0, 2.0, 3.0]
            z = []
            if True:
                z = [torch.randn([1])]
            return
        self.checkScript(reassign_from_empty_builtin, (), optimize=False)

        def reassign_bad_type():
            x = [1]
            if True:
                x = [1.0]
            return
        with self.assertRaisesRegex(RuntimeError, "previously has type"):
            self.checkScript(reassign_bad_type, (), optimize=False)

        def reassign_nested():
            x = torch.jit.annotate(List[int], [])
            if True:
                x = [1, 2, 3]
                if True:
                    x = [1.0]
            return
        with self.assertRaisesRegex(RuntimeError, "previously has type"):
            self.checkScript(reassign_nested, (), optimize=False)

    def test_list_gather(self):
        def index():
            a = [1, 2, 3]
            return a[1]

        self.checkScript(index, ())

        def negative_index():
            a = [1, 2, 3]
            return a[-1]

        self.checkScript(negative_index, ())

        def bad_index():
            a = [1, 2, 3]
            return a[4]

        self.checkScriptRaisesRegex(bad_index, (), IndexError,
                                    "list index out of range")

        def bad_negative_index():
            a = [1, 2, 3]
            return a[-5]

        self.checkScriptRaisesRegex(bad_negative_index, (), IndexError,
                                    "list index out of range")

    def test_tensor_len(self):
        def func(x):
            return len(x)

        self.checkScript(func, [torch.ones(4, 5, 6)])

    def test_list_len(self):
        def func():
            a = [1, 2, 3]
            return len(a) == 3

        self.checkScript(func, ())

        def func2():
            a = []
            return len(a) == 0

        self.checkScript(func2, ())

    def test_list_ops(self):
        def test_equality():
            a = [1, 2, 3]
            b = [1, 2, 3]
            return a == b

        self.checkScript(test_equality, (), optimize=True)

        def test_inequality():
            a = [1, 2, 3]
            b = [1, 2, 3]
            return a != b

        self.checkScript(test_equality, (), optimize=True)

        def test_non_equality():
            a = [1, 2, 3]
            b = [3]
            return a == b

        self.checkScript(test_non_equality, (), optimize=True)

        def test_non_inequality():
            a = [1, 2, 3]
            b = [3]
            return a != b

        self.checkScript(test_non_equality, (), optimize=True)

        def test_list_equality_as_cond():
            a = [1, 2, 3]
            b = [3]
            if a == b:
                c = 1
            else:
                c = 2
            return c

        self.checkScript(test_list_equality_as_cond, (), optimize=True)

        def test_list_add():
            a = [1, 2, 3]
            b = [2]
            c = a + b
            return c == [1, 2, 3, 2]

        self.checkScript(test_list_add, (), optimize=True)

        def test_list_add_empty():
            a = [1, 2, 3]
            b = torch.jit.annotate(List[int], [])
            c = a + b
            return c == [1, 2, 3]

        self.checkScript(test_list_add_empty, (), optimize=True)

        def test_tensor_list_equality():
            t1 = torch.ones([1, 1])
            t2 = torch.ones([1, 1])
            x = [t1, t2]
            y = [t2, t1]
            return x == y

        self.checkScript(test_tensor_list_equality, (), optimize=True)

        def test_invalid_list_equality():
            t1 = torch.ones([2, 2])
            t2 = torch.ones([2, 2])
            x = [t1, t2]
            y = [t2, t1]
            # will throw since the tensors have more than one element
            return x == y

        self.checkScriptRaisesRegex(
            test_invalid_list_equality,
            (),
            RuntimeError,
            "bool value of Tensor")

    def test_list_slice(self):
        def test_regular_slice():
            a = [0, 1, 2, 3, 4]
            return a[2:3] == [2]
        self.checkScript(test_regular_slice, ())

        def test_open_ended_slice():
            a = [0, 1, 2, 3, 4]
            return a[2:] == [2, 3, 4]
        self.checkScript(test_open_ended_slice, ())

        def test_open_ended_slice2():
            a = [0, 1, 2, 3, 4]
            return a[:2] == [0, 1]
        self.checkScript(test_open_ended_slice2, ())

        def test_negative_slice():
            a = [0, 1, 2, 3, 4]
            return a[:-1] == [0, 1, 2, 3]
        self.checkScript(test_negative_slice, ())

        def test_negative_slice2():
            a = [0, 1, 2, 3, 4]
            return a[-3:-1] == [2, 3]
        self.checkScript(test_negative_slice2, ())

        def test_backward_slice():
            a = [0, 1, 2, 3, 4]
            return a[3:2] == torch.jit.annotate(List[int], [])
        self.checkScript(test_backward_slice, ())

        def test_over_slice():
            a = [0, 1, 2, 3, 4]
            return a[3:10] == [3, 4]
        self.checkScript(test_backward_slice, ())

    def test_mutable_list_append(self):
        def test_append():
            a = [0, 1]
            a.append(2)
            a.append(3)
            return a == [0, 1, 2, 3]
        self.checkScript(test_append, ())

    def test_mutable_list_append_2(self):
        def test_append_2():
            a = [0, 1]
            a.append(2)
            a = [1]
            a.append(4)
            return a == [1, 4]
        self.checkScript(test_append_2, ())

    def test_mutable_list_append_if(self):
        def test_append_if():
            a = [1]
            if True:
                a.append(4)
            return a == [1, 4]
        self.checkScript(test_append_if, ())

    def test_mutable_list_append_if_else(self):
        def test_append_if_else():
            a = [1]
            if False:
                a.append(4)
            else:
                a.append(10)
            return a == [1, 10]
        self.checkScript(test_append_if_else, ())

    def test_mutable_list_append_loop(self):
        def test_append_loop():
            a = torch.jit.annotate(List[int], [])
            for i in range(5):
                a.append(i)

            return a == [0, 1, 2, 3, 4]
        self.checkScript(test_append_loop, ())

    def test_mutable_list_append_loop_if(self):
        def test_append_loop_if():
            a = torch.jit.annotate(List[int], [])
            for i in range(5):
                if i > 3:
                    a.append(i)
                else:
                    a.append(0)

            return a == [0, 0, 0, 0, 4]
        self.checkScript(test_append_loop_if, ())

    def test_mutable_list_nested_loop(self):
        def test_nested_loop():
            a = torch.jit.annotate(List[int], [])
            for i in range(2):
                for j in range(2):
                    a.append(i + j)

            return a == [0, 1, 1, 2]
        self.checkScript(test_nested_loop, ())

    def test_mutable_list_function_inline(self):
        @torch.jit.script
        def bar(y):
            # type: (List[int]) -> None
            y.append(4)

        @torch.jit.script
        def foo():
            x = [1, 2, 3]
            bar(x)
            return x

        self.assertEqual(foo(), [1, 2, 3, 4])

    def test_mutable_list_pop_empty(self):
        @torch.jit.script
        def test_pop_empty():
            a = torch.jit.annotate(List[int], [])
            return a.pop()

        with self.assertRaisesRegex(RuntimeError, "pop from empty list"):
            test_pop_empty()

    def test_mutable_list_pop(self):
        def test_pop():
            a = [1, 2, 3, 4]
            b = a.pop()

            return b == 4

        self.checkScript(test_pop, ())

    def test_mutable_list_pop2(self):
        def test_pop2():
            a = [1, 2, 3, 4]
            b = a.pop()

            return len(a) == 3

        self.checkScript(test_pop2, ())

    def test_mutable_list_pop_at(self):
        def test_pop_at():
            a = [1, 2, 3, 4]
            b = a.pop(1)

            return b == 2

        self.checkScript(test_pop_at, ())

    def test_mutable_list_pop_at2(self):
        def test_pop_at2():
            a = [1, 2, 3, 4]
            b = a.pop(1)

            return len(a) == 3

        self.checkScript(test_pop_at2, ())

    def test_mutable_list_pop_at_negative(self):
        def test_pop_at_negative():
            a = [1, 2, 3, 4]
            b = a.pop(-2)

            return b == 3

        self.checkScript(test_pop_at_negative, ())

    def test_mutable_list_pop_at_negative2(self):
        def test_pop_at_negative2():
            a = [1, 2, 3, 4]
            b = a.pop(-2)

            return len(a) == 3

        self.checkScript(test_pop_at_negative2, ())

    def test_mutable_list_pop_slice(self):
        def test_pop_slice():
            a = [1, 2, 3, 4]
            b = [1, 2, 3, 4]

            a.pop()
            b = b[:-1]

            return a == b

        self.checkScript(test_pop_slice, ())

    @unittest.skipIf(sys.version_info < (3, 3), "clear not supported in version < 3.3")
    def test_mutable_list_clear_empty(self):
        def test_clear_empty():
            a = torch.jit.annotate(List[int], [])
            a.clear()

            return len(a) == 0
        self.checkScript(test_clear_empty, ())

    @unittest.skipIf(sys.version_info < (3, 3), "clear not supported in version < 3.3")
    def test_mutable_list_clear(self):
        def test_clear():
            a = [1, 2, 3, 4]
            a.clear()

            return len(a) == 0
        self.checkScript(test_clear, ())

    def test_mutable_list_insert(self):
        def test_list_insert():
            a = [1, 2, 3, 4]
            a.insert(2, 5)

            return a == [1, 2, 5, 3, 4]
        self.checkScript(test_list_insert, ())

    def test_mutable_list_insert_negative(self):
        def test_list_insert_negative():
            a = [1, 2, 3, 4]
            a.insert(-1, 5)

            return a == [1, 2, 3, 5, 4]
        self.checkScript(test_list_insert_negative, ())

    def test_mutable_list_insert_neg_out_of_bounds(self):
        def test_list_insert_neg_out_of_bounds():
            a = [1, 2, 3, 4]
            a.insert(-10, 5)

            return a == [5, 1, 2, 3, 4]
        self.checkScript(test_list_insert_neg_out_of_bounds, ())

    def test_mutable_list_insert_out_of_bounds(self):
        def test_list_insert_out_of_bounds():
            a = [1, 2, 3, 4]
            a.insert(10, 5)

            return a == [1, 2, 3, 4, 5]
        self.checkScript(test_list_insert_out_of_bounds, ())

    def test_mutable_list_remove_not_existing(self):
        @torch.jit.script
        def test_list_remove_not_existing():
            a = [1, 2, 3, 4]
            a.remove(5)

            return a

        with self.assertRaisesRegex(RuntimeError, "x not in list"):
            test_list_remove_not_existing()

    def test_mutable_list_remove(self):
        def test_list_remove():
            a = [1, 2, 3, 4]
            a.remove(3)

            return a == [1, 2, 4]
        self.checkScript(test_list_remove, ())

    def test_mutable_list_remove_tensor(self):
        def test_list_remove_tensor():
            a = [torch.ones(1), torch.zeros(1), torch.ones(2)]
            a.remove(torch.zeros(1))

            return len(a) == 2
        self.checkScript(test_list_remove_tensor, ())

    def test_mutable_list_remove2(self):
        def test_list_remove2():
            a = [1]
            a.remove(1)

            return len(a) == 0
        self.checkScript(test_list_remove2, ())

    def test_extend_list_mutable(self):
        @torch.jit.script
        def extend_list(a, b):
            # type: (List[Tensor], List[Tensor]) -> List[Tensor]

            a.extend(b)
            return a

        for l in [[], [torch.rand(2)], [torch.rand(2), torch.rand(2), torch.rand(2)]]:
            for r in [[], [torch.rand(2)], [torch.rand(2), torch.rand(2), torch.rand(2)]]:
                self.assertEqual(extend_list(l, r), l + r)

    def test_extend_list_immutable(self):
        @torch.jit.script
        def extend_list(a, b):
            # type: (List[int], List[int]) -> List[int]

            a.extend(b)
            return a

        for l in [[], [1], [1, 2, 3]]:
            for r in [[], [1], [1, 2, 3]]:
                self.assertEqual(extend_list(l, r), l + r)

    def test_copy_list_mutable(self):
        @torch.jit.script
        def copy_list(a):
            # type: (List[Tensor]) -> List[Tensor]
            return a.copy()

        for l in [[], [torch.rand(2)], [torch.rand(2), torch.rand(2), torch.rand(2)]]:
            self.assertEqual(copy_list(l), l)

    def test_copy_list_immutable(self):
        @torch.jit.script
        def copy_list(a):
            # type: (List[int]) -> List[int]
            return a.copy()

        for l in [[], [1], [1, 2, 3]]:
            self.assertEqual(copy_list(l), l)

    def test_func_call(self):
        script = '''
        def add(a, b):
            return a + b

        def mul(a, x):
            return a * x

        def func(alpha, beta, x, y):
            return add(mul(alpha, x), mul(beta, y))
        '''
        alpha = torch.rand(1, dtype=torch.float, requires_grad=True)
        beta = torch.rand(1, dtype=torch.float, requires_grad=True)
        x = torch.rand(3, dtype=torch.float, requires_grad=True)
        y = torch.rand(3, dtype=torch.float, requires_grad=True)
        outputs = alpha * x + beta * y
        # NOTE: cannot optimize yet because broadcasts are not inserted before the fuser runs
        self.checkScript(script, [alpha, beta, x, y], optimize=False, outputs=outputs)

    def test_resize_input_ops(self):
        # resize_ and resize_as resize the input tensor. because our shape analysis
        # is flow invariant, we set any Tensor that can alias a resized Tensor
        # to the base Tensor Type, without size information.

        # testing that value which is an input of a graph gets handled
        def out_op_graph_input():
            @torch.jit.script
            def test(x, y, z):
                torch.mul(x, y, out=z)
                return z

            torch._C._jit_pass_shape_analysis(
                test.graph, (torch.zeros(2, 1), torch.zeros(1, 2), torch.zeros(1, 1, 1)), False)
            self.assertTrue(next(test.graph.outputs()).type() == TensorType.get())
        out_op_graph_input()

        def test_resize():
            @torch.jit.script
            def test(x):
                after_resize_alias = torch.zeros([2])
                for _i in range(5):
                    b = x + 1
                    f = [1]
                    before_resize_alias = b.sub_(1)
                    # for i in range(10):
                    f.append(1)
                    b.resize_(f)
                    after_resize_alias = b.add_(1)
                return after_resize_alias

            g = test.graph
            self.run_pass('constant_propagation', g)
            torch._C._jit_pass_shape_analysis(
                g, (torch.zeros(1, 1),), False)
            resize_node = g.findNode("aten::resize_")
            # first input and output of b.resize_ is b
            self.assertTrue(next(resize_node.inputs()).type() == TensorType.get())
            self.assertTrue(next(resize_node.outputs()).type() == TensorType.get())

            # correctly propagates to b alias set
            before_resize = g.findNode("aten::sub_")
            self.assertTrue(next(before_resize.outputs()).type() == TensorType.get())

            after_resize = g.findNode("aten::add_")
            self.assertTrue(next(after_resize.outputs()).type() == TensorType.get())

        test_resize()

        def test_resize_as():
            @torch.jit.script
            def test(x):
                b = torch.zeros([2, 2])
                b.resize_as_(x)
                return b

            g = test.graph
            self.run_pass('constant_propagation', g)
            torch._C._jit_pass_shape_analysis(
                g, (torch.zeros(1, 1),), False)

            # x doesn't alias a resized op so it shouldn't be set to base Tensor type
            self.assertTrue(next(g.inputs()).type() != TensorType.get())
            # return is resized
            self.assertTrue(next(g.outputs()).type() == TensorType.get())

        test_resize_as()

    def test_view_shape_prop(self):
        cu = torch.jit.CompilationUnit('''
        def test_view_shape_prop(a):
            return a.view(size=[-1])
        ''')
        inputs = [torch.zeros(10, 10)]
        outputs = torch.zeros(100)

        real_outs = cu.test_view_shape_prop(*inputs)
        self.assertEqual(real_outs, outputs)

    def test_view_listconstruct_shape_prop(self):
        def fn(x):
            B = x.size(0)
            C = x.size(1)
            T = x.size(2)
            return x.view(T, B, C)

        x = torch.randn(3, 1, 5, requires_grad=True)
        graph = torch.jit.script(fn).graph
        torch._C._jit_pass_shape_analysis(graph, (x,), False)
        a = next(graph.outputs()).type().kind()
        self.assertTrue(next(graph.outputs()).type().kind() != 'TensorType')

    def test_integral_shape_inference(self):
        cu = torch.jit.CompilationUnit('''
        def test_integral_shape_inference(a):
            return a / a
        ''')
        inputs = [torch.ones(10, 10).type(torch.LongTensor)]
        outputs = torch.ones(10, 10)

        self.assertEqual(cu.test_integral_shape_inference(*inputs), outputs)

    def test_fuser_multiple_blocks(self):
        cu = torch.jit.CompilationUnit('''
        def test_fuser_multiple_blocks(this, that, theother, meme):
            i = 0
            while i < 20:
                this = torch.cat([this, meme], dim=0)
                that = torch.cat([that, meme], dim=0)
                theother = torch.cat([theother, meme], dim=0)
                i = i + 1
            return this, that, theother
        ''')

        inputs = [torch.ones(0, 10, 10)] * 3
        inputs += [torch.ones(1, 10, 10)]
        outputs = [torch.ones(20, 10, 10)] * 3

        self.assertEqual(cu.test_fuser_multiple_blocks(*inputs), outputs)

    def test_dropout_script(self):

        eg = torch.zeros(1, 2, 3, requires_grad=True)

        @_trace(eg)
        def foo(x):
            x = torch.neg(x)
            return F.dropout(x)

        class MyDrop(nn.Module):
            def forward(self, x):
                return foo(x)

        f = io.BytesIO()
        torch.onnx.export(MyDrop(), (eg,), f, verbose=False)

    @unittest.skip("RuntimeError: VariableType::ID() not implemented")
    def test_cast(self):
        script = '''
        def to_int(x):
            return int(x)
        '''
        x = Variable(torch.FloatTensor([1.1, 2.3]), requires_grad=True)
        out = Variable(torch.IntTensor([1, 2]), requires_grad=True)
        self.checkScript(script, [x], optimize=True, outputs=[out], func='to_int')

    def test_python_frontend(self):
        def fn(x, y, z):
            q = None
            q = x + y - z.sigmoid()
            print(q)
            w = -z
            if not x and not y and z:
                m = x if not z else y
            while x < y > z:
                q = x
            assert 1 == 1, "hello"
            return x

        ast = torch.jit.frontend.get_jit_def(fn)
        self.assertExpected(str(ast))

    @unittest.skipIf(not PY2, "Requires python 2")
    def test_python_frontend_py2(self):
        def fn():
            raise Exception("hello")
        ast = torch.jit.frontend.get_jit_def(fn)
        self.assertExpected(str(ast))

    @unittest.skipIf(PY2, "Requires python 3")
    def test_python_frontend_py3(self):
        def fn():
            raise Exception("hello")
        ast = torch.jit.frontend.get_jit_def(fn)
        self.assertExpected(str(ast))

    def _make_scalar_vars(self, arr, dtype):
        return [torch.tensor(val, dtype=dtype) for val in arr]

    def test_string_print(self):
        def func(a):
            print(a, "a" 'b' '''c''' """d""", 2, 1.5)
            return a

        inputs = self._make_scalar_vars([1], torch.int64)
        self.checkScript(func, inputs, capture_output=True)

    def test_while(self):
        def func(a, b, max):
            while bool(a < max):
                a = a + 1
                b = b + 1
            c = a + b
            return c

        inputs = self._make_scalar_vars([1, 1, 10], torch.int64)
        self.checkScript(func, inputs, optimize=True)

    def test_fibb(self):
        def func(lim):
            first = 1
            second = 1
            i = 1
            somenum = 5
            dontmutateme = 3
            third = 0
            while bool(i < lim):
                third = first + second
                first = second
                second = third
                j = 0
                while j < 10:
                    somenum = somenum * 2
                    j = j + 1
                i = i + j
                i = i + dontmutateme

            st = second + third
            fs = first + second
            return third, st, fs

        inputs = self._make_scalar_vars([10], torch.int64)
        self.checkScript(func, inputs, optimize=True)

    def test_if(self):
        def func(a, b):
            # type: (int, int) -> int
            d = 3
            if bool(a > 10):
                a = 3 + d
            else:
                b = 3 + d
                d = 4
            c = a + b
            return c

        inputs = self._make_scalar_vars([1, -1], torch.int64)
        self.checkScript(func, inputs, optimize=True)

    def test_if_for_in_range(self):
        def func(a, b):
            # type: (int, int) -> int
            d = 3
            for _ in range(20):
                if bool(a > 10):
                    a = 3 + d
                else:
                    b = 3 + d
                    d = 4
                c = a + b
            return d
        inputs = self._make_scalar_vars([1, -1], torch.int64)
        self.checkScript(func, inputs, optimize=True)

    def test_if_noelse(self):
        def func(a, b):
            if bool(a > 10):
                a = 3 + b
            c = a + b
            return c

        inputs = self._make_scalar_vars([-1, 1], torch.int64)
        self.checkScript(func, inputs, optimize=True)

    def test_if_is_none_dispatch(self):

        @torch.jit.script
        def test_lhs_none_rhs_none():
            # LHS, RHS both alwaysNone, dispatch always_none_branch
            # only emit one prim::Constant
            if None is None:
                return 1
            elif None is not None:
                return 2
            else:
                return 3

        self.assertTrue(str(test_lhs_none_rhs_none.graph).count(': int = prim::Constant') == 1)

        @torch.jit.script
        def test_lhs_opt_rhs_none(lhs=None):
            # type: (Optional[Tensor]) -> int
            # LHS maybeNone: emit normal if stmt that contains 3 constants
            if lhs is not None:
                return 2
            elif lhs is None:
                return 1
            else:
                return 3

        self.assertTrue(str(test_lhs_opt_rhs_none.graph).count(': int = prim::Constant') == 3)

        @torch.jit.script
        def test_lhs_none_rhs_opt(rhs=None):
            # type: (Optional[Tensor]) -> int
            # RHS maybeNone, emit normal if stmt that contains 3 constants
            if None is rhs:
                return 1
            elif None is not rhs:
                return 2
            else:
                return 3

        self.assertTrue(str(test_lhs_opt_rhs_none.graph).count(': int = prim::Constant') == 3)

        @torch.jit.script
        def test_lhs_never_rhs_none(lhs):
            # LHS neverNone, RHS alwaysNone dispatch never_none_branch
            # only emit one prim::Constant
            if lhs is None:
                return 1
            elif lhs is not None:
                return 2
            else:
                return 3

        self.assertTrue(str(test_lhs_never_rhs_none.graph).count(': int = prim::Constant') == 1)

        @torch.jit.script
        def test_lhs_none_rhs_never(rhs):
            # LHS alwaysNone, RHS neverNone dispatch never_none_branch
            # only emit one prim::Constant
            if None is rhs:
                return 1
            elif None is not rhs:
                return 2
            else:
                return 3

        self.assertTrue(str(test_lhs_none_rhs_never.graph).count(': int = prim::Constant') == 1)

    def test_explicit_bool_cast(self):
        with self.assertRaisesRegex(RuntimeError, "expected a boolean"):
            @torch.jit.script
            def test_bool_cast(a):
                if a:
                    return a + 2
                return a + 1

    def test_while_nonexistent_value(self):
        with self.assertRaisesRegex(RuntimeError, "undefined value x"):
            torch.jit.CompilationUnit('''
            def test_while(a, b):
                while bool(a < 10):
                    a = a + x
                    b = b + 1
                return a + b
            ''')

    def test_while_nonexistent_cond_value(self):
        with self.assertRaisesRegex(RuntimeError, "undefined value x"):
            torch.jit.CompilationUnit('''
            def test_while(a, b):
                while a < x:
                    a = a + 1
                    b = b + 1
                return a + b
            ''')

    def test_optional_refinement(self):
        @torch.jit.script
        def test_if_none_assignment(x):
            # type: (Optional[int]) -> int
            if x is None:
                x = 1
            return x + 1

        self.assertEqual(test_if_none_assignment(1), 2)

        @torch.jit.script
        def test_ternary(x):
            # type: (Optional[int]) -> int
            x = x if x is not None else 2
            return x

        @torch.jit.script
        def test_not_none(x):
            # type: (Optional[int]) -> None
            if x is not None:
                print(x + 1)

        @torch.jit.script
        def test_and(x, y):
            # type: (Optional[int], Optional[int]) -> None
            if x is not None and y is not None:
                print(x + y)

        @torch.jit.script
        def test_not(x, y):
            # type: (Optional[int], Optional[int]) -> None
            if not (x is not None and y is not None):
                pass
            else:
                print(x + y)

        @torch.jit.script
        def test_bool_expression(x):
            # type: (Optional[int]) -> None
            if x is not None and x < 2:
                print(x + 1)

        @torch.jit.script
        def test_nested_bool_expression(x, y):
            # type: (Optional[int], Optional[int]) -> int
            if x is not None and x < 2 and y is not None:
                x = x + y
            else:
                x = 5
            return x + 2

        @torch.jit.script
        def test_or(x, y):
            # type: (Optional[int], Optional[int]) -> None
            if y is None or x is None:
                pass
            else:
                print(x + y)

        # backwards compatibility
        @torch.jit.script
        def test_manual_unwrap_opt(x):
            # type: (Optional[int]) -> int
            if x is None:
                x = 1
            else:
                x = torch.jit._unwrap_optional(x)
            return x  # noqa: T484

        with self.assertRaisesRegex(RuntimeError, "arguments for call are not valid"):
            @torch.jit.script
            def or_error(x, y):
                # type: (Optional[int], Optional[int]) -> None
                if x is None or y is None:
                    print(x + y)  # noqa: T484

        with self.assertRaisesRegex(RuntimeError, "arguments for call are not valid"):
            @torch.jit.script
            def and_error(x, y):
                # type: (Optional[int], Optional[int]) -> None
                if x is None and y is None:
                    pass
                else:
                    print(x + y)  # noqa: T484

        with self.assertRaisesRegex(RuntimeError, "arguments for call are not valid"):
            @torch.jit.script
            def named_var(x):
                # type: (Optional[int]) -> None
                x_none = x is not None
                if x_none:
                    print(x + 1)  # noqa: T484

        with self.assertRaisesRegex(RuntimeError, "arguments for call are not valid"):
            @torch.jit.script
            def named_var_and(x, y):
                # type: (Optional[int], Optional[int]) -> None
                x_none = x is not None
                if y is not None and x_none:
                    print(x + y)  # noqa: T484

    def test_while_write_outer_then_read(self):
        def func(a, b):
            while bool(a < 10):
                a = a + 1
                b = a + 1
            return a + b

        inputs = self._make_scalar_vars([42, 1337], torch.int64)
        self.checkScript(func, inputs, optimize=True)

    def test_while_nest_if(self):
        def func(a, b):
            # type: (int, int) -> int
            c = 0
            while a < 10:
                a = a + 1
                b = b + 1
                if a > b:
                    c = -a
                else:
                    c = -b
            return c + 1

        inputs = self._make_scalar_vars([-1234, 4321], torch.int64)
        self.checkScript(func, inputs, optimize=True)

    def test_math_ops(self):

        def test_floor():
            return math.floor(1.5)

        self.checkScript(test_floor, ())

    def test_if_nest_while(self):
        def func(a, b):
            # type: (int, int) -> int
            c = 0
            if a > b:
                while a > b:
                    b = b + 1
                    c = -b
            return c

        inputs = self._make_scalar_vars([4321, 1234], torch.int64)
        self.checkScript(func, inputs, optimize=True)

    def test_script_for_in_range(self):
        def fn():
            c = 0
            for i in range(100):
                c += i
            return c
        self.checkScript(fn, (), outputs=4950, optimize=True)

    def test_script_for_in_range_dynamic(self):
        def fn():
            c = 0
            for i in range(100):
                acc = 0
                for j in range(i):
                    acc += j
                c += acc
            return c
        self.checkScript(fn, (), optimize=False)

    def test_script_for_in_range_ast(self):
        @torch.jit.script
        def test_script_for_in_range_ast():
            c = 0
            for i in range(100):
                acc = 0
                for j in range(i):
                    acc += j
                c += acc
            return c

        self.assertEqual(test_script_for_in_range_ast(), 161700)

    def test_script_for_in_range_if_ast(self):
        @torch.jit.script
        def test_script_for_in_range_if_ast(x):
            output = x
            for i in range(20):
                if i == 0:
                    output = x.unsqueeze(0)
                else:
                    output = torch.cat((output, x.unsqueeze(0)), dim=0)
            return output
        inputs = self._make_scalar_vars([0], torch.int64)

        self.assertEqual(test_script_for_in_range_if_ast(*inputs).shape[0], 20)

    def test_script_optional_none(self):
        def none_stmt(x):
            output = None
            output = x
            return output

        def none_args(x):
            # type: (Optional[Tensor]) -> Optional[Tensor]
            return None

        self.checkScript(none_stmt, [torch.arange(0, 2)], optimize=True)
        self.checkScript(none_args, [None], optimize=True)

        # test undefined tensor None as default param
        def test_script_optional_tensor_none(x=None):
            # type: (Optional[Tensor]) -> Tensor
            res = torch.zeros(1, dtype=torch.int8)
            if x is None:
                res = res + 1
            else:
                res = x
            return res

        fn = test_script_optional_tensor_none
        scripted_fn = torch.jit.script(fn)
        self.assertEqual(fn(), scripted_fn())
        self.assertEqual(fn(torch.zeros(1)), scripted_fn(torch.zeros(1)))

        # test typical None as default param
        def test_script_optional_other_none(x=None):
            # type: (Optional[float]) -> float
            res = 2.0
            if x is None:
                res = res + 1.0
            else:
                res = x
            return res

        fn = test_script_optional_other_none
        scripted_fn = torch.jit.script(fn)
        self.assertEqual(fn(), scripted_fn())
        self.assertEqual(fn(1.0), scripted_fn(1.0))

    def test_script_clamp_none(self):
        def test_script_clamp_max_none(x):
            return torch.clamp(x, min=2, max=None)

        def test_script_clamp_max(x):
            return torch.clamp(x, max=2)

        def test_script_clamp_min_none(x):
            return torch.clamp(x, min=None, max=2)

        def test_script_clamp_min(x):
            return torch.clamp(x, min=2)

        input = [torch.arange(0, 3)]
        self.checkScript(test_script_clamp_max_none, input, optimize=True)
        self.checkScript(test_script_clamp_max, input, optimize=True)
        self.checkScript(test_script_clamp_min_none, input, optimize=True)
        self.checkScript(test_script_clamp_min, input, optimize=True)

    def test_script_bool_constant(self):
        script = '''
        def test_script_bool_constant():
            a = True
            return a
        '''
        outputs = [1]
        self.checkScript(script, [], outputs[0], True, 'test_script_bool_constant')

    def test_ternary(self):
        def func(a, b):
            c = 3
            c = a + b if bool(a > 3) else b
            return c

        inputs_true = self._make_scalar_vars([5, 2], torch.int64)
        inputs_false = self._make_scalar_vars([1, 0], torch.int64)
        self.checkScript(func, inputs_true, optimize=True)
        self.checkScript(func, inputs_false, optimize=True)

    def test_print(self):
        def func(x, y):
            q = (x + y).sigmoid()
            print(q, 1, 2, [1, 2], [1.0, 2.0])
            w = -q
            return w * w

        x = torch.arange(4., requires_grad=True)
        y = torch.arange(0., 8, 2, requires_grad=True)
        self.checkScript(func, [x, y], optimize=True, capture_output=True)

    def test_format(self):
        def func(x):
            print("{}, I'm a {}".format("Hello", "test"))
            print("format blank".format())
            print("stuff before {}".format("hi"))
            print("{} stuff after".format("hi"))
            return x + 1

        x = torch.arange(4., requires_grad=True)
        self.checkScript(func, [x], optimize=True, capture_output=True)

    def test_logical_short_circuit(self):
        @torch.jit.script
        def testNoThrows(t):
            c1 = 1
            if (False and bool(t[1])) or (True or bool(t[1])):
                c1 = 0
            return c1

        self.assertEqual(0, testNoThrows(torch.randn(0)))
        ifs = testNoThrows.graph.findAllNodes("prim::If", recurse=False)

        # three ifs at the top level, and the second one has a nested if for
        # the or (True or bool(t[1])) expression
        self.assertTrue(len(ifs) == 3)
        self.assertTrue(ifs[0].findNode("prim::If") is None)
        self.assertTrue(ifs[1].findNode("prim::If").findNode("prim::If") is None)
        self.assertTrue(ifs[2].findNode("prim::If") is None)

        @torch.jit.script
        def throwsOr(t):
            c0 = False or bool(t[1])
            print(c0)

        @torch.jit.script
        def throwsAnd(t):
            c0 = True and bool(t[1])
            print(c0)

        t = torch.randn(0)
        with self.assertRaisesRegex(RuntimeError, "index 1 out of range for tensor of size"):
            throwsOr(t)
        with self.assertRaisesRegex(RuntimeError, "index 1 out of range for tensor of size"):
            throwsAnd(t)

    def test_type_cast(self):
        template = dedent('''
        def cast(v):
            # type: ({from_type}) -> {to_type}
            return {to_type}(v)
        ''')

        def check_cast(from_type, to_type, value, raises=False):
            code = template.format(from_type=from_type, to_type=to_type)
            expected = getattr(builtins, to_type)(value)
            if raises:
                with self.assertRaisesRegex(RuntimeError, "Cannot cast"):
                    cu = torch.jit.CompilationUnit(code)
            else:
                self.checkScript(code, (value,), name='cast', outputs=expected)

        check_cast('int', 'float', 1)
        check_cast('int', 'bool', 1)
        check_cast('int', 'bool', 0)

        check_cast('float', 'int', 1.)
        check_cast('float', 'bool', 1.)
        check_cast('float', 'bool', 0.)

        check_cast('bool', 'int', True)
        check_cast('bool', 'float', True)

    def test_multiple_assignment(self):
        def outer_func(x):
            return x * 2, x + 2

        @torch.jit.script
        def func(x):
            y, z = outer_func(x)
            return y + z

        x = torch.arange(4)
        self.assertEqual(func(x), x * 2 + x + 2)

    def test_literals(self):
        def func(a):
            return a.view(size=[1, 2, 3])

        a = torch.randn(6)
        self.checkScript(func, [a], optimize=True)

    def test_return(self):
        def no_return(a):
            a + 1

        def void_return(a):
            return

        def one_return(a):
            return a + 1.

        def multiple_returns(a):
            return a * 1., a * 2., a * 3.

        a = torch.randn(1, dtype=torch.float)
        self.checkScript(no_return, [a], optimize=True)
        self.checkScript(void_return, [a], optimize=True)
        self.checkScript(one_return, [a], optimize=True)
        self.checkScript(multiple_returns, [a], optimize=True)

        with self.assertRaisesRegex(RuntimeError, "but is actually of type None"):
            torch.jit.CompilationUnit('''
            def no_return_bad_annotation(a):
                # type: (Tensor) -> Tensor
                a + 1
            ''')

    def test_error(self):
        @torch.jit.script
        def foo(a):
            return a.t()
        s = Variable(torch.rand(5, 5, 5))
        # XXX: this should stay quiet in stay propagation and only fail in the interpreter
        with self.assertRaisesRegex(RuntimeError, "failed in interpreter"):
            foo(s)

        @torch.jit.script
        def bar(c, b):
            return c + b

        with self.assertRaisesRegex(RuntimeError, "failed in interpreter"):
            bar(Variable(torch.rand(10), requires_grad=True), Variable(torch.rand(9), requires_grad=True))

    def test_binop_unsupported_error(self):
        with self.assertRaisesRegex(NotSupportedError, "unsupported binary operator:"):
            @torch.jit.script
            def binop(x, y):
                # Replace this with another unsupported op when/if it gets supported
                return x << y

    def test_bitwise_ops(self):

        def int_test():
            return 2 & 3, 2 ^ 3, 2 | 3

        self.checkScript(int_test, ())

        def bool_test(x, y):
            # type: (bool, bool) -> Tuple[bool, bool, bool]
            return x & y, x ^ y, x | y

        self.checkScript(bool_test, (True, False))
        self.checkScript(bool_test, (True, True))

        def tensor_test(x, y):
            return x & y, x ^ y, x | y

        x = torch.tensor(2)
        y = torch.tensor(3)

        self.checkScript(tensor_test, (x, y))

    def test_number_math(self):
        ops_template = dedent('''
        def func():
            return {scalar1} {op} {scalar2}
        ''')
        ops = ['+', '-', '*', '%', '<', '<=', '>', '>=', '==', '!=', '//']
        funcs_template = dedent('''
        def func():
            return {func}({scalar1}, {scalar2})
        ''')
        funcs = ['min', 'max']
        scalars = ['7', '2', '3', '-3', '3.14', '0.125', '-0.5', '2.0', '-2.0']
        scalar_pairs = [(scalar1, scalar2) for scalar1 in scalars for scalar2 in scalars]

        def run_test(code):
            scope = {}
            execWrapper(code, globals(), scope)
            cu = torch.jit.CompilationUnit(code)

            self.assertEqual(cu.func(), scope['func']())

        for scalar1, scalar2 in scalar_pairs:
            for op in ops:
                code = ops_template.format(op=op, scalar1=scalar1, scalar2=scalar2)
                run_test(code)
            for func in funcs:
                code = funcs_template.format(func=func, scalar1=scalar1, scalar2=scalar2)
                run_test(code)

    def test_number_div(self):
        self.checkScript(div_int_future, (), optimize=True)
        self.checkScript(div_float_future, (), optimize=True)

        if PY2:
            with self.assertRaisesRegex(RuntimeError, 'from __future__ import division'):
                torch.jit.script(div_int_nofuture)
            with self.assertRaisesRegex(RuntimeError, 'from __future__ import division'):
                torch.jit.script(div_float_nofuture)
        else:
            self.checkScript(div_int_nofuture, (), optimize=True)
            self.checkScript(div_float_nofuture, (), optimize=True)

    def test_floor_div(self):
        @torch.jit.script
        def foo(a, b):
            # type: (int, int) -> int
            return a // b
        for i in range(-8, 8):
            for j in range(-8, 8):
                if j != 0:
                    self.assertEqual(foo(i, j), i // j)
                else:
                    with self.assertRaisesRegex(RuntimeError, 'division by 0'):
                        foo(i, j)

    def test_number_augassign(self):
        def func():
            z = 1
            z += 2
            return z

        self.checkScript(func, (), optimize=True)

    def test_number_neg(self):
        # int -> int
        def func1():
            return -8

        # float -> float
        def func2():
            return -3.14

        self.checkScript(func1, (), optimize=True)
        self.checkScript(func2, (), optimize=True)

    def _test_tensor_number_math(self, device='cpu'):
        template = dedent('''
        def func(t):
            return {lhs} {op} {rhs}
        ''')

        def test(op, const, swap_args):
            args = ('t', const)
            if swap_args:
                args = (const, 't')

            code = template.format(lhs=args[0], rhs=args[1], op=op)
            scope = {}
            execWrapper(code, globals(), scope)
            cu = torch.jit.CompilationUnit(code)
            self.assertEqual(cu.func(tensor), scope['func'](tensor))

        var_int = [2, -2]
        var_float = [1.4321, -1.2]

        ops = ['+', '-', '*', '%', '<', '<=', '>', '>=', '==', '!=', '/']

        float_tensor = torch.randn(5, 5, device=device)
        double_tensor = torch.randn(5, 5, dtype=torch.double, device=device)
        long_tensor = torch.randint(-5, 5, (5, 5), dtype=torch.long, device=device)
        long_tensor[long_tensor == 0] = 2

        tensors = [float_tensor, double_tensor, long_tensor]
        consts = var_int + var_float

        for op, tensor, const, swap_args in product(ops, tensors, consts, [True, False]):
            # FIXME: things like 2 / long_tensor are not implemented correctly
            # Look in torch/tensor.py to see how pytorch implements it.
            if op == '/' and tensor.data_ptr() == long_tensor.data_ptr():
                continue

            # % operator does not take: const % tensor
            if op == '%' and swap_args is True:
                continue

            test(op, const, swap_args)

    def test_tensor_number_math(self):
        self._test_tensor_number_math()

    def test_torch_tensor_bad_input(self):
        with self.assertRaisesRegex(RuntimeError, "Input list to torch.tensor must be of ints, floats, "
                                    "or bools, got None"):
            @torch.jit.script
            def test():
                return torch.tensor([None])

        with self.assertRaisesRegex(RuntimeError, "Note: empty lists are constructed as Tensor"):
            @torch.jit.script
            def tmp():
                return torch.tensor([])

        @torch.jit.script
        def foo():
            return torch.tensor([[2, 2], [1]])
        with self.assertRaisesRegex(RuntimeError, "Expected sequence of length"):
            foo()

    @suppress_warnings
    def test_torch_tensor_empty_list(self):
        def func():
            return torch.tensor(torch.jit.annotate(List[int], []))
        cu = torch.jit.script(func)
        t1 = cu()
        t2 = func()

        # torchscript returns int tensor, python returns float tensor
        self.assertNotEqual(t1.dtype, t2.dtype)

        def func():
            li = torch.jit.annotate(List[int], [])
            return torch.tensor([li, li])

        self.checkScript(func, ())

        def func():
            li = torch.jit.annotate(List[int], [])
            return torch.tensor([[[li]]])

        self.checkScript(func, ())

    def test_torch_tensor(self):
        template = dedent('''
        def func():
            li = {list_create}
            return torch.tensor(li {options})
        ''')

        lists = ["2.5", "4", "True", "False", "[2]", "[-.5]", "[False, True, False]", "[2, 2]",
                 "torch.jit.annotate(List[int], [])", "[2.5, 2.5]", "[[2], [2]]", "[[-.5], [2.2]]", "[[False], [True]]"]

        dtypes = ["", ", dtype=torch.float", ", dtype=torch.double", ", dtype=torch.half",
                  ", dtype=torch.uint8", ", dtype=torch.int8", ", dtype=torch.short",
                  ", dtype=torch.int", ", dtype=torch.long"]

        devices = ['', ", device='cpu'"]
        if RUN_CUDA:
            devices.append(", device='cuda'")

        option_pairs = [dtype + device for dtype in dtypes for device in devices]
        for li in lists:
            for option in option_pairs:
                # tensor from empty list is type float in python and annotated type in torchscript
                if "annotate" in li and "dtype" not in option:
                    continue
                code = template.format(list_create=li, options=option)
                scope = {}
                exec(code, globals(), scope)
                cu = torch.jit.CompilationUnit(code)
                t1 = cu.func()
                t2 = scope['func']()
                if t1.dtype == torch.float16:  # equality NYI for half tensor
                    self.assertTrue(str(t1) == str(t2))
                else:
                    self.assertEqual(t1, t2)
                self.assertEqual(t1.dtype, t2.dtype)
                self.assertEqual(t1.device, t2.device)

    # adapted from test in test_torch
    def test_tensor_to(self):
        template = dedent('''
        def func(t):
            cuda = "{cuda}"
            device = "{device}"
            non_blocking = {non_blocking}
            return {to_str}
        ''')

        def s(t, to_str, non_blocking=None, device=None, cuda=None):
            device = device if device is not None else str(t.device)
            non_blocking = non_blocking if non_blocking is not None else False
            cuda = "cuda" if cuda is None else cuda
            code = template.format(to_str=to_str, device=device, non_blocking=non_blocking, cuda=cuda)
            scope = {}
            cu = torch.jit.CompilationUnit(code)
            return cu.func(t)

        def test_copy_behavior(t, non_blocking=False):
            self.assertIs(t, s(t, 't.to(t, non_blocking=non_blocking)', non_blocking))
            self.assertIs(t, s(t, 't.to(t.dtype, non_blocking=non_blocking)', non_blocking))
            self.assertIs(t, s(t, 't.to(torch.empty_like(t), non_blocking=non_blocking)', non_blocking))
            self.assertIsNot(t, s(t, 't.to(t, non_blocking=non_blocking, copy=True)', non_blocking))
            self.assertIsNot(t, s(t, 't.to(t.dtype, non_blocking=non_blocking, copy=True)', non_blocking))
            self.assertIsNot(t, s(t, 't.to(torch.empty_like(t), non_blocking=non_blocking, copy=True)', non_blocking))

            devices = [t.device]
            if t.device.type == 'cuda':
                if t.device.index == -1:
                    devices.append('cuda:{}'.format(torch.cuda.current_device()))
                elif t.device.index == torch.cuda.current_device():
                    devices.append('cuda')
            for device in devices:
                self.assertIs(t, s(t, 't.to(device, non_blocking=non_blocking)', non_blocking, device))
                self.assertIs(t, s(t, 't.to(device, t.dtype, non_blocking=non_blocking)', non_blocking, device))
                self.assertIsNot(t, s(t, 't.to(device, non_blocking=non_blocking, copy=True)', non_blocking, device))
                self.assertIsNot(t, s(t, 't.to(device, t.dtype, non_blocking=non_blocking, copy=True)',
                                      non_blocking, device))

        t = torch.tensor(5)
        test_copy_behavior(t)

        self.assertEqual(t.device, s(t, "t.to('cpu')").device)
        self.assertEqual(t.device, s(t, "t.to('cpu', dtype=torch.float32)").device)
        self.assertIs(torch.float32, s(t, "t.to('cpu', dtype=torch.float32)").dtype)
        self.assertEqual(t.device, s(t, "t.to(torch.float32)").device)
        self.assertIs(torch.float32, s(t, "t.to(dtype=torch.float32)").dtype)
        self.assertEqual(t.data_ptr(), s(t, "t.to('cpu')").data_ptr())
        self.assertEqual(t.data_ptr(), s(t, "t.to(dtype=t.dtype, device=t.device, copy=False)").data_ptr())
        self.assertEqual(t.data_ptr(), s(t, "t.to('cpu', copy=False)").data_ptr())
        self.assertNotEqual(t.data_ptr(), s(t, "t.to('cpu', copy=True)").data_ptr())

        a = torch.tensor(5)
        if torch.cuda.is_available():
            for non_blocking in [True, False]:
                for cuda in ['cuda', 'cuda:0' if torch.cuda.device_count() == 1 else 'cuda:1']:
                    b = torch.tensor(5., device=cuda)
                    test_copy_behavior(b, non_blocking)
                    self.assertEqual(b.device, s(b, "t.to(cuda, non_blocking=non_blocking).device", cuda=cuda))
                    self.assertEqual(a.device, s(b, "t.to('cpu', non_blocking=non_blocking).device"))
                    self.assertEqual(b.device, s(b, "t.to(cuda, non_blocking=non_blocking).device", cuda=cuda))
                    self.assertIs(torch.int32, s(b, "t.to('cpu', dtype=torch.int32, non_blocking=non_blocking)").dtype)
                    self.assertEqual(a.device, s(b, "t.to('cpu', dtype=torch.int32, non_blocking=non_blocking)").device)
                    self.assertIs(torch.int32, s(b, "t.to(dtype=torch.int32)").dtype)
                    self.assertEqual(b.device, s(b, "t.to(dtype=torch.int32)").device)

        # Test AD: aten::to(Tensor self, int dtype, bool non_blocking, bool copy) -> Tensor
        t = torch.tensor(5).float().requires_grad_()
        out_ref = t.to(torch.float32)
        out = s(t, "t.to(torch.float32)")
        self.assertEqual(out_ref, out)

        grad_ref = torch.autograd.grad(out_ref.sum(), t)
        grad = torch.autograd.grad(out.sum(), t)
        self.assertEqual(grad_ref, grad)

        # Test AD: aten::to(Tensor self, Device? device, int? dtype, bool non_blocking, bool copy) -> Tensor
        out_ref = t.to('cpu')
        out = s(t, "t.to('cpu')")
        self.assertEqual(out_ref, out)

        grad_ref = torch.autograd.grad(out_ref.sum(), t)
        grad = torch.autograd.grad(out.sum(), t)
        self.assertEqual(grad_ref, grad)

        # Test AD: aten::to(Tensor self, Tensor other, bool non_blocking, bool copy) -> Tensor
        @torch.jit.script
        def func2(t, t_ref):
            return t.to(t_ref)

        func2.debug_disable_autodiff_subgraph_inlining()

        t_ref = torch.tensor(4).double()
        out_ref = t.to(t_ref)
        out = func2(t, t_ref)
        grad_ref = torch.autograd.grad(out_ref.sum(), t)
        grad = torch.autograd.grad(out.sum(), t)
        self.assertEqual(grad_ref, grad)

    @unittest.skipIf(not RUN_CUDA, "No CUDA")
    def test_tensor_number_math_cuda(self):
        self._test_tensor_number_math(device='cuda')

    def test_not(self):
        # test not operator in python
        # TODO: add more tests when bool conversions ready
        def test_not_op(a):
            return not bool(a > 1)

        self.checkScript(test_not_op, (torch.tensor(2), ), optimize=True)

    def test_is_isnot(self):
        # test is and is not operator in python
        template = dedent('''
        def func():
            # type: () -> bool
            return {lhs} {op} {rhs}
        ''')

        def test(op, args):
            code = template.format(lhs=args[0], rhs=args[1], op=op)
            scope = {}
            execWrapper(code, globals(), scope)
            cu = torch.jit.CompilationUnit(code)
            self.assertEqual(
                cu.func(),
                scope['func'](),
                "Failed with op: {}, lhs: {}, rhs: {}"
                .format(op, args[0], args[1])
            )

        ops = ['is', 'is not']
        type_literals = [True, False, None, [1, 1]]

        # do literals product to try any types combinations
        for op, lhs, rhs in product(ops, type_literals, type_literals):
            test(op, [lhs, rhs])

    def test_isinstance(self):
        # test isinstance operator for static type checking
        template = dedent('''
        def func(x):
            # type: ({type_hint}) -> bool
            return isinstance(x, {typ})
        ''')

        def test(inp, typ, type_hint):
            code = template.format(typ=typ, type_hint=type_hint)
            scope = {}
            execWrapper(code, globals(), scope)
            cu = torch.jit.CompilationUnit(code)
            self.assertEqual(
                cu.func(inp),
                scope['func'](inp),
                "Failed with typ: {}"
                .format(typ)
            )

        inputs = [True, 1, 1.0, torch.tensor(1), [1, 2], (1.0,), [1, 2], 1]
        type_literals = ['bool', 'int', 'float', 'torch.Tensor', 'list', 'tuple',
                         '(list, tuple)', '(int, float, bool)']
        type_annotations = ['bool', 'int', 'float', 'Tensor', 'List[int]', 'Tuple[float]',
                            'List[int]', 'int']

        # do zipping to try different types
        for inp, typ, type_hint in zip(inputs, type_literals, type_annotations):
            test(inp, typ, type_hint)

        # test optional isintance check
        with self.assertRaisesRegex(RuntimeError, "Optional isinstance check is not supported"):
            @torch.jit.script
            def opt_func(x):
                # type: (Optional[int]) -> bool
                return isinstance(x, int)

    def test_python_call(self):
        def pyfunc(a):
            return a * 3.0

        cu = torch.jit.CompilationUnit('''
        def other_func(a):
            return a + a

        def test_call_python(a):
            b = pyfunc(a)
            b = other_func(b)
            i = 0
            step = 1
            while i < 10:
                b = pyfunc(b)
                if bool(b > 3.0):
                    b = pyfunc(b)
                i = 11
            return b
        ''')
        inputs = self._make_scalar_vars([1], torch.float)
        outputs = self._make_scalar_vars([54], torch.float)

        self.assertEqual(cu.test_call_python(*inputs), outputs[0])

    def test_python_call_failure(self):
        with self.assertRaisesRegex(RuntimeError, "undefined value pyfunc2"):
            def pyfunc(a):
                return a * 3.0

            cu = torch.jit.CompilationUnit('''
            def other_func(a):
                return a + a

            def test_call_python(a):
                b = pyfunc(a)
                b = other_func(b)
                i = 0
                step = 1
                while i < 10:
                    b = pyfunc2(b)
                    if b > 3.0:
                        b = pyfunc(b)
                    i = 11
                return b
            ''')
            inputs = self._make_scalar_vars([1], torch.float)
            outputs = self._make_scalar_vars([54], torch.float)

            self.assertEqual(cu.test_call_python(*inputs), outputs)

    def test_python_call_annotation(self):
        def pyfunc(a):
            return a * 3.0

        @torch.jit.script
        def foo(a):
            return pyfunc(a) + pyfunc(a)

        inputs = self._make_scalar_vars([1], torch.float)
        outputs = self._make_scalar_vars([6], torch.float)
        self.assertEqual(foo(*inputs), outputs[0])

    def test_python_call_annoytation_failure(self):
        with self.assertRaisesRegex(RuntimeError, "undefined value pyfunc2"):
            def pyfunc(a):
                return a * 3.0

            @torch.jit.script
            def foo(a):
                return pyfunc2(a) + pyfunc(a)

            inputs = self._make_scalar_vars([1], torch.float)
            outputs = self._make_scalar_vars([6], torch.float)

            self.assertEqual(foo(*inputs), outputs[0])

    def test_desugar_module(self):
        import torch.nn.functional as F

        def fn(x, slope):
            a = torch.abs(x)
            b = torch.nn.functional.prelu(x, slope)
            c = F.prelu(x, slope)
            return a, b, c

        x = torch.arange(-3., 4)
        slope = torch.tensor([0.5])
        self.checkScript(fn, [x, slope], optimize=True)

    def test_script_docstring(self):
        @torch.jit.script
        def with_docstring(x):
            """test str"""
            y = x
            """y is the same as x"""
            return y
        self.assertEqual(with_docstring.__doc__, 'test str')

    def test_script_method_docstring(self):
        class A(torch.jit.ScriptModule):
            @torch.jit.script_method
            def with_docstring(self, x):
                """test str"""
                y = x
                """y is the same as x"""
                return y
        a = A()
        self.assertEqual(a.with_docstring.__doc__, 'test str')

    @unittest.skipIf(TEST_WITH_UBSAN or not torch.fbgemm_is_cpu_supported(),
                     'Quantized RNN requires FBGEMM. FBGEMM does not play'
                     ' well with UBSAN at the moment, so we skip the test if'
                     ' we are in a UBSAN environment.')
    def test_rnn_cell_quantized(self):
        d_in, d_hid = 2, 2

        for cell in [
            torch.nn.LSTMCell(d_in, d_hid).float(),
            torch.nn.GRUCell(d_in, d_hid).float(),
            torch.nn.RNNCell(d_in, d_hid).float(),
        ]:
            if isinstance(cell, torch.nn.LSTMCell):
                num_chunks = 4
            elif isinstance(cell, torch.nn.GRUCell):
                num_chunks = 3
            elif isinstance(cell, torch.nn.RNNCell):
                num_chunks = 1

            # Replace parameter values s.t. the range of values is exactly
            # 255, thus we will have 0 quantization error in the quantized
            # GEMM call. This i s for testing purposes.
            #
            # Note that the current implementation does not support
            # accumulation values outside of the range representable by a
            # 16 bit integer, instead resulting in a saturated value. We
            # must take care that in our test we do not end up with a dot
            # product that overflows the int16 range, e.g.
            # (255*127+255*127) = 64770. So, we hardcode the test values
            # here and ensure a mix of signedness.
            vals = [[100, -155],
                    [100, -155],
                    [-155, 100],
                    [-155, 100],
                    [100, -155],
                    [-155, 100],
                    [-155, 100],
                    [100, -155]]
            vals = vals[:d_hid * num_chunks]
            cell.weight_ih = torch.nn.Parameter(
                torch.tensor(vals, dtype=torch.float),
                requires_grad=False)
            cell.weight_hh = torch.nn.Parameter(
                torch.tensor(vals, dtype=torch.float),
                requires_grad=False)

            ref = copy.deepcopy(cell)

            cell = torch.jit.quantized.quantize_rnn_cell_modules(cell)
            x = torch.tensor([[100, -155],
                              [-155, 100],
                              [100, -155]], dtype=torch.float)
            h0_vals = [[-155, 100],
                       [-155, 155],
                       [100, -155]]
            hx = torch.tensor(h0_vals, dtype=torch.float)
            if isinstance(cell, torch.jit.quantized.QuantizedLSTMCell):
                cx = torch.tensor(h0_vals, dtype=torch.float)
                hiddens = (hx, cx)
            else:
                hiddens = hx

            if isinstance(cell, torch.jit.quantized.QuantizedLSTMCell):
                class ScriptWrapper(torch.jit.ScriptModule):
                    def __init__(self, cell):
                        super(ScriptWrapper, self).__init__()
                        self.cell = cell

                    @torch.jit.script_method
                    def forward(self, x, hiddens):
                        # type: (torch.Tensor, Tuple[torch.Tensor, torch.Tensor]) -> Tuple[torch.Tensor, torch.Tensor]
                        return self.cell(x, hiddens)
            else:

                class ScriptWrapper(torch.jit.ScriptModule):
                    def __init__(self, cell):
                        super(ScriptWrapper, self).__init__()
                        self.cell = cell

                    @torch.jit.script_method
                    def forward(self, x, hiddens):
                        # type: (torch.Tensor, torch.Tensor) -> torch.Tensor
                        return self.cell(x, hiddens)

            cell = ScriptWrapper(cell)
            outs = cell(x, hiddens)
            cell = self.getExportImportCopyWithPacking(cell)

            outs = cell(x, hiddens)
            ref_outs = ref(x, hiddens)

            self.assertEqual(len(outs), len(ref_outs))
            for out, ref_out in zip(outs, ref_outs):
                torch.testing.assert_allclose(out, ref_out)

    def test_script_module(self):
        class M1(torch.jit.ScriptModule):
            def __init__(self):
                super(M1, self).__init__(False)
                self.weight = nn.Parameter(torch.randn(2))

            @torch.jit.script_method
            def forward(self, thing):
                return self.weight + thing

        class PModule(nn.Module):
            def __init__(self):
                super(PModule, self).__init__()
                self.a = nn.Parameter(torch.randn(2, 3))

            def forward(self, a):
                return self.a.mm(a)

        class M2(torch.jit.ScriptModule):
            def __init__(self):
                super(M2, self).__init__(False)
                # test submodule
                self.sub = M1()
                self.sub2 = PModule()
                # test parameters
                self.weight = nn.Parameter(torch.randn(2, 3))
                self.bias = nn.Parameter(torch.randn(2))
                # test defining a method from a string
                self.define("""
                    def hi(self, a):
                        return self.weight.mm(a)
                """)
            # test script methods

            @torch.jit.script_method
            def doit(self, input):
                # test use of parameter
                return self.weight.mm(input)

            @torch.jit.script_method
            def doit2(self, input):
                return self.weight.mm(input)

            @torch.jit.script_method
            def forward(self, input):
                a = self.doit(input)
                b = self.doit2(input)
                c = self.hi(input)
                d = self.sub2(input)
                return a + b + self.bias + self.sub(a) + c + d
        m2 = M2()
        input = torch.randn(3, 2)
        a = m2.weight.mm(input)
        b = m2.weight.mm(input)
        c = m2.weight.mm(input)
        d = m2.sub2.a.mm(input)
        ref = a + b + m2.bias + m2.sub.weight + a + c + d
        self.assertEqual(ref, m2.forward(input))
        m2.weight = nn.Parameter(torch.zeros_like(m2.weight))
        m2.bias = nn.Parameter(torch.zeros_like(m2.bias))
        m2.sub.weight = nn.Parameter(torch.zeros_like(m2.sub.weight))
        m2.sub2.a.data.zero_()
        self.assertEqual(torch.zeros(2, 2), m2.forward(torch.randn(3, 2)))

    def test_filecheck(self):
        def test_check():
            file = "232"
            FileCheck().check("2").check("3").check("2").run(file)
            FileCheck().check("232").run(file)

            with self.assertRaisesRegex(RuntimeError, 'Expected to find "22"'):
                FileCheck().check("22").run(file)
            with self.assertRaisesRegex(RuntimeError, "CHECK: 3"):
                FileCheck().check("3").check("3").run(file)

        test_check()

        def test_check_count():
            file = "22222"
            FileCheck().check_count("2", 5).run(file)
            FileCheck().check_count("22", 2).run(file)
            FileCheck().check_count("222", 1).run(file)

            with self.assertRaisesRegex(RuntimeError, 'Expected to not find'):
                FileCheck().check_count("2", 4, exactly=True).run(file)

            with self.assertRaisesRegex(RuntimeError, 'Expected to find "22"'):
                FileCheck().check_count("22", 3).run(file)

            with self.assertRaisesRegex(RuntimeError, "CHECK-COUNT-6: 2"):
                FileCheck().check_count("2", 6).run(file)

        test_check_count()

        def test_check_same():
            file = "22\n33"
            FileCheck().check_same("22").run(file)

            with self.assertRaisesRegex(RuntimeError, "Expected to not find"):
                FileCheck().check_same("33").run(file)

            file = "22  1  3"

            FileCheck().check("2").check_same("3").run(file)
            FileCheck().check_count("2", 2).check_same("3").run(file)

        test_check_same()

        def test_check_next():
            file = "\n1\n2\n3"
            FileCheck().check("1").check_next("2").check_next("3").run(file)
            FileCheck().check_next("1").check_next("2").check_next("3").run(file)

            with self.assertRaisesRegex(RuntimeError, "Expected to find"):
                FileCheck().check("1").check_next("2").run("12")

            with self.assertRaisesRegex(RuntimeError, "Expected to not find"):
                FileCheck().check("1").check_next("2").run("1\n\n2")

        test_check_next()

        def test_check_dag():
            fc = FileCheck().check_dag("1").check_dag("2").check_not("2")
            fc.run("12")
            fc.run("21")

            fc = FileCheck()
            fc.check_not("3").check_dag("1").check_dag("2").check_not("3")
            fc.run("1 3 2")
            fc.run("2 3 1")

            fc = FileCheck().check_dag("1").check_dag("2").check("3")
            with self.assertRaisesRegex(RuntimeError, 'Expected to find "3" but did not find it'):
                fc.run("1 3 2")

        test_check_dag()

        def test_check_not():
            FileCheck().check_not("2").check("1").run("12")
            FileCheck().check("2").check_not("2").run("12")

            with self.assertRaisesRegex(RuntimeError, 'Expected to not find "2"'):
                FileCheck().check_not("2").check("1").run("21")

            with self.assertRaisesRegex(RuntimeError, 'Expected to not find "1"'):
                FileCheck().check("2").check_not("1").run("21")

            # checks with distinct range matchings
            fb = FileCheck().check_count("2", 2).check_count("2", 2).check_not("2")
            with self.assertRaisesRegex(RuntimeError, 'Expected to not find "2"'):
                fb.run("22 2 22")

            fb = FileCheck().check_count("2", 2).check_not("1").check_count("2", 2)
            with self.assertRaisesRegex(RuntimeError, 'Expected to not find "1"'):
                fb.run("22 1 22")

    def test_script_module_call_noscript(self):
        class M(torch.jit.ScriptModule):
            def __init__(self):
                super(M, self).__init__(False)
                self.value = 1

            def foo(self):
                return torch.ones(2, 2) + self.value

            @torch.jit.script_method
            def forward(self, input):
                return input + self.foo()

        m = M()
        input = torch.randn(2, 2)
        o = m(input)
        self.assertEqual(o, input + torch.ones(2, 2) + 1)
        # check that we can change python attributes
        # and that those changes are picked up in script methods
        m.value = 2
        o = m(input)
        self.assertEqual(o, input + torch.ones(2, 2) + 2)

    def test_script_module_nochange_submodule(self):
        class M(torch.jit.ScriptModule):
            def __init__(self):
                super(M, self).__init__(False)
                self.sub = nn.Linear(5, 5)

            @torch.jit.script_method
            def forward(self, input):
                return self.sub(input)

        m = M()
        input = torch.randn(1, 5, 5)
        o = m(input)
        self.assertEqual(o, m.sub(input))
        with self.assertRaisesRegex(RuntimeError, "cannot re-assign"):
            m.sub = nn.Linear(5, 5)

    def test_script_inline_trace_multiple_args(self):
        class M(torch.jit.ScriptModule):
            def __init__(self):
                super(M, self).__init__(False)

            def forward(self, input, input2):
                return input + input2

        class M2(torch.jit.ScriptModule):
            def __init__(self):
                super(M2, self).__init__(False)
                self.m = torch.jit.trace(M(), (torch.zeros(4, 3), torch.zeros(4, 3)))

            @torch.jit.script_method
            def forward(self, inp):
                return self.m(inp, inp)

        m2 = M2()
        m2(torch.zeros(4, 3))

    def test_script_module_const(self):
        class M(torch.jit.ScriptModule):

            __constants__ = ['b', 'i', 'c']

            def __init__(self):
                super(M, self).__init__(False)
                self.b = False
                self.i = 1
                self.c = 3.5

            @torch.jit.script_method
            def forward(self):
                return self.b, self.i, self.c

        m = M()
        o0, o1, o2 = m()
        self.assertEqual(o0, 0)
        self.assertEqual(o1, 1)
        self.assertEqual(o2, 3.5)

    def test_script_module_fail_const(self):
        class M(torch.jit.ScriptModule):
            def __init__(self):
                super(M, self).__init__(False)
                self.b = False

            @torch.jit.script_method
            def forward(self):
                return self.b
        with self.assertRaisesRegex(RuntimeError, "is not usable in a script method"):
            M()

    def test_script_module_valid_consts(self):
        tester = self

        class Foo(torch.jit.ScriptModule):
            __constants__ = ['a', 'b', 'c', 'd', 'e', 'f', 'g', 'h', 'i']

            def __init__(self):
                super(Foo, self).__init__(False)
                self.a = 1
                self.b = 1.2
                self.c = False
                with tester.assertRaisesRegex(
                        TypeError,
                        "'Linear' object for attribute 'd' is not a valid constant"):
                    self.d = [nn.Linear(3, 4)]
                self.e = lambda x: x
                self.f = [3, 4, 5]
                tester.assertTrue(type(self.f) is tuple)
                self.g = [3, (3, 4), 5]
                with tester.assertRaisesRegex(TypeError, "not a valid constant"):
                    self.h = type(1)
                with tester.assertRaisesRegex(TypeError, "not a valid constant"):
                    self.i = (3, 4, {})

        f = Foo()

    def test_script_module_param_buffer_mutation(self):
        # TODO: add param mutation test case after JIT support it
        class ModuleBufferMutate(torch.jit.ScriptModule):
            def __init__(self):
                super(ModuleBufferMutate, self).__init__(False)
                self.register_buffer('running_var', torch.tensor(0, dtype=torch.long))

            @torch.jit.script_method
            def forward(self):
                if self.training:
                    self.running_var += 1
                return self.running_var

        m = ModuleBufferMutate()
        self.assertEqual(m(), 1)
        m.eval()
        self.assertEqual(m(), 1)

    def test_script_module_for(self):
        class M(torch.jit.ScriptModule):
            __constants__ = ['b']

            def __init__(self):
                super(M, self).__init__(False)
                self.b = [1, 2, 3, 4]

            @torch.jit.script_method
            def forward(self):
                sum = 0
                for i in self.b:
                    sum += i
                return sum

        m = M()
        self.assertEqual(m(), 10)

    def test_script_module_for2(self):
        class Sub(torch.jit.ScriptModule):
            def __init__(self):
                super(Sub, self).__init__(False)
                self.weight = nn.Parameter(torch.randn(2))

            @torch.jit.script_method
            def forward(self, thing):
                return self.weight + thing

        class M(torch.jit.ScriptModule):
            __constants__ = ['mods']

            def __init__(self):
                super(M, self).__init__(False)
                self.mods = nn.ModuleList([Sub() for i in range(10)])

            @torch.jit.script_method
            def forward(self, v):
                for m in self.mods:
                    v = m(v)
                return v

        i = torch.Tensor(2)
        m = M()
        o = m(i)
        v = i
        for sub in m.mods:
            v = sub(v)
        self.assertEqual(o, v)

    def test_script_module_const_submodule_fail(self):
        class Sub(torch.jit.ScriptModule):
            def __init__(self):
                super(Sub, self).__init__(False)
                self.weight = nn.Parameter(torch.randn(2))

            @torch.jit.script_method
            def forward(self, thing):
                return self.weight + thing

        class M(torch.jit.ScriptModule):
            def __init__(self):
                super(M, self).__init__(False)
                self.mods = [Sub() for _ in range(10)]

            @torch.jit.script_method
            def forward(self):
                for _ in self.mods:
                    print(1)
                return 4

        with self.assertRaisesRegex(RuntimeError, "did you forget to add it __constants__"):
            M()

        # Specialized error for Tensors
        class S(torch.jit.ScriptModule):
            def __init__(self):
                self.tensor_constant = torch.ones(2)

            @torch.jit.script_method
            def forward(self):
                return self.tensor_constant + 2

        with self.assertRaisesRegex(RuntimeError, "Tensors must be added to a module as a buffer or parameter"):
            S()

    class DerivedStateModule(torch.jit.ScriptModule):
        def __init__(self):
            super(TestScript.DerivedStateModule, self).__init__()
            self.param = torch.nn.Parameter(torch.ones(3, 4, dtype=torch.float))
            self.register_buffer('derived', torch.neg(self.param).detach().clone())

            # This is a flag so we can test that the pack method was called
            self.register_buffer('pack_called', torch.zeros(1, dtype=torch.long))
            # This is a flag so we can test that the unpack method was called
            self.register_buffer('unpack_called', torch.zeros(1, dtype=torch.long))

        @torch.jit.script_method
        def _pack(self):
            self.pack_called.set_(torch.ones(1, dtype=torch.long))
            self.derived.set_(torch.rand(1, dtype=torch.float).detach())

        @torch.jit.script_method
        def _unpack(self):
            self.unpack_called.set_(torch.ones(1, dtype=torch.long))
            self.derived.set_(torch.neg(self.param).detach())

        @torch.jit.script_method
        def forward(self, x):
            return x + self.derived

    def test_pack_unpack_state(self):
        sm = TestScript.DerivedStateModule()
        x = torch.rand(3, 4, dtype=torch.float)
        torch.testing.assert_allclose(sm(x), x + torch.neg(torch.ones(3, 4, dtype=torch.float)))

        # Test save path
        self.assertFalse(sm.pack_called.item())
        self.assertFalse(sm.unpack_called.item())
        imported = self.getExportImportCopyWithPacking(sm)
        # ensure pack was called before serialization
        self.assertTrue(sm.pack_called.item())
        # ensure unpack was called after serialization so as to leave the module in an initialized state
        self.assertTrue(sm.unpack_called.item())

        torch.testing.assert_allclose(sm.derived, torch.neg(sm.param))

        # Test load paths
        self.assertTrue(imported.unpack_called.item())
        torch.testing.assert_allclose(imported(x), x + torch.neg(torch.ones(3, 4, dtype=torch.float)))

    def test_pack_unpack_nested(self):
        class SubSubMod(torch.jit.ScriptModule):
            def __init__(self):
                super(SubSubMod, self).__init__()
                self.register_buffer('buf', torch.ones(3, 4) * 3)

            @torch.jit.script_method
            def _pack(self):
                self.buf.set_(torch.zeros(1, dtype=torch.double))

            @torch.jit.script_method
            def _unpack(self):
                self.buf.set_(torch.ones(3, 4, dtype=torch.double) * 3)

            @torch.jit.script_method
            def forward(self, x):
                return x + self.buf

        class SubMod(torch.jit.ScriptModule):
            def __init__(self):
                super(SubMod, self).__init__()
                self.register_buffer('buf', torch.ones(3, 4) * 2)
                self.ssm = SubSubMod()

            @torch.jit.script_method
            def _pack(self):
                self.buf.set_(torch.zeros(1, dtype=torch.double))

            @torch.jit.script_method
            def _unpack(self):
                self.buf.set_(torch.ones(3, 4, dtype=torch.double) * 2)

            @torch.jit.script_method
            def forward(self, x):
                return self.ssm(x + self.buf)

        class Mod(torch.jit.ScriptModule):
            def __init__(self):
                super(Mod, self).__init__()
                self.submod = SubMod()
                self.register_buffer('buf', torch.ones(3, 4) * 1)

            @torch.jit.script_method
            def _pack(self):
                self.buf.set_(torch.zeros(1, dtype=torch.double))

            @torch.jit.script_method
            def _unpack(self):
                self.buf.set_(torch.ones(3, 4, dtype=torch.double))

            @torch.jit.script_method
            def forward(self, x):
                return self.submod(x + self.buf)

        m = Mod()
        torch.testing.assert_allclose(m(torch.zeros(3, 4)), torch.ones(3, 4) * 6)
        m.apply(lambda s: s._pack())
        torch.testing.assert_allclose(m(torch.zeros(3, 4)), torch.zeros(3, 4))
        m.apply(lambda s: s._unpack())
        torch.testing.assert_allclose(m(torch.zeros(3, 4)), torch.ones(3, 4) * 6)

    def test_script_module_not_tuple(self):
        class M(torch.jit.ScriptModule):
            __constants__ = ['mods']

            def __init__(self):
                super(M, self).__init__(False)
                self.mods = 1

            @torch.jit.script_method
            def forward(self, v):
                for m in self.mods:
                    print(m)
                return v
        with self.assertRaisesRegex(RuntimeError, "cannot be used as a tuple"):
            M()

    def test_script_module_list_sequential_error(self):
        class M(torch.jit.ScriptModule):
            def __init__(self, mod_list):
                super(M, self).__init__(False)
                self.mods = mod_list

            @torch.jit.script_method
            def forward(self, v):
                for m in self.mods:
                    v = m(v)
                return v

        with self.assertRaisesRegex(RuntimeError, "Did you forget to add it to __constants"):
            a = M(nn.Sequential(nn.ReLU()))
        with self.assertRaisesRegex(RuntimeError, "Did you forget to add it to __constants"):
            a = M(nn.ModuleList([nn.ReLU()]))

    def test_script_sequential_for(self):
        class Sub(torch.jit.ScriptModule):
            def __init__(self):
                super(Sub, self).__init__(False)
                self.weight = nn.Parameter(torch.randn(2))

            @torch.jit.script_method
            def forward(self, thing):
                return self.weight + thing

        class M(torch.jit.ScriptModule):
            __constants__ = ['mods']

            def __init__(self):
                super(M, self).__init__(False)
                self.mods = nn.Sequential(Sub(), Sub(), Sub())

            @torch.jit.script_method
            def forward(self, v):
                for m in self.mods:
                    v = m(v)
                return v

            @torch.jit.script_method
            def forward2(self, v):
                return self.mods(v)

        i = torch.Tensor(2)
        m = M()
        o = m(i)
        v = i
        for sub in m.mods:
            v = sub(v)
        self.assertEqual(o, v)

        o2 = m.forward2(i)
        self.assertEqual(o2, v)

    def test_script_sequential_multi_output_fail(self):
        class Sub(torch.jit.ScriptModule):
            def __init__(self):
                super(Sub, self).__init__(False)
                self.weight = nn.Parameter(torch.randn(2))

            @torch.jit.script_method
            def forward(self, thing):
                return self.weight + thing

        class ReturnMulti(torch.jit.ScriptModule):
            def __init__(self):
                super(ReturnMulti, self).__init__(False)

            @torch.jit.script_method
            def forward(self, x):
                return x, x, x

        class HaveSequential(torch.jit.ScriptModule):
            __constants__ = ['someseq']

            def __init__(self):
                super(HaveSequential, self).__init__(False)
                self.someseq = nn.Sequential(
                    Sub(),
                    ReturnMulti(),
                    Sub()
                )

            @torch.jit.script_method
            def forward(self, x):
                return self.someseq(x)

        with self.assertRaisesRegex(RuntimeError, "(Tensor, Tensor, Tensor)"):
            hs = HaveSequential()
            i = torch.Tensor(2)
            hs(i)

    def test_constant_insert_fail_lint(self):
        @torch.jit.script
        def foo(x):
            y = x + 1
            z = torch.tensor([[1.0, 2.5]])
            print(x, z)

        # check that it doesnt error
        self.run_pass('constant_propagation', foo.graph)
        self.assertTrue("aten::tensor" in str(foo.graph))  # not constant propped

    def test_script_sequential_in_mod_list(self):
        class Sub(torch.jit.ScriptModule):
            def __init__(self):
                super(Sub, self).__init__(False)
                self.weight = nn.Parameter(torch.randn(2))

            @torch.jit.script_method
            def forward(self, thing):
                return self.weight + thing

        class M(torch.jit.ScriptModule):
            __constants__ = ['mods']

            def __init__(self):
                super(M, self).__init__(False)
                self.mods = nn.ModuleList([Sub(), nn.Sequential(Sub(), nn.Sequential(Sub(), Sub()), Sub())])

            @torch.jit.script_method
            def forward(self, v):
                for mod in self.mods:
                    v = mod(v)
                return v

        m = M()
        graph = str(m.graph)
        self.assertTrue(graph.count("aten::add") == 5)
        self.assertTrue("python" not in graph)

    def test_script_nested_mod_list(self):
        class Sub(torch.jit.ScriptModule):
            def __init__(self):
                super(Sub, self).__init__(False)
                self.weight = nn.Parameter(torch.randn(2))

            @torch.jit.script_method
            def forward(self, thing):
                return self.weight + thing

        class M(torch.jit.ScriptModule):
            __constants__ = ['mods']

            def __init__(self):
                super(M, self).__init__(False)
                self.mods = nn.ModuleList([nn.ModuleList([Sub()]), nn.Sequential(Sub()), nn.ModuleList([Sub(), Sub()])])

            @torch.jit.script_method
            def forward(self, v):
                for mod in self.mods:
                    for m in mod:
                        v = m(v)
                return v

        m = M()
        graph = str(m.graph)
        self.assertTrue(graph.count("aten::add") == 4)
        self.assertTrue("python" not in graph)

    def test_constant_as_attr(self):
        class M(torch.jit.ScriptModule):
            __constants__ = ['dim']

            def __init__(self):
                super(M, self).__init__(False)
                self.dim = 1

            @torch.jit.script_method
            def forward(self, v):
                return torch.cat([v, v, v], dim=self.dim)
        v = torch.zeros(1, 1)
        self.assertEqual(torch.cat([v, v, v], dim=1), M()(v))

    class StarTestSumStarred(torch.nn.Module):
        def __init__(self):
            super(TestScript.StarTestSumStarred, self).__init__()

        def forward(self, *inputs):
            output = inputs[0]
            for i in range(1, len(inputs)):
                output += inputs[i]
            return output

    class StarTestReturnThree(torch.nn.Module):
        def __init__(self):
            super(TestScript.StarTestReturnThree, self).__init__()

        def forward(self, rep):
            return rep, rep, rep

    def test_script_star_expr(self):

        class M2(torch.jit.ScriptModule):
            def __init__(self):
                super(M2, self).__init__(True)
                self.m = torch.jit.trace(TestScript.StarTestSumStarred(),
                                         (torch.ones(4, 3), torch.ones(4, 3), torch.ones(4, 3)))
                self.g = torch.jit.trace(TestScript.StarTestReturnThree(), torch.ones(4, 3))

            @torch.jit.script_method
            def forward(self, rep):
                tup = self.g(rep)
                return self.m(*tup)

        m = M2()
        self.assertEqual(m(torch.zeros(4, 3)), 3 * torch.zeros(4, 3))

    def test_script_star_expr_string(self):
        class M2(torch.jit.ScriptModule):
            def __init__(self):
                super(M2, self).__init__(True)
                self.m = torch.jit.trace(TestScript.StarTestSumStarred(),
                                         (torch.ones(4, 3), torch.ones(4, 3), torch.ones(4, 3)))
                self.g = torch.jit.trace(TestScript.StarTestReturnThree(), torch.ones(4, 3))

                self.define('''
            def forward(self, rep):
                tup = self.g(rep)
                return self.m(*tup)
                ''')

        m = M2()
        self.assertEqual(m(torch.zeros(4, 3)), 3 * torch.zeros(4, 3))

    class StarTestSumAndReturnThree(torch.nn.Module):
        def __init__(self):
            super(TestScript.StarTestSumAndReturnThree, self).__init__()

        def forward(self, *inputs):
            output = inputs[0]
            for i in range(1, len(inputs)):
                output += inputs[i]
            return output, output, output

    def test_script_star_assign(self):
        class M2(torch.jit.ScriptModule):
            def __init__(self):
                super(M2, self).__init__(True)
                self.g = torch.jit.trace(TestScript.StarTestSumAndReturnThree(), torch.ones(4, 3))
                self.define('''
            def forward(self, rep):
                head, *tail = self.g(rep)
                return head
                ''')

        m = M2()
        self.assertEqual(m(torch.zeros(4, 3)), 3 * torch.zeros(4, 3))

    def test_script_module_star_assign2(self):
        class M2(torch.jit.ScriptModule):
            def __init__(self):
                super(M2, self).__init__(True)
                self.g = torch.jit.trace(
                    TestScript.StarTestSumAndReturnThree(),
                    (torch.ones(4, 3), torch.ones(4, 3), torch.ones(4, 3)),
                    _force_outplace=True)
                self.define('''
            def forward(self, rep):
                *head, tail = self.g(rep, rep, rep)
                return tail
                ''')

        m = M2()
        self.assertEqual(m(torch.ones(4, 3)), 3 * torch.ones(4, 3))

    def test_script_module_star_assign2_inplace(self):
        class M2(torch.jit.ScriptModule):
            def __init__(self):
                super(M2, self).__init__(True)
                self.g = torch.jit.trace(
                    TestScript.StarTestSumAndReturnThree(),
                    (torch.ones(4, 3), torch.ones(4, 3), torch.ones(4, 3)),
                    _force_outplace=False)
                self.define('''
            def forward(self, rep):
                *head, tail = self.g(rep, rep, rep)
                return tail
                ''')

        m = M2()
        # since forward() makes three aliases to the input `rep` before passing
        # it to StarTestSumAndReturnThree(), in-place behavior will be different
        # than the above out of place.
        self.assertEqual(m(torch.ones(4, 3)), 4 * torch.ones(4, 3))

    def test_script_module_star_assign_fail_pythonop(self):

        with self.assertRaisesRegex(RuntimeError, "cannot be used as a tuple"):
            class M2(torch.jit.ScriptModule):
                def __init__(self):
                    super(M2, self).__init__(True)

                    def myfunc():
                        return torch.zeros(1, 2, 3), torch.zeros(1, 2, 3)

                    self.define('''
                def forward(self, rep):
                    a, *b = myfunc()
                    return a
                    ''')

            m = M2()
            m(torch.zeros(4, 3))

    def test_script_module_star_assign_fail_builtin(self):
        with self.assertRaisesRegex(RuntimeError, "cannot be used as a tuple"):
            class M2(torch.jit.ScriptModule):
                def __init__(self):
                    super(M2, self).__init__(True)

                    self.define('''
                def forward(self, rep):
                    a, *b = torch.neg(rep)
                    return a
                    ''')

            m = M2()
            m(torch.zeros(4, 3))

    def test_pack_padded_pad_packed_trace(self):
        from torch.nn.utils.rnn import pack_padded_sequence, pad_packed_sequence
        T, B, C = 3, 5, 7

        class PadPackedWrapper(torch.nn.Module):
            def __init__(self):
                super(PadPackedWrapper, self).__init__()

            def forward(self, x, seq_lens):
                x = pack_padded_sequence(x, seq_lens)
                x, _ = pad_packed_sequence(x)
                return x

        x = np.ones((T, B, C))
        seq_lens = np.array([3, 3, 2, 2, 1], dtype=np.int32)
        # set padding value so we can test equivalence
        for b in range(B):
            if seq_lens[b] < T:
                x[seq_lens[b]:, b, :] = 0
        seq_lens = torch.from_numpy(seq_lens)
        x = torch.autograd.Variable(torch.from_numpy(x), requires_grad=True)

        m = PadPackedWrapper()
        m_traced = torch.jit.trace(m, (x, seq_lens,))

        y = m(x, seq_lens)
        loss = torch.sum(y)
        loss.backward()
        grad = x.grad.clone()
        x.grad.zero_()

        y_traced = m_traced(x, seq_lens)
        loss_traced = torch.sum(y_traced)
        loss_traced.backward()
        grad_traced = x.grad.clone()

        self.assertEqual(y_traced, x)
        self.assertEqual(y_traced, y)
        self.assertEqual(grad, grad_traced)

        f = io.BytesIO()
        torch.onnx._export(m, (x, seq_lens), f, verbose=False)

    def test_script_outputs(self):
        with self.assertRaisesRegex(RuntimeError, "cannot be used as a tuple"):
            @torch.jit.script
            def foo(a):
                c, d = a + a
                return c + d

        @torch.jit.script
        def return3():
            return 1, 2, 3

        with self.assertRaisesRegex(RuntimeError, "too many values to unpack"):
            @torch.jit.script
            def bind2():
                a, b = return3()
                print(a)
                print(b)

    @unittest.skipIf(not RUN_CUDA, "requires CUDA")
    def test_script_get_device_cuda(self):
        @torch.jit.script
        def foo(a):
            return a.get_device()

        v = torch.randn(1, device='cuda')
        self.assertEqual(foo(v), 0)

    def test_script_chunk(self):
        @torch.jit.script
        def foo(a):
            b, c = torch.chunk(a, dim=0, chunks=2)
            return b
        v = torch.rand(10, 3)
        self.assertEqual(torch.chunk(v, dim=0, chunks=2)[0], foo(v))

    def test_rnn_trace_override(self):
        from torch.nn.utils.rnn import pack_padded_sequence, pad_packed_sequence
        num_layers = 3
        T, B, C = 11, 5, 7

        class RNNTraceWrapper(torch.nn.Module):
            def __init__(self, cell_type):
                super(RNNTraceWrapper, self).__init__()
                if cell_type == 'RNN':
                    self.rnn = torch.nn.RNN(input_size=C, hidden_size=C, num_layers=num_layers)
                elif cell_type == 'LSTM':
                    self.rnn = torch.nn.LSTM(input_size=C, hidden_size=C, num_layers=num_layers)
                elif cell_type == 'GRU':
                    self.rnn = torch.nn.GRU(input_size=C, hidden_size=C, num_layers=num_layers)

            def forward(self, x, seq_lens):
                x = pack_padded_sequence(x, seq_lens)
                x, _ = self.rnn(x)
                x, _ = pad_packed_sequence(x)
                return x

        for cell_type in ['RNN', 'LSTM', 'GRU']:
            x = torch.ones(T, B, C, requires_grad=True)
            seq_lens = torch.from_numpy(np.array([11, 3, 2, 2, 1], dtype=np.int32))

            m = RNNTraceWrapper(cell_type)
            m_traced = torch.jit.trace(m, (x, seq_lens,))

            y = m(x, seq_lens)
            loss = torch.sum(y)
            loss.backward()
            grad = x.grad.clone()
            x.grad.zero_()

            y_traced = m_traced(x, seq_lens)
            loss_traced = torch.sum(y_traced)
            loss_traced.backward()
            grad_traced = x.grad.clone()

            self.assertEqual(y_traced, y)
            self.assertEqual(grad, grad_traced)

            f = io.BytesIO()
            torch.onnx._export(m, (x, seq_lens), f, verbose=False)

    def test_python_call_non_tensor(self):
        def foo(a, b, c):
            # type: (Tensor, int, Tuple[Tensor, int]) -> Tuple[int, Tensor]
            d, e = c
            return b + e, a + d

        @torch.jit.script
        def bar():
            x = torch.ones(3, 4)
            a, b = foo(x, 3, (x, 3))
            return a, b

        self.assertEqual((6, torch.ones(3, 4) + 1), bar())

    def test_python_call_non_tensor_wrong(self):
        with self.assertRaisesRegex(RuntimeError, r"but instead got value of type tuple"):
            def foo():
                # type: () -> Tensor
                return ((3, 4),)  # noqa: T484

            @torch.jit.script
            def bar():
                return foo()

            bar()

    def test_tuples(self):
        def foo(i):
            a = (i + 4, i * 2)
            c = a
            # some nonsense with if-statements and loops to check
            # that tuple lowering doesn't fail
            if True:
                c = (i * 9, i + 1)
            t0, t1 = c
            while False:
                t0, t1 = c
                c = (t1, t0)
            x = (1,)
            y = 1,
            return t0, x, y

        v = torch.rand(10, 3)
        self.checkScript(foo, (v,))

        with self.assertRaisesRegex(RuntimeError, r"variable 'a' previously has type \(Tensor, Tensor\)"):
            @torch.jit.script
            def mixtypes(x):
                a = (x, x)
                if True:
                    a = 4

    def test_if_tuple_sizes(self):
        with self.assertRaisesRegex(RuntimeError, "Type mismatch"):
            @torch.jit.script
            def diff_tuple_sizes(x):
                if False:
                    c0 = ((x, x), (x, x, x))
                else:
                    c0 = ((x, x, x), (x, x))
                return c0

    def test_if_different_type(self):
        with self.assertRaisesRegex(RuntimeError, "Type mismatch: c0 is set to type int "
                                    "in the true branch and type float in the false branch:"):
            @torch.jit.script
            def diff_type_used():
                if False:
                    c0 = 1
                else:
                    c0 = 1.0
                return c0

        with self.assertRaisesRegex(RuntimeError, "variable 'c0' previously has type float"):
            @torch.jit.script
            def diff_existing_type(x):
                c0 = 1.0
                if False:
                    c0 = 1
                    print(x)
                return x

        @torch.jit.script
        def diff_type_unused():
            if True:
                c0 = 1
                print(c0)
            else:
                c0 = 1.0
                print(c0)
            return 1

    def test_if_list_cat(self):
        # testing that different length lists don't throw error on cat in shape prop
        @torch.jit.script
        def test_list(x):
            if bool(x.sum() < 1):
                c = [x, x]
            else:
                c = [x, x, x]
            return torch.cat(c)

        b = torch.zeros(2, 4)
        test_list.graph.propagate_shapes((b,), False)

    def test_if_supertype(self):
        @torch.jit.script
        def tensor_unifying(x, y, z):
            # testing dynamic is appropriately set for y and z
            if True:
                x, y, z = x, y, z
            else:
                x, y, z = x, x, y

            return x, y, z

        a = torch.zeros(2, 2, dtype=torch.float)
        b = torch.zeros(2, 4, dtype=torch.long)
        c = torch.zeros(2, 4, dtype=torch.float)

        tensor_unifying.graph.propagate_shapes((a, b, c), False)
        if_outputs = list(tensor_unifying.graph.findNode("prim::If").outputs())
        self.assertTrue(if_outputs[0].type().str() == "Float(*, *)")
        self.assertTrue(if_outputs[1].type().str() == "Tensor")
        self.assertTrue(if_outputs[2].type().str() == "Tensor")

    def test_list_unify(self):
        # allowing a unififed int?[] would cause a runtime error b/c
        # the index operation expects int?[] to be a generic list,
        # but in the true branch the IValue will be a int list
        with self.assertRaisesRegex(RuntimeError, "int[] in the true branch and type None[]"):
            @torch.jit.script
            def list_optional_fails(x):
                # type: (bool) -> Optional[int]
                if x:
                    y = [1]
                else:
                    y = [None]  # noqa: T484
                return y[0]

        @torch.jit.script
        def list_tensors(x):
            # type: (bool) -> Tuple[Tensor, List[Tensor]]
            if x:
                a = torch.zeros([1, 1])
                y = [a]
            else:
                a = torch.zeros([1, 2])
                y = [a]
            return a, y

        self.run_pass('constant_propagation', list_tensors.graph)
        m = torch.jit.ScriptModule()
        m._create_method_from_graph("forward", list_tensors.graph)
        # testing that tensor type of lists is unified
        self.getExportImportCopy(m)

    def test_type_annotations_repeated_list(self):
        @torch.jit.script
        def float_fn(x, y):
            # type: (float, BroadcastingList3[float]) -> List[float]
            return y
        self.assertEqual(float_fn(2.0, 1.0), float_fn(2.0, [1.0, 1.0, 1.0]))
        self.assertEqual(float_fn(2.0, 1.0), float_fn(2.0, (1.0, 1.0, 1.0)))

        @torch.jit.script
        def float_fn_call():
            print(float_fn(1.0, 1.0))
            print(float_fn(1.0, (1.0, 1.0, 1.0)))

        @torch.jit.script
        def int_fn(x):
            # type: (BroadcastingList3[int]) -> List[int]
            return x
        self.assertEqual(int_fn(1), int_fn([1, 1, 1]))
        self.assertEqual(int_fn(1), int_fn((1, 1, 1)))

        @torch.jit.script
        def int_fn_call():
            print(int_fn(1))
            print(int_fn((1, 1, 1)))

        with self.assertRaisesRegex(RuntimeError, "must be a positive integer:"):
            @torch.jit.script  # noqa: T484
            def fn(x):
                # type: (BroadcastingListx[int]) -> List[int]  # noqa: T484
                return x

        # using CU so that flake8 error on int[2] is not raised (noqa not working)
        with self.assertRaisesRegex(RuntimeError, "Unknown type constructor"):
            cu = torch.jit.CompilationUnit('''
                def nested(x, y):
                    # type: (int, Tuple[int, int[2]]) -> List[int]
                    return x  # noqa: T484
            ''')

    def test_ntuple_builtins(self):
        from torch.nn.modules.utils import _single, _pair, _triple, _quadruple

        def test_ints():
            return _single(1), _pair(2), _triple(3), _quadruple(4)

        def test_floats():
            return _single(1), _pair(2.1), _triple(3.1), _quadruple(4.1)

        self.checkScript(test_ints, ())
        self.checkScript(test_floats, ())

    def test_embedding_renorm_grad_error(self):
        # Testing that the builtin call to embedding_renorm_ correctly throws
        # Error when .backward() is called on its input

        def embedding_norm(input, embedding_matrix, max_norm):
            F.embedding(input, embedding_matrix, max_norm=0.01)

        @torch.jit.script
        def embedding_norm_script(input, embedding_matrix, max_norm):
            # type: (Tensor, Tensor, float) -> None
            F.embedding(input, embedding_matrix, max_norm=0.01)

        for _ in [embedding_norm, embedding_norm_script]:
            input = torch.tensor([[1, 2, 4, 5], [4, 3, 2, 9]])
            embedding_matrix = torch.randn(10, 3)

            var1 = torch.randn(10, 3, requires_grad=True)
            var2 = var1.detach().requires_grad_()
            output1 = var1 * embedding_matrix
            output2 = var2 * embedding_matrix

            output1.sum().backward()

            ignore = F.embedding(input, embedding_matrix, max_norm=0.01)
            with self.assertRaisesRegex(RuntimeError, "modified"):
                output2.sum().backward()

    def test_type_annotations(self):
        def fn(x, y):
            # type: (Tensor, Tensor) -> Tuple[Tensor, Tensor, Tensor]
            return x, x * 2, x * 3

        with self.assertRaisesRegex(RuntimeError, r"need 4 values .* found only 3"):
            @torch.jit.script
            def script_fn(x):
                x, y, z, w = fn(x, x)

        with self.assertRaisesRegex(RuntimeError, r"too many values .* need 2 but found 3"):
            @torch.jit.script
            def script_fn2(x):
                x, y = fn(x, x)

        def fn_unpack(x):
            y, z, w = fn(x, x)
            return y

        def fn_index(x):
            q = fn(x, x)
            return x

        def fn_string(str, strpair):
            # type: (str, Tuple[str, str]) -> Tuple[str, int, str, str]
            str1, str2 = strpair
            return str, 2, str1, str2

        x = torch.ones(2, 2)
        self.checkScript(fn_unpack, (x,), optimize=True)
        self.checkScript(fn_index, (x,), optimize=True)
        self.checkScript(fn_string, ("1", ("3", "4")), optimize=True)

    def test_type_annotations_varargs(self):
        def fn_varargs(x, *args):
            return args[0] if args else x

        def fn1(x, y, z):
            return fn_varargs(x)

        def fn2(x, y, z):
            return fn_varargs(x, y)

        def fn3(x, y, z):
            return fn_varargs(x, y, z)

        x, y, z = [torch.randn(2, 2) for _ in range(3)]
        self.checkScript(fn1, (x, y, z), optimize=True)
        self.checkScript(fn2, (x, y, z), optimize=True)
        self.checkScript(fn3, (x, y, z), optimize=True)

    @unittest.skipIf(not PY35, "Python 3.5 needed")
    def test_type_annotation_py3(self):
        import importlib.util

        code = dedent("""
        import torch
        from torch import Tensor
        from typing import Tuple

        def fn(x : torch.Tensor, y : Tensor, z) -> Tuple[Tensor, Tensor, Tensor]:
            return (x, y + z, z)
        """)

        with tempfile.TemporaryDirectory() as tmp_dir:
            script_path = os.path.join(tmp_dir, 'script.py')
            with open(script_path, 'w') as f:
                f.write(code)
            fn = get_fn('test_type_annotation_py3', script_path)

            with self.assertRaisesRegex(RuntimeError, r"expected a value of type Tensor for argument"
                                                      r" '0' but found \(Tensor, Tensor\)"):
                @torch.jit.script
                def bad_fn(x):
                    x, y = fn((x, x), x, x)
                    return y

            with self.assertRaisesRegex(RuntimeError, r"too many values .* need 2 but found 3"):
                @torch.jit.script
                def bad_fn2(x):
                    x, y = fn(x, x, x)
                    return y

            with self.assertRaisesRegex(RuntimeError, r"need 4 values .* found only 3"):
                @torch.jit.script
                def bad_fn3(x):
                    x, y, z, w = fn(x, x, x)
                    return y

            def good_fn(x):
                y, z, w = fn(x, x, x)
                return y, z, w

            self.checkScript(good_fn, (torch.ones(2, 2),), optimize=True)

    def test_type_annotation_module(self):
        class BaseModule(torch.jit.ScriptModule):
            def foo(self, x):
                # type: (Tensor) -> Tensor
                return x + 1

            def bar(self, x, y):
                # type: (Tensor, Tensor) -> Tuple[Tensor, Tensor]
                return x + y, y

            def baz(self, x, y):
                return x

        class ModuleTooMany(BaseModule):
            @torch.jit.script_method
            def method(self, x):
                return self.foo(x, x)

        class ModuleTooFew(BaseModule):
            @torch.jit.script_method
            def method(self, x):
                return self.bar(x)

        class ModuleTooManyAssign(BaseModule):
            @torch.jit.script_method
            def method(self, x):
                y, z, w = self.bar(x, x)
                return x

        class ModuleDefault(BaseModule):
            @torch.jit.script_method
            def method(self, x):
                y = self.baz(x)
                return x

        with self.assertRaisesRegex(RuntimeError, "expected at most 1 arguments but found 2"):
            ModuleTooMany()
        with self.assertRaisesRegex(RuntimeError, "argument 1 not provided"):
            ModuleTooFew()
        with self.assertRaisesRegex(RuntimeError, "need 3 values .* found only 2"):
            ModuleTooManyAssign()
        with self.assertRaisesRegex(RuntimeError, "argument 1 not provided."):
            ModuleDefault()

    def test_script_define_order(self):
        class M(torch.jit.ScriptModule):
            def __init__(self):
                pass

            @torch.jit.script_method
            def call_foo(self, input):
                return self.foo(input)

            @torch.jit.script_method
            def foo(self, input):
                return input + 1
        m = M()
        self.assertEqual(2, m.call_foo(torch.ones((), dtype=torch.int64)))

    def test_script_define_order_recursive_fail(self):
        class M(torch.jit.ScriptModule):
            def __init__(self):
                pass

            @torch.jit.script_method
            def call_foo(self, input):
                return self.foo(input)

            @torch.jit.script_method
            def foo(self, input):
                self.call_foo(input)

        with self.assertRaisesRegex(RuntimeError, 'called recursively involving'):
            M()

    def test_script_kwargs_fn_call(self):
        class M(torch.jit.ScriptModule):
            def __init__(self):
                pass

            @torch.jit.script_method
            def call_foo(self, input):
                return self.foo(input=input, bar=1)

            @torch.jit.script_method
            def foo(self, bar, input):
                # type: (int, Tensor) -> Tensor
                return input + bar
        m = M()
        self.assertEqual(2, m.call_foo(torch.ones((), dtype=torch.int64)))

    @unittest.skipIf(IS_WINDOWS, "NYI: fuser support for Windows")
    def test_trace_of_script(self):
        @torch.jit.script
        def foo(a, c):
            b = 0.0
            if bool(a == 0.0):
                b = 1.0
            return b + c

        a = torch.ones(1, dtype=torch.float)

        @_trace(torch.zeros(1, dtype=torch.float))
        def use(b):
            return foo(b - 1.0, a) + 1.0

        # test we propagated shapes through the function
        self.assertTrue("Dynamic" not in str(use.graph))

        self.assertEqual(3, use(torch.ones(1, dtype=torch.float)))
        self.assertEqual(2, use(torch.zeros(1, dtype=torch.float)))

    def test_if_define(self):
        @torch.jit.script
        def foo(a):
            if bool(a == 0):
                b = 1
            else:
                b = 0
            return b + 1

        @torch.jit.script
        def foo2(a):
            b = 0
            if bool(a == 0):
                b = 1
            return b + 1

        @torch.jit.script
        def foo3(a):
            b = 1
            if bool(a == 0):
                c = 4
            else:
                b = 0
            return b + 1

        a = torch.ones(1, dtype=torch.long)
        b = torch.zeros(1, dtype=torch.long)
        self.assertEqual(1, foo(a))
        self.assertEqual(2, foo(b))
        self.assertEqual(1, foo2(a))
        self.assertEqual(2, foo2(b))
        self.assertEqual(1, foo3(a))
        self.assertEqual(2, foo3(b))

    def test_script_module_export_submodule(self):
        class M1(torch.jit.ScriptModule):
            def __init__(self):
                super(M1, self).__init__(False)
                self.weight = nn.Parameter(torch.randn(2))

            @torch.jit.script_method
            def forward(self, thing):
                return self.weight + thing

        class M2(torch.jit.ScriptModule):
            def __init__(self):
                super(M2, self).__init__(False)
                # test submodule
                self.sub = M1()
                self.weight = nn.Parameter(torch.randn(2, 3))
                self.bias = nn.Parameter(torch.randn(2))
                self.define("""
                    def hi(self, a):
                        return self.weight.mm(a)
                """)

            @torch.jit.script_method
            def doit(self, input):
                return self.weight.mm(input)

            @torch.jit.script_method
            def doit2(self, input):
                return self.weight.mm(input)

            @torch.jit.script_method
            def doit3(self, input):
                return input + torch.ones([1], dtype=torch.double)

            @torch.jit.script_method
            def forward(self, input):
                a = self.doit(input)
                b = self.doit2(input)
                c = self.hi(input)
                return a + b + self.bias + c

        m_orig = M2()
        m_import = self.getExportImportCopy(m_orig)

        input = torch.randn(3, 2)
        self.assertEqual(m_orig.doit(input), m_import.doit(input))
        self.assertEqual(m_orig.hi(input), m_import.hi(input))
        self.assertEqual(m_orig.doit3(input), m_import.doit3(input))
        self.assertEqual(m_orig.forward(input), m_import.forward(input))

    @skipIfNoTorchVision
    def test_script_module_trace_resnet18(self):
        x = torch.ones(1, 3, 224, 224)
        m_orig = torch.jit.trace(torchvision.models.resnet18(), torch.ones(1, 3, 224, 224))
        m_import = self.getExportImportCopy(m_orig)

        input = torch.randn(1, 3, 224, 224, requires_grad=True)
        output_orig = m_orig(input)
        output_orig.sum().backward()
        grad_orig = input.grad.clone()
        input.grad.zero_()

        output_import = m_import(input)
        output_import.sum().backward()
        grad_import = input.grad.clone()

        self.assertEqual(output_orig, output_import)
        self.assertEqual(grad_orig, grad_import)

    @skipIfNoTorchVision
    def test_script_module_script_resnet(self):
        def conv1x1(in_planes, out_planes, stride=1):
            """1x1 convolution"""
            return nn.Conv2d(in_planes, out_planes, kernel_size=1, stride=stride, bias=False)

        def conv3x3(in_planes, out_planes, stride=1):
            """3x3 convolution with padding"""
            return nn.Conv2d(in_planes, out_planes, kernel_size=3, stride=stride,
                             padding=1, bias=False)

        class BasicBlock(torch.jit.ScriptModule):
            expansion = 1
            __constants__ = ['downsample']

            def __init__(self, inplanes, planes, stride=1, downsample=None):
                super(BasicBlock, self).__init__()
                self.conv1 = conv3x3(inplanes, planes, stride)
                self.bn1 = nn.BatchNorm2d(planes)
                self.relu = nn.ReLU(inplace=True)
                self.conv2 = conv3x3(planes, planes)
                self.bn2 = nn.BatchNorm2d(planes)
                self.downsample = downsample
                self.stride = stride

            @torch.jit.script_method
            def forward(self, x):
                residual = x

                out = self.conv1(x)
                out = self.bn1(out)
                out = self.relu(out)

                out = self.conv2(out)
                out = self.bn2(out)

                if self.downsample is not None:
                    residual = self.downsample(x)

                out += residual
                out = self.relu(out)

                return out

        class ResNet(torch.jit.ScriptModule):
            __constants__ = ['layer1', 'layer2', 'layer3', 'layer4']

            def __init__(self, block, layers, num_classes=1000):
                super(ResNet, self).__init__()
                self.inplanes = 64
                self.conv1 = nn.Conv2d(3, 64, kernel_size=7, stride=2, padding=3,
                                       bias=False)
                self.bn1 = nn.BatchNorm2d(64)
                self.relu = nn.ReLU(inplace=True)
                self.maxpool = nn.MaxPool2d(kernel_size=3, stride=2, padding=1)
                self.layer1 = self._make_layer(block, 64, layers[0])
                self.layer2 = self._make_layer(block, 128, layers[1], stride=2)
                self.layer3 = self._make_layer(block, 256, layers[2], stride=2)
                self.layer4 = self._make_layer(block, 512, layers[3], stride=2)
                self.avgpool = nn.AdaptiveAvgPool2d((1, 1))
                self.fc = nn.Linear(512 * block.expansion, num_classes)

                for m in self.modules():
                    if isinstance(m, nn.Conv2d):
                        nn.init.kaiming_normal_(m.weight, mode='fan_out', nonlinearity='relu')
                    elif isinstance(m, nn.BatchNorm2d):
                        nn.init.constant_(m.weight, 1)
                        nn.init.constant_(m.bias, 0)

            def _make_layer(self, block, planes, blocks, stride=1):
                downsample = None
                if stride != 1 or self.inplanes != planes * block.expansion:
                    downsample = nn.Sequential(
                        conv1x1(self.inplanes, planes * block.expansion, stride),
                        nn.BatchNorm2d(planes * block.expansion),
                    )

                layers = []
                layers.append(block(self.inplanes, planes, stride, downsample))
                self.inplanes = planes * block.expansion
                for _ in range(1, blocks):
                    layers.append(block(self.inplanes, planes))

                return nn.Sequential(*layers)

            @torch.jit.script_method
            def forward(self, x):
                x = self.conv1(x)
                x = self.bn1(x)
                x = self.relu(x)
                x = self.maxpool(x)

                x = self.layer1(x)
                x = self.layer2(x)
                x = self.layer3(x)
                x = self.layer4(x)

                x = self.avgpool(x)
                x = x.view(x.size(0), -1)
                x = self.fc(x)

                return x

        resnet18 = ResNet(BasicBlock, [2, 2, 2, 2])

        resnet18_imported = self.getExportImportCopy(resnet18)

        input = torch.randn(1, 3, 224, 224, requires_grad=True)
        output_orig = resnet18(input)
        output_orig.sum().backward()
        grad_orig = input.grad.clone()
        input.grad.zero_()
        output_import = resnet18_imported(input)
        output_import.sum().backward()
        grad_import = input.grad.clone()

        self.assertEqual(output_orig, output_import)
        self.assertEqual(grad_orig, grad_import)

    def test_script_module_export_tensor_type(self):
        class M(torch.jit.ScriptModule):

            def __init__(self, type):
                super(M, self).__init__(False)
                self.param = torch.nn.Parameter(torch.zeros((5, 5), dtype=type).random_())

            @torch.jit.script_method
            def foo(self):
                return self.param

        for type in [torch.float, torch.double]:
            m_orig = M(type)
            m_import = self.getExportImportCopy(m_orig)
            # check to make sure the storage wasn't resized
            self.assertTrue(m_orig.param.storage().size() == 25)
            self.assertEqual(m_orig.foo(), m_import.foo())
            self.assertTrue(m_orig.foo().dtype == m_import.foo().dtype)

    @unittest.skipIf(not RUN_CUDA, "testing cuda tensors require CUDA")
    def test_script_module_export_tensor_cuda(self):
        class M(torch.jit.ScriptModule):

            def __init__(self):
                super(M, self).__init__(False)
                self.param = torch.nn.Parameter(torch.zeros((5, 5), device='cuda:0').random_())

            @torch.jit.script_method
            def foo(self):
                return self.param

        m_orig = M()
        m_import = self.getExportImportCopy(m_orig)
        # check to make sure the storage wasn't resized
        self.assertTrue(m_orig.param.storage().size() == 25)
        self.assertTrue(m_import.foo().device == torch.device('cuda:0'))
        self.assertEqual(m_orig.foo(), m_import.foo())
        self.assertTrue(m_orig.foo().dtype == m_import.foo().dtype)

    def test_script_module_export_blocks(self):
        class M(torch.jit.ScriptModule):
            def __init__(self, n, m):
                super(M, self).__init__()
                self.weight = torch.nn.Parameter(torch.rand(n, m))

            @torch.jit.script_method
            def forward(self, input):
                if bool(input.sum() > 0):
                    output = self.weight.mv(input)
                else:
                    output = self.weight + input
                return output

        m_orig = M(200, 200)
        m_import = self.getExportImportCopy(m_orig)

        t = torch.rand(200)
        self.assertEqual(m_orig(t), m_import(t))

    def test_script_module_export_shared_storage(self):
        class M(torch.jit.ScriptModule):

            def __init__(self):
                super(M, self).__init__(False)
                self.param1 = torch.nn.Parameter(torch.rand(5, 5))
                self.param2 = torch.nn.Parameter(self.param1[3])
                self.param3 = torch.nn.Parameter(torch.rand(5, 5))
                self.param4 = torch.nn.Parameter(torch.rand(11, 5)[1:6])

            @torch.jit.script_method
            def foo(self):
                return self.param1 + self.param2 + self.param3 + self.param4

        m_orig = M()
        m_import = self.getExportImportCopy(m_orig)

        self.assertEqual(m_orig.foo(), m_import.foo())
        self.assertTrue(m_import.param1.storage().data_ptr() == m_import.param2.storage().data_ptr())
        self.assertTrue(m_import.param1.storage().data_ptr() != m_import.param3.storage().data_ptr())

    def test_onnx_export_script_module(self):
        class ModuleToExport(torch.jit.ScriptModule):
            def __init__(self):
                super(ModuleToExport, self).__init__()

            @torch.jit.script_method
            def forward(self, x):
                y = x - x
                return x + x

        mte = ModuleToExport()
        outputs = mte(torch.zeros(1, 2, 3))
        self.assertExpected(torch.onnx.export_to_pretty_string(
            mte, (torch.zeros(1, 2, 3),), None, verbose=False,
            example_outputs=outputs))

    def test_trace_nested_datatypes(self):
        @torch.jit.script
        def foo(x):
            return [[x + 1, x - 1], [x + 2, x - 2]]

        def bar(x):
            list_stuff = foo(x)
            return list_stuff[0][0], list_stuff[1][1]

        traced = torch.jit.trace(bar, torch.rand(3, 4))
        x = torch.rand(5, 6)
        self.assertEqual(bar(x), traced(x))

    @suppress_warnings
    def test_onnx_export_func_with_warnings(self):
        @torch.jit.script
        def func_with_warning(inp):
            return torch.nn.functional.sigmoid(inp)  # triggers a deprecation warning

        class WarningTest(torch.nn.Module):
            def __init__(self):
                super(WarningTest, self).__init__()

            def forward(self, x):
                return func_with_warning(x)

        outputs = WarningTest()(torch.randn(42))
        # no exception
        torch.onnx.export_to_pretty_string(
            WarningTest(), torch.randn(42), None, verbose=False,
            example_outputs=outputs)

    def test_onnx_export_script_python_fail(self):
        class ModuleToInline(torch.jit.ScriptModule):
            def __init__(self):
                super(ModuleToInline, self).__init__()

            def forward(self, x):
                return torch.neg(x)

        class ModuleToExport(torch.jit.ScriptModule):
            def __init__(self):
                super(ModuleToExport, self).__init__()
                self.mod = ModuleToInline()

            @torch.jit.script_method
            def forward(self, x):
                y = self.mod(x)
                return y + y

        mte = ModuleToExport()
        outputs = mte(torch.zeros(1, 2, 3))
        f = io.BytesIO()
        with self.assertRaisesRegex(RuntimeError, "Couldn't export Python operator"):
            torch.onnx._export(mte, (torch.zeros(1, 2, 3),), f, verbose=False,
                               example_outputs=outputs)

    def test_onnx_export_script_inline_trace(self):
        class ModuleToInline(torch.jit.ScriptModule):
            def __init__(self):
                super(ModuleToInline, self).__init__()

            def forward(self, x):
                return torch.neg(x)

        class ModuleToExport(torch.jit.ScriptModule):
            def __init__(self):
                super(ModuleToExport, self).__init__()
                self.mod = torch.jit.trace(ModuleToInline(), torch.zeros(1, 2, 3))

            @torch.jit.script_method
            def forward(self, x):
                y = self.mod(x)
                return y + y

        mte = ModuleToExport()
        outputs = mte(torch.zeros(1, 2, 3))
        self.assertExpected(torch.onnx.export_to_pretty_string(
            mte, (torch.zeros(1, 2, 3),), None, verbose=False,
            example_outputs=outputs))

    def test_onnx_export_script_inline_script(self):
        class ModuleToInline(torch.jit.ScriptModule):
            def __init__(self):
                super(ModuleToInline, self).__init__()

            @torch.jit.script_method
            def forward(self, x):
                return torch.neg(x)

        class ModuleToExport(torch.jit.ScriptModule):
            def __init__(self):
                super(ModuleToExport, self).__init__()
                self.mod = ModuleToInline()

            @torch.jit.script_method
            def forward(self, x):
                y = self.mod(x)
                return y + y

        mte = ModuleToExport()
        outputs = mte(torch.zeros(1, 2, 3))
        self.assertExpected(torch.onnx.export_to_pretty_string(
            mte, (torch.zeros(1, 2, 3),), None, verbose=False,
            example_outputs=outputs))

    def test_onnx_export_script_module_loop(self):
        class ModuleToExport(torch.jit.ScriptModule):
            def __init__(self):
                super(ModuleToExport, self).__init__()

            @torch.jit.script_method
            def forward(self, x):
                # test if we support end to end onnx export on loop and
                # nested loops with and without loop index
                for _ in range(5):
                    for i in range(3):
                        x = x + i
                return x

        mte = ModuleToExport()
        outputs = mte(torch.zeros(1, 2, 3))
        self.assertExpected(torch.onnx.export_to_pretty_string(
            mte, (torch.zeros(1, 2, 3),), None, verbose=False,
            example_outputs=outputs))

    def test_onnx_export_script_truediv(self):
        class ModuleToExport(torch.jit.ScriptModule):
            def __init__(self):
                super(ModuleToExport, self).__init__()

            @torch.jit.script_method
            def forward(self, x):
                z = x.size(0) / 2
                return x + z

        mte = ModuleToExport()
        outputs = mte(torch.zeros(1, 2, 3))
        self.assertExpected(torch.onnx.export_to_pretty_string(
            mte, (torch.zeros(1, 2, 3),), None, verbose=False,
            example_outputs=outputs))

    def test_onnx_raw_export_script_truediv(self):
        class ModuleToExport(torch.jit.ScriptModule):
            def __init__(self):
                super(ModuleToExport, self).__init__()

            @torch.jit.script_method
            def forward(self, x):
                z = x.size(0) / 2
                return x + z

        mte = ModuleToExport()
        outputs = mte(torch.zeros(1, 2, 3))
        self.assertExpected(torch.onnx.export_to_pretty_string(
            mte, (torch.zeros(1, 2, 3),), None, verbose=False,
            example_outputs=outputs, export_raw_ir=True))

    def test_onnx_export_script_non_alpha_add_sub(self):
        class ModuleToExport(torch.jit.ScriptModule):
            def __init__(self):
                super(ModuleToExport, self).__init__()

            @torch.jit.script_method
            def forward(self, x):
                bs = x.size(0) + 1
                return bs - 1

        mte = ModuleToExport()
        outputs = torch.LongTensor([mte(torch.rand(3, 4))])
        self.assertExpected(torch.onnx.export_to_pretty_string(
            mte, (torch.rand(3, 4),), None, verbose=False,
            example_outputs=outputs))

    def test_onnx_export_script_module_if(self):
        class ModuleToExport(torch.jit.ScriptModule):
            def __init__(self):
                super(ModuleToExport, self).__init__()

            @torch.jit.script_method
            def forward(self, x):
                if bool(torch.sum(x) > 0):
                    x = torch.neg(x)
                return x

        mte = ModuleToExport()
        outputs = mte(torch.zeros(1, 2, 3, dtype=torch.long))
        self.assertExpected(torch.onnx.export_to_pretty_string(
            mte, (torch.zeros(1, 2, 3),), None, verbose=False,
            example_outputs=outputs))

    def test_onnx_export_script_inline_params(self):
        class ModuleToInline(torch.jit.ScriptModule):
            def __init__(self):
                super(ModuleToInline, self).__init__()
                self.m = torch.nn.Parameter(torch.ones(3, 3))
                self.unused = torch.nn.Parameter(torch.ones(1, 2, 3))

            @torch.jit.script_method
            def forward(self, x):
                return torch.mm(x, self.m)

        class ModuleToExport(torch.jit.ScriptModule):
            def __init__(self):
                super(ModuleToExport, self).__init__()
                self.mod = ModuleToInline()
                self.param = torch.nn.Parameter(torch.ones(3, 4))

            @torch.jit.script_method
            def forward(self, x):
                y = self.mod(x)
                return torch.mm(y, self.param)

        mte = ModuleToExport()
        result = mte(torch.zeros(2, 3))
        reference = torch.mm(torch.mm(torch.zeros(2, 3), torch.ones(3, 3)), torch.ones(3, 4))
        self.assertEqual(result, reference)
        self.assertExpected(torch.onnx.export_to_pretty_string(
            mte, (torch.ones(2, 3),), None, verbose=False,
            example_outputs=result, propagate=True))

    def test_trace_with_size(self):
        @_trace(torch.zeros(1, 1))
        def foo(x):
            return x + 1

        @torch.jit.script
        def bar(x):
            y = int(foo(x))
            if True:
                y = 7
            return y + 1

        self.assertEqual(8, bar(torch.ones(1, 1)))

    def test_tracing_slicing(self):
        @_trace(torch.zeros(10))
        def foo_trace(x):
            return x[-5:-3]

        @torch.jit.script
        def foo_script(x):
            return x[-5:-3]

        def foo(x):
            return x[-5:-3]

        a = torch.arange(0, 8)
        b = torch.arange(0, 20)
        self.assertEqual(foo_trace(a), foo_script(a))
        self.assertEqual(foo_trace(a), foo(a))
        self.assertNotEqual(foo_trace(a), foo_trace(b))

    def test_tracing_indexing(self):
        @_trace(torch.zeros(10))
        def foo_trace(x):
            return x[-2]

        @torch.jit.script
        def foo_script(x):
            return x[-2]

        def foo(x):
            return x[-2]

        a = torch.arange(0, 8)
        b = torch.arange(0, 20)
        self.assertEqual(foo_script(a), foo_trace(a))
        self.assertEqual(foo_trace(a), foo(a))
        self.assertNotEqual(foo_trace(a), foo_trace(b))

    def test_index_select_shape_prop(self):

        @torch.jit.script
        def foo(x, y):
            return torch.index_select(x, index=y, dim=1)

        a = torch.zeros(2, 2)
        b = torch.zeros(4, dtype=torch.long)
        torch._C._jit_pass_complete_shape_analysis(foo.graph, (a, b), False)
        FileCheck().check("Double(2, 4)").run(str(foo.graph))

    def test_onnx_export_speculate(self):

        class Foo(torch.jit.ScriptModule):
            def __init__(self, m):
                super(Foo, self).__init__()
                self.m = m

            @torch.jit.script_method
            def forward(self, x):
                x += x
                # because we are testing if we emit `if` statement correctly
                # we cannot use `True` as the condition. Constant prop
                # would remove the `if` statements.
                c = torch.sum(x) > 4
                if bool(c):
                    if bool(c):
                        y = self.m(x)
                    else:
                        y = self.m(x)
                else:
                    y = self.m(x)
                return y

        linear = torch.jit.trace(nn.Linear(10, 20).float(), torch.zeros(1, 10, dtype=torch.float))

        @torch.jit.script
        def transpose(x):
            return x.t()

        f1 = Foo(transpose)
        outputs_f1 = f1(torch.ones(1, 10, dtype=torch.float))
        f2 = Foo(linear)
        outputs_f2 = f2(torch.ones(1, 10, dtype=torch.float))

        onnx_ish = torch.onnx.export_to_pretty_string(
            f1,
            (torch.ones(1, 10, dtype=torch.float), ),
            None, verbose=False, example_outputs=outputs_f1)
        self.assertExpected(onnx_ish, subname='f1')
        onnx_ish = torch.onnx.export_to_pretty_string(
            f2,
            (torch.ones(1, 10, dtype=torch.float), ),
            None, verbose=False, example_outputs=outputs_f2)
        self.assertExpected(onnx_ish, subname='f2')

    def test_onnx_export_shape_reshape(self):
        class Foo(torch.nn.Module):
            def forward(self, x):
                import torch.onnx.operators
                x = x.repeat(5, 1, 1)
                shape = torch.onnx.operators.shape_as_tensor(x)
                reshaped = torch.onnx.operators.reshape_from_tensor_shape(x, shape)
                return reshaped

        foo = torch.jit.trace(Foo(), torch.zeros(1, 2, 3))
        outputs = foo(torch.zeros(1, 2, 3))
        f = io.BytesIO()
        s = torch.onnx.export_to_pretty_string(foo, (torch.zeros(1, 2, 3)), f,
                                               example_outputs=outputs)
        self.assertExpected(s)

    def test_shape_analysis_loop(self):
        def foo(a, b, x):
            c = a
            # on the first iteration of the loop it appears that
            # c should have a expand to the size of b
            # but on the second+ iterations, there is no broadcast and the
            # sizes are different.
            # previously this would cause the compiler to (1) enter an infinite
            # loop trying to compute the shape, and (2) insert invalid
            # broadcasts.
            # this test ensure we don't regress on these issues
            for _ in range(2):
                a = c + b
                c = x
                b = x
            return a

        self.checkScript(foo, (torch.zeros(1), torch.zeros(4), torch.zeros(5)), optimize=False)

    def test_intlist_args(self):
        def func_1(x):
            return torch.nn.functional.adaptive_avg_pool1d(x, 1)

        def func_2(x):
            return torch.nn.functional.adaptive_avg_pool1d(x, output_size=1)

        def func_3(x):
            return torch.nn.functional.adaptive_avg_pool1d(x, output_size=[1])

        x = torch.randn(8, 8, 8)
        self.checkScript(func_1, [x], optimize=True)
        self.checkScript(func_2, [x], optimize=True)
        self.checkScript(func_3, [x], optimize=True)

    def test_wrong_implicit_expand(self):

        @_trace(torch.zeros(3), torch.zeros(1))
        def foo(a, b):
            return a + b

        a = torch.rand(4)
        b = torch.rand(4)
        self.assertEqual(a + b, foo(a, b))

    def test_builtin_args_fails(self):

        with self.assertRaisesRegex(RuntimeError, 'expected at most'):
            @torch.jit.script
            def f0(a):
                torch.sum(a, a, a, a)

        with self.assertRaisesRegex(RuntimeError, 'argument self not provided'):
            @torch.jit.script
            def f1(a):
                torch.sum(foo=4)

        with self.assertRaisesRegex(RuntimeError, 'specified twice'):
            @torch.jit.script
            def f2(a):
                torch.sum(a, self=a)

        with self.assertRaisesRegex(RuntimeError, 'not provided'):
            @torch.jit.script
            def f3(a):
                torch.sum(dim=4)

        with self.assertRaisesRegex(RuntimeError, 'for argument \'tensors\' but found Tensor'):
            @torch.jit.script
            def f4(a):
                torch.cat(a)

        with self.assertRaisesRegex(RuntimeError, r'argument \'tensors\' but found int\[\]'):
            @torch.jit.script
            def f5(a):
                torch.cat([3])

        with self.assertRaisesRegex(RuntimeError, 'Lists must contain only a single type'):
            @torch.jit.script
            def f6(a):
                a.expand(size=[3, [4]])

        with self.assertRaisesRegex(RuntimeError, 'xpected a value of type Tensor for argument \'self\''):
            @torch.jit.script
            def f7(a):
                torch.sum([4])

    def test_builtin_args(self):

        def t0(a):
            # default arg dim
            return torch.cat([a, a])

        self.checkScript(t0, (torch.zeros(1, 1),))

        def t1(a):
            # keywords out of order
            return torch.cat(dim=1, tensors=[a, a])

        self.checkScript(t1, (torch.zeros(1, 1, 2),))

        def t2(a):
            # mix const/non-const attributes
            if True:
                b = 1
            else:
                b = 0
            return torch.sum(a, dim=b, keepdim=False)

        self.checkScript(t2, (torch.zeros(1, 1, 2),))

    def test_parser_type_annotations(self):
        cu = torch.jit.CompilationUnit('''
            def foo(x : Tensor, y : Tuple[Tuple[Tensor, Tensor], Tensor]) -> Tuple[Tensor, Tensor]:
                return x, x
        ''')

        self.assertExpected(cu.__getattr__('foo').pretty_print_schema())

    def test_parser_type_annotations_comment(self):
        cu = torch.jit.CompilationUnit('''
            def foo(x, y):
                # type: (Tensor, Tuple[Tuple[Tensor, Tensor], Tensor]) -> Tuple[Tensor, Tensor]
                return x, x
        ''')

        self.assertExpected(cu.__getattr__('foo').pretty_print_schema())

    def test_parser_type_annotations_unknown_type(self):
        with self.assertRaisesRegex(RuntimeError, r'Unknown type name Foo'):
            cu = torch.jit.CompilationUnit('''
                def foo(x : Tensor, y : Tuple[Tuple[Foo, Tensor], Tensor]) -> Tuple[Tensor, Tensor]:
                    return x, x
            ''')

    def test_parser_type_annotations_subscript_non_ident(self):
        with self.assertRaisesRegex(RuntimeError, r'Subscripted type must be a type identifier'):
            cu = torch.jit.CompilationUnit('''
                def foo(x : Tensor, y : Tuple[Tensor, Tensor][Tensor]) -> Tuple[Tensor, Tensor]:
                    return x, x
            ''')

    def test_parser_type_annotations_subscript_tensor(self):
        with self.assertRaisesRegex(RuntimeError, r'Unknown type constructor Tensor'):
            cu = torch.jit.CompilationUnit('''
                def foo(x : Tensor, y : Tensor[Tensor, Tensor]) -> Tuple[Tensor, Tensor]:
                    return x, x
            ''')

    def test_parser_type_annotations_incompatible_expression(self):
        with self.assertRaisesRegex(RuntimeError, r'Expression of type \+ cannot be used in a type expression'):
            cu = torch.jit.CompilationUnit('''
                def foo(x : Tensor, y : Tuple[3 + 4, Tensor]) -> Tuple[Tensor, Tensor]:
                    return x, x
            ''')

    def test_gather_dynamic_index(self):
        def t(x):
            gather1 = x[0]
            idx = 0 + 1
            gather2 = x[idx]
            return gather1 + gather2

        self.checkScript(t, (torch.zeros(3, 2, 3),))

    def test_slice_dynamic_index(self):
        def t(x):
            slice1 = x[0:1]
            zero = 0
            one = zero + 1
            slice2 = x[zero:one]
            return slice1 + slice2

        self.checkScript(t, (torch.zeros(3, 2, 3),))

    def test_addmm_grad(self):
        """ This test checks several things:
            1. An expand node was inserted before the addmm operating on the
               bias term.
            2. The fused form of addmm appears in the ultimate graph that's
               executed.
            3. A sum op was emitted for accumulating gradients along the 0th
               (expanded) dimension of the bias term.
            4. The correct symbolic representation for the backward pass of the
               mm operator was emitted (x.t() -> mm)

            TODO: we should actually check these conditions once we have a way
            to dump the GraphExecutor state. Namely the processed forward graph
            and the backward graph.
        """
        @torch.jit.script
        def addmm_grad_test(b, x, w):
            return torch.addmm(b, x, w)

        # Initialize param and input values
        w_init = torch.rand(2, 5)
        b_init = torch.rand(5)
        x = torch.rand(3, 2)

        # Clone trainable params
        b = b_init.clone()
        b.requires_grad_()
        w = w_init.clone()
        w.requires_grad_()

        # Test symbolic differentiation
        y = addmm_grad_test(b, x, w)
        y.sum().backward()

        # clone params for autograd reference
        b_ref = b_init.clone()
        b_ref.requires_grad_()
        w_ref = w_init.clone()
        w_ref.requires_grad_()
        y_ref = torch.addmm(b_ref, x, w_ref)
        y_ref.sum().backward()

        self.assertEqual(w.grad, w_ref.grad)
        self.assertEqual(b.grad, b_ref.grad)

    def test_zeros(self):
        class M(torch.jit.ScriptModule):
            __constants__ = ['d']

            def __init__(self):
                self.d = torch.device('cpu')

            @torch.jit.script_method
            def create(self):
                return torch.zeros([1, 1, 2], dtype=torch.float, device=self.d, layout=torch.strided)

        r = M().create()
        self.assertEqual(r.dtype, torch.float)
        self.assertEqual(torch.zeros([1, 1, 2], dtype=torch.float), r)

    def test_vararg_zeros(self):
        def foo():
            return torch.zeros(3, 4, 5, dtype=torch.int)

        self.checkScript(foo, ())

    def test_rand(self):
        def test_rand():
            a = torch.rand([3, 4])
            return a + 1.0 - a

        self.checkScript(test_rand, ())

    def test_erase_number_types(self):
        def func(a):
            b = 7 + 1 + 3
            c = a + b
            c += b
            return c

        graph = torch.jit.script(func).graph
        FileCheck().check("int = prim::Constant").check("aten::add_").run(str(graph))
        self.run_pass('remove_inplace_ops', graph)
        self.run_pass('erase_number_types', graph)
        self.run_pass('dce', graph)
        FileCheck().check_not("int = prim::Constant").check_not("aten::add_").run(str(graph))

    def test_mm_batching(self):
        lstm_cell = torch.jit.script(LSTMCellS)

        def lstm(x, hx, cx, w_ih, w_hh, b_ih, b_hh):
            for i in range(x.size(0)):
                hx, cx = lstm_cell(x[i], hx, cx, w_ih, w_hh, b_ih, b_hh)
            return hx

        slstm = torch.jit.script(lstm)

        inputs = get_lstm_inputs('cpu', training=True, seq_length=10)
        slstm(*inputs).sum().backward()

        fw_graph = slstm.graph_for(*inputs)
        bw_graph = backward_graph(slstm, diff_graph_idx=0)
        self.assertTrue('prim::MMBatchSide' in str(fw_graph))
        self.assertTrue('prim::MMTreeReduce' in str(bw_graph))

        sout = slstm(*inputs)
        out = lstm(*inputs)
        self.assertEqual(slstm(*inputs), lstm(*inputs))
        self.assertEqual(torch.autograd.grad(slstm(*inputs).sum(), inputs),
                         torch.autograd.grad(lstm(*inputs).sum(), inputs))

    def test_loop_unrolling(self):
        def fn(x):
            y = 0
            for i in range(int(x)):
                y -= i
            return y

        graph = torch.jit.script(fn).graph
        self.run_pass('loop_unrolling', graph)
        unroll_factor = 8
        FileCheck().check("prim::Loop").check_count("aten::sub", unroll_factor) \
            .check("prim::Loop").check("aten::sub").run(str(graph))
        self.checkScript(fn, (torch.tensor(10),))

    def test_loop_unrolling_const(self):
        def fn():
            y = 0
            for _ in range(10):
                y -= 1
            return y

        def fn2():
            y = 0
            for i in range(10):
                y -= i
            return y

        def check(fn, name):
            graph = torch.jit.script(fn).graph
            self.run_pass('loop_unrolling', graph)
            # entirely unrolled
            FileCheck().check_not("prim::Loop'").run(str(graph))
            self.checkScript(fn, ())

        check(fn, 'add_const')
        check(fn2, 'add_iter')

    def test_loop_unrolling_nested(self):
        def fn(x):
            y = 0
            for _ in range(10):
                for j in range(int(x)):
                    y -= j
            return y

        graph = torch.jit.script(fn).graph
        self.run_pass('loop_unrolling', graph)
        # inner loop with 8 subs followed by loop epilogue
        unroll_factor = 8
        FileCheck().check("prim::Loop").check("prim::Loop").check_count('aten::sub', unroll_factor) \
            .check("prim::Loop").check("aten::sub").run(str(graph))
        self.checkScript(fn, (torch.tensor(10),))

    def test_loop_unroll_unused_counter(self):
        def fn(x):
            y = 0
            for _ in range(int(x)):
                y -= 1
            return y

        graph = torch.jit.script(fn).graph
        self.run_pass('loop_unrolling', graph)
        FileCheck().check("prim::Loop").check_not("aten::add").check("return") \
            .run(str(graph))

    def test_loop_unroll_negative(self):
        def fn(x):
            y = 0
            for _ in range(int(x)):
                y += 1
            return y

        self.checkScript(fn, (torch.tensor(-20),))
        self.checkScript(fn, (torch.tensor(-2),))
        self.checkScript(fn, (torch.tensor(-1),))
        self.checkScript(fn, (torch.tensor(0),))
        self.checkScript(fn, (torch.tensor(1),))
        self.checkScript(fn, (torch.tensor(2),))

    def test_where(self):
        def fn(x, y):
            return torch.where(x > 0.0, x, y)

        self.checkScript(fn, (torch.randn(3, 2, dtype=torch.float), torch.ones(3, 2, dtype=torch.float)))

    def test_where_method(self):
        def fn(x, y):
            return x.where(x > 0.0, y)

        self.checkScript(fn, (torch.randn(3, 2, dtype=torch.float), torch.ones(3, 2, dtype=torch.float)))

    def test_reassign_module_lhs(self):
        with self.assertRaisesRegex(RuntimeError, 'Cannot re-assign \'self\' because it has type value and self is'
                                    ' not a first-class value.  Only reassignments to first-class values are allowed'):
            class ReassignSelfLHS(torch.jit.ScriptModule):
                @torch.jit.script_method
                def forward(self, x):
                    for _ in range(20):
                        self = x
                    return self

            ReassignSelfLHS()

    def test_reassign_module_rhs(self):
        with self.assertRaisesRegex(RuntimeError, 'Cannot re-assign \'x\' to a value of type module because x is not a'
                                    ' first-class value.  Only reassignments to first-class values are allowed'):
            class ReassignSelfRHS(torch.jit.ScriptModule):
                @torch.jit.script_method
                def forward(self, x):
                    for _ in range(20):
                        x = self
                    return self

            ReassignSelfRHS()

    def test_unknown_builtin(self):
        with self.assertRaisesRegex(RuntimeError, 'unknown builtin op'):
            @torch.jit.script
            def unknown_builtin(x):
                return x.splork(3)

    def test_return_tuple(self):
        def return_tuple(x):
            a = (x, x)
            return a, x
        self.checkScript(return_tuple, (torch.rand(4),))

    def test_method_no_self(self):
        with self.assertRaisesRegex(RuntimeError, 'methods must have a self argument'):
            class MethodNoSelf(torch.jit.ScriptModule):
                @torch.jit.script_method
                def forward():
                    return torch.zeros(3, 4)

            MethodNoSelf()

    def test_return_stmt_not_at_end(self):
        def return_stmt(x):
            if bool(x > 3):
                return x + 3
            else:
                return x
        self.checkScript(return_stmt, (torch.rand(1),))

    def test_for_range_no_arg(self):
        with self.assertRaisesRegex(RuntimeError, r'range\(\) expects 1 argument but got 0'):
            @torch.jit.script
            def range_no_arg(x):
                for _ in range():
                    x += 1
                return x

    def test_list_iterables(self):
        with self.assertRaisesRegex(RuntimeError, 'List of iterables is not supported currently'):
            cu = torch.jit.CompilationUnit('''
            def list_iterables(x):
                for i, j in [2, 3, 4], [5, 6, 7]:
                    x += i
                    x += j
                return x
            ''')

    def test_for_tuple_unpack(self):
        with self.assertRaisesRegex(RuntimeError, 'Iteration variable unpacking is not supported'):
            cu = torch.jit.CompilationUnit('''
            def for_tuple_unpack(x, y):
                for i, j in [[3, 4], [5, 6], [7, 8]]:
                    x += i
                    y += j
                return x, y
            ''')

    def test_single_starred_lhs(self):
        with self.assertRaisesRegex(RuntimeError, 'A Starred expression may only appear on the lhs within the presence'
                                                  ' of another non-starred expression'):
            cu = torch.jit.CompilationUnit('''
            def single_starred_lhs(x):
                a = (x, x, x)
                *b, = a
                return b
            ''')

    def test_singleton_tuple_unpack(self):
        def foo(a):
            b, = (a,)
            return b + 1
        self.checkScript(foo, (torch.rand(3),))

    def test_multi_reduction(self):
        with self.assertRaisesRegex(
                RuntimeError,
                'augmented assignment can only have one LHS expression'):
            cu = torch.jit.CompilationUnit('''
            def multi_reduction(x):
                a, b += x
                return a, b
            ''')

    def test_invalid_call_arguments(self):
        with self.assertRaisesRegex(RuntimeError, 'arguments for call are not valid'):
            @torch.jit.script
            def invalid_call_arguments(x):
                return torch.unsqueeze(3, 4, 5, 6, 7, 8)

    def test_invalid_lhs_assignment(self):
        with self.assertRaisesRegex(RuntimeError, 'unexpected expression'):
            cu = torch.jit.CompilationUnit('''
            def invalid_lhs_assignment(x):
                x + 1 = x
                return x
            ''')

    def test_multi_starred_expr_lhs(self):
        with self.assertRaisesRegex(RuntimeError, 'Only one starred expression is allowed on the lhs'):
            cu = torch.jit.CompilationUnit('''
            def multi_starred_expr_lhs():
                a, *b, *c = [1, 2, 3, 4, 5, 6]
                return a
            ''')

    def test_pack_tuple_into_non_var(self):
        with self.assertRaisesRegex(RuntimeError, 'Cannot pack a tuple into a non-variable'):
            cu = torch.jit.CompilationUnit('''
            def pack_tuple_into_non_var(x):
                a, *1 = (3, 4, 5)
                return x
            ''')

    def test_print_kwargs(self):
        with self.assertRaisesRegex(RuntimeError, 'print doesn\'t accept any keyword arguments'):
            cu = torch.jit.CompilationUnit('''
            def print_kwargs(x):
                print(x, flush=True)
                return x
            ''')

    def test_builtin_use_as_value(self):
        with self.assertRaisesRegex(RuntimeError, 'builtin cannot be used as a value'):
            @torch.jit.script
            def builtin_use_as_value(x):
                return x.unsqueeze

    def test_wrong_use_as_tuple(self):
        with self.assertRaisesRegex(RuntimeError, 'cannot be used as a tuple'):
            def test_fn():
                return 3

            @torch.jit.script
            def wrong_use_as_tuple(self):
                a, b = test_fn
                return a

    def test_wrong_attr_lookup(self):
        with self.assertRaisesRegex(RuntimeError, 'attribute lookup is not defined on builtin'):
            @torch.jit.script
            def wrong_attr_lookup(self, x):
                a = x.unsqueeze.myattr
                return a

    def test_wrong_use_as_callable(self):
        with self.assertRaisesRegex(RuntimeError, 'cannot call a value'):
            @torch.jit.script
            def wrong_use_as_callable(x):
                return x(3, 4, 5)

    def test_python_val_doesnt_have_attr(self):
        with self.assertRaisesRegex(RuntimeError, 'object has no attribute abcd'):

            @torch.jit.script
            def python_val_doesnt_have_attr():
                # this has to be a module otherwise attr lookup would not be
                # allowed in the first place
                return shutil.abcd

    def test_wrong_module_attr_lookup(self):
        with self.assertRaisesRegex(RuntimeError, 'python value of type \'type\' cannot be used as a value:'):
            import io

            @torch.jit.script
            def wrong_module_attr_lookup():
                return io.BytesIO

    def test_wrong_method_call_inputs(self):
        with self.assertRaisesRegex(RuntimeError, 'argument y not provided'):
            class SomeModule(torch.jit.ScriptModule):

                @torch.jit.script_method
                def foo(self, x, y):
                    return x

                @torch.jit.script_method
                def forward(self, x, y):
                    return self.foo(x)
            SomeModule()

    def test_single_starred_expr_for_loop(self):
        with self.assertRaisesRegex(RuntimeError, 'unexpected expression'):
            cu = torch.jit.CompilationUnit('''
            def test():
                x = 0
                for *a in [1, 2, 3]:
                    x = x + 1
                return x
            ''')

    def test_duplicate(self):
        with self.assertRaisesRegex(RuntimeError, 'Method \'test\' already defined'):
            cu = torch.jit.CompilationUnit('''
            def test():
                return 1

            def test():
                return 2
            ''')

    def test_call_ge(self):
        with self.assertRaisesRegex(RuntimeError, 'expected at most 1 arguments but found 3'):
            @_trace(torch.zeros(1, 2, 3))
            def foo(x):
                return x

            @torch.jit.script
            def test_fn():
                return foo(torch.full([1], 1), torch.full([1], 2), torch.full([1], 3))

    def test_wrong_return_type(self):
        with self.assertRaisesRegex(RuntimeError, 'but instead got value of type tuple'):
            def somefunc():
                # type: () -> Tuple[Tuple[Tensor, Tensor]]
                return torch.zeros(3, 4), torch.zeros(4, 5)  # noqa: T484

            @torch.jit.script
            def wrong_return_type():
                return somefunc()
            wrong_return_type()

    # Tests for calling between different front-end modes
    def test_call_python_fn_from_tracing_fn(self):
        def python_fn(x):
            return torch.neg(x)

        @_trace(torch.rand(3, 4))
        def traced_fn(x):
            return python_fn(x) + 1

        # The neg op in the python function should be properly inlined to the
        # graph
        FileCheck().check("aten::neg").run(str(traced_fn.graph))

    def test_call_python_mod_from_tracing_fn(self):
        class PythonMod(torch.nn.Module):
            def __init__(self):
                super(PythonMod, self).__init__()
                self.param = torch.nn.Parameter(torch.rand(4, 3), requires_grad=False)

            def forward(self, x):
                return torch.mm(x, self.param)

        pm = PythonMod()

        @_trace(torch.rand(3, 4))
        def traced_fn(x):
            return pm(x) + 1.0

        # Note: the parameter self.param from the Python module is inlined
        # into the graph
        self.assertTrue(len(list(traced_fn.graph.inputs())) == 1)
        FileCheck().check("aten::mm").check("aten::add").run(str(traced_fn.graph))

    def test_call_traced_fn_from_tracing_fn(self):
        @_trace(torch.rand(3, 4))
        def traced_fn1(x):
            return torch.neg(x)

        @_trace(torch.rand(3, 4))
        def traced_fn(x):
            return traced_fn1(x) + 1

        FileCheck().check("aten::neg").check_same("scope: traced_fn1").check("aten::add") \
            .run(str(traced_fn.graph))

    def test_call_traced_mod_from_tracing_fn(self):
        class TracedModule(torch.nn.Module):
            def __init__(self):
                super(TracedModule, self).__init__()
                self.param = torch.nn.Parameter(torch.rand(4, 3), requires_grad=False)

            def forward(self, x):
                return torch.mm(x, self.param)

        tm = torch.jit.trace(TracedModule(), torch.rand(3, 4))

        @_trace(torch.rand(3, 4))
        def traced_fn(x):
            return tm(x) + 1.0

        # Note: the parameter self.param from the Python module is inlined
        # into the graph
        FileCheck().check("prim::Constant[value=<Tensor>]").check("aten::mm") \
            .check("aten::add").run(str(traced_fn.graph))

    def test_call_script_fn_from_tracing_fn(self):
        @torch.jit.script
        def script_fn(x):
            return torch.neg(x)

        @_trace(torch.rand(3, 4))
        def traced_fn(x):
            return script_fn(x) + 1

        FileCheck().check("aten::neg").check("aten::add").run(str(traced_fn.graph))

    def test_call_script_mod_from_tracing_fn(self):
        with self.disableModuleHook():
            class ScriptMod(torch.jit.ScriptModule):
                def __init__(self):
                    super(ScriptMod, self).__init__()
                    self.param = torch.nn.Parameter(torch.rand(3, 4), requires_grad=False)

                @torch.jit.script_method
                def forward(self, x):
                    for _i in range(4):
                        x += self.param
                    return x

            sm = ScriptMod()

            @_trace(torch.rand(3, 4))
            def traced_fn(x):
                return sm(x) + 1.0

            # parameter turns into constant and loop is perserved
            FileCheck().check("prim::Constant[value=<Tensor>]").check("Loop") \
                .run(str(traced_fn.graph))

    def test_call_python_fn_from_traced_module(self):
        def python_fn(x):
            return torch.neg(x)

        class TracedModule(torch.nn.Module):
            def __init__(self):
                super(TracedModule, self).__init__()
                self.param = torch.nn.Parameter(torch.rand(4, 3))

            def forward(self, x):
                return torch.mm(python_fn(x), self.param)

        tm = torch.jit.trace(TracedModule(), torch.rand(3, 4))

        # Note: parameter self.param from the traced module should appear as
        # an input to the graph and the neg op from the Python function should
        # be properly inlined
        self.assertTrue(len(list(tm.graph.inputs())) == 2)
        FileCheck().check("aten::neg").check("aten::mm").run(str(tm.graph))

    def test_call_python_mod_from_traced_module(self):
        class PythonModule(torch.nn.Module):
            def __init__(self):
                super(PythonModule, self).__init__()
                self.param = torch.nn.Parameter(torch.rand(5, 7))

            def forward(self, x):
                return torch.mm(x, self.param)

        class TracedModule(torch.nn.Module):
            def __init__(self):
                super(TracedModule, self).__init__()
                self.param = torch.nn.Parameter(torch.rand(4, 5))
                self.mod = PythonModule()

            def forward(self, x):
                return self.mod(torch.mm(x, self.param)) + 1.0

        tm = torch.jit.trace(TracedModule(), torch.rand(3, 4))

        # Note: the parameters from both modules should appear in the flattened
        # inputs of the graph. All ops from both modules should be inlined.
        self.assertTrue(len(list(tm.graph.inputs())) == 3)
        FileCheck().check_not("value=<Tensor>").check_count("aten::mm", 2).check("aten::add") \
            .run(str(tm.graph))

    def test_call_traced_fn_from_traced_module(self):
        @_trace(torch.rand(3, 4))
        def traced_fn(x):
            return torch.neg(x)

        class TracedModule(torch.nn.Module):
            def __init__(self):
                super(TracedModule, self).__init__()
                self.param = torch.nn.Parameter(torch.rand(4, 5))

            def forward(self, x):
                return traced_fn(torch.mm(x, self.param))

        tm = torch.jit.trace(TracedModule(), torch.rand(3, 4))
        # Note: neg op from the traced function should be properly inlined
        FileCheck().check("aten::mm").check_same("scope: TracedModule") \
            .check_next("aten::neg").check("scope: TracedModule/traced_fn") \
            .run(str(tm.graph))

    def test_trace_hierarchy(self):
        # Test that we preserve the module hierarchy for a ScriptModule
        # submodule during tracing

        class AnotherScriptMod(torch.jit.ScriptModule):
            def __init__(self):
                super(AnotherScriptMod, self).__init__()
                self.param = torch.nn.Parameter(torch.rand(1, 2, 3))

            @torch.jit.script_method
            def bar(self):
                return torch.zeros(4, 5)

        class SomeScriptMod(torch.jit.ScriptModule):
            def __init__(self):
                super(SomeScriptMod, self).__init__()
                self.asm = AnotherScriptMod()

            @torch.jit.script_method
            def foo(self):
                return torch.zeros(3, 4)

            @torch.jit.script_method
            def bar(self):
                return torch.zeros(4, 3)

        class TraceMe(torch.nn.Module):
            def __init__(self):
                super(TraceMe, self).__init__()
                self.ssm = SomeScriptMod()

            def forward(self, x):
                return self.ssm.bar() + x

        orig = TraceMe()
        traced = torch.jit.trace(orig, (torch.rand(4, 3),))
        # for each of these checks, check that *BOTH* the underlying
        # _C.ScriptModule object has the expected method/param, as well as the
        # Python object that wraps it.
        self.assertTrue(traced.ssm._has_method('foo'))
        self.assertTrue(hasattr(traced.ssm, 'foo'))

        imported = self.getExportImportCopy(traced)

        self.assertTrue(imported.ssm._has_method('foo'))
        self.assertTrue(hasattr(imported.ssm, 'foo'))

        self.assertTrue(imported.ssm.asm._has_method('bar'))
        self.assertTrue(hasattr(imported.ssm.asm, 'bar'))

        self.assertTrue(imported.ssm.asm._has_parameter('param'))
        self.assertTrue(hasattr(imported.ssm.asm, 'param'))

    def test_trace_parameter(self):
        class Param(nn.Module):
            def __init__(self):
                super(Param, self).__init__()
                self.register_parameter("bias", nn.Parameter(torch.Tensor(4, 4)))

            def forward(self, x):
                return x

        class M3(torch.jit.ScriptModule):
            def __init__(self, model):
                super(M3, self).__init__(False)
                self.traced = torch.jit.trace(model, (torch.rand(3, 3)))

            @torch.jit.script_method
            def forward(self, x):
                return self.traced(x)

        class M2(nn.Module):
            def __init__(self, model):
                super(M2, self).__init__()
                self.module = M3(model)

            def forward(self, x):
                return self.module(x)

        class M1(torch.jit.ScriptModule):
            def __init__(self, model):
                super(M1, self).__init__(False)
                self.traced = torch.jit.trace(M2(model), (torch.rand(3, 3)))

            @torch.jit.script_method
            def forward(self, x):
                return self.traced(x)

        module = M1(Param())
        f = io.BytesIO()
        torch.jit.save(module, f)

    def test_call_traced_module_from_traced_module(self):
        class TracedModule1(torch.nn.Module):
            def __init__(self):
                super(TracedModule1, self).__init__()
                self.param = torch.nn.Parameter(torch.rand(5, 7))

            def forward(self, x):
                return torch.mm(x, self.param)

        class TracedModule(torch.nn.Module):
            def __init__(self):
                super(TracedModule, self).__init__()
                self.param = torch.nn.Parameter(torch.rand(4, 5))
                self.mod = torch.jit.trace(TracedModule1(), torch.rand(3, 5))

            def forward(self, x):
                return self.mod(torch.mm(x, self.param)) + 1.0

        tm = torch.jit.trace(TracedModule(), torch.rand(3, 4))

        # Note: the parameters from both modules should appear in the flattened
        # inputs of the graph. All ops from both modules should be inlined.
        self.assertTrue(len(list(tm.graph.inputs())) == 3)
        FileCheck().check_count("aten::mm", 2).check("aten::add").run(str(tm.graph))

    def test_call_script_fn_from_traced_module(self):
        @torch.jit.script
        def traced_fn(x):
            return torch.neg(x)

        class TracedModule(torch.nn.Module):
            def __init__(self):
                super(TracedModule, self).__init__()
                self.param = torch.nn.Parameter(torch.rand(4, 5))

            def forward(self, x):
                return traced_fn(torch.mm(x, self.param))

        tm = torch.jit.trace(TracedModule(), torch.rand(3, 4))
        # Note: neg op from the script function should be properly inlined
        FileCheck().check("aten::mm").check("aten::neg").run(str(tm.graph))

    def test_call_script_module_from_traced_module(self):
        class ScriptMod(torch.jit.ScriptModule):
            def __init__(self):
                super(ScriptMod, self).__init__()
                self.param_foo = torch.nn.Parameter(torch.rand(5, 7))

            @torch.jit.script_method
            def forward(self, x):
                return torch.mm(x, self.param_foo)

        class TracedModule(torch.nn.Module):
            def __init__(self):
                super(TracedModule, self).__init__()
                self.param = torch.nn.Parameter(torch.rand(4, 5))
                self.mod = ScriptMod()

            def forward(self, x):
                return self.mod(torch.mm(x, self.param)) + 1.0

        tm = torch.jit.trace(TracedModule(), torch.rand(3, 4))

        # Note: the parameters from both modules should appear in the flattened
        # inputs of the graph. All ops from both modules should be inlined.
        self.assertTrue(len(list(tm.graph.inputs())) == 3)
        FileCheck().check_count("aten::mm", 2).check("aten::add").run(str(tm.graph))

    def test_call_python_fn_from_script_fn(self):
        def python_fn(x):
            return torch.neg(x)

        @torch.jit.script
        def script_fn(x):
            return python_fn(x) + 1

        # Note: the call to python_fn appears as `^python_fn()` and is called
        # as a PythonOp in the interpreter
        a = torch.tensor(1)
        self.assertEqual(script_fn(a), torch.tensor(0))
        FileCheck().check("python_fn").run(str(script_fn.graph))

    def test_call_python_mod_from_script_fn(self):
        class PythonModule(torch.nn.Module):
            def __init__(self):
                super(PythonModule, self).__init__()
                self.param = torch.nn.Parameter(torch.rand(5, 7))

            def forward(self, x):
                return torch.mm(x, self.param)

        pm = PythonModule()

        @torch.jit.script
        def script_fn(x):
            return pm(x) + 1

        # Note: call to pm(x) appears as ^<python_value>() in the trace.
        # Parameters are NOT inlined.
        FileCheck().check("python_value").check("aten::add").run(str(script_fn.graph))

    def test_call_traced_fn_from_script_fn(self):
        @_trace(torch.rand(3, 4))
        def traced_fn(x):
            return torch.neg(x)

        @torch.jit.script
        def script_fn(x):
            return traced_fn(x) + 1

        # Note: the neg op from traced_fn should be properly inlined into the
        # script function's graph
        FileCheck().check("aten::neg").check("aten::add").run(str(script_fn.graph))

    def test_call_traced_mod_from_script_fn(self):
        class TracedModule(torch.nn.Module):
            def __init__(self):
                super(TracedModule, self).__init__()

            def forward(self, x):
                return torch.mm(x, torch.zeros(4, 3))

        tm = torch.jit.trace(TracedModule(), torch.rand(3, 4))

        @torch.jit.script
        def script_fn(x):
            return tm(x) + 1

        FileCheck().check("aten::zeros").check_same("scope: TracedModule").check("aten::mm") \
            .check("aten::add").run(str(script_fn.graph))

    def test_call_script_fn_from_script_fn(self):
        @torch.jit.script
        def script_fn1(x):
            return torch.neg(x)

        @torch.jit.script
        def script_fn(x):
            return script_fn1(x) + 1

        # Note: the neg op from script_fn1 should be properly inlined into the
        # graph of script_fn
        FileCheck().check("aten::neg").run(str(script_fn.graph))

    def test_call_script_mod_from_script_fn(self):
        class ScriptMod(torch.jit.ScriptModule):
            def __init__(self):
                super(ScriptMod, self).__init__()

            @torch.jit.script_method
            def forward(self, x):
                return torch.mm(x, torch.zeros([4, 3]))

        sm = ScriptMod()

        @torch.jit.script
        def script_fn(x):
            return sm(x) + 1

        FileCheck().check("zeros").check("aten::mm").check("add").run(str(script_fn.graph))

    def test_call_python_fn_from_script_module(self):
        def python_fn(x):
            return torch.neg(x)

        class ScriptMod(torch.jit.ScriptModule):
            def __init__(self):
                super(ScriptMod, self).__init__()
                self.param = torch.nn.Parameter(torch.rand(4, 3))

            @torch.jit.script_method
            def forward(self, x):
                return python_fn(torch.mm(x, self.param))

        sm = ScriptMod()
        FileCheck().check("aten::mm").check("python_fn") \
            .run(str(sm.__getattr__('forward').graph))

    def test_call_python_mod_from_script_module(self):
        class PythonMod(torch.nn.Module):
            def __init__(self):
                super(PythonMod, self).__init__()
                self.param = torch.nn.Parameter(torch.rand(3, 5))

            def forward(self, x):
                return torch.mm(x, self.param)

        class ScriptMod(torch.jit.ScriptModule):
            def __init__(self):
                super(ScriptMod, self).__init__()
                self.param = torch.nn.Parameter(torch.rand(4, 3))
                self.pm = PythonMod()

            @torch.jit.script_method
            def forward(self, x):
                return self.pm(torch.mm(x, self.param))

        sm = ScriptMod()
        # Note: the call into PythonMod appears as ^<python_value>(). Parameters
        # are NOT inlined
        FileCheck().check("aten::mm").check("python_value").run(str(sm.graph))

    def test_call_tracing_fn_from_script_module(self):
        @_trace(torch.rand(3, 3))
        def traced_fn(x):
            return torch.neg(x)

        class ScriptMod(torch.jit.ScriptModule):
            def __init__(self):
                super(ScriptMod, self).__init__()
                self.param = torch.nn.Parameter(torch.rand(4, 3))

            @torch.jit.script_method
            def forward(self, x):
                return traced_fn(torch.mm(x, self.param))

        sm = ScriptMod()
        FileCheck().check("aten::mm").check("aten::neg").run(str(sm.__getattr__('forward').graph))

    def test_call_tracing_mod_from_script_module(self):
        class TracedMod(torch.nn.Module):
            def __init__(self):
                super(TracedMod, self).__init__()
                self.param = torch.nn.Parameter(torch.rand(3, 5))

            def forward(self, x):
                return torch.mm(x, self.param)

        class ScriptMod(torch.jit.ScriptModule):
            def __init__(self):
                super(ScriptMod, self).__init__()
                self.param = torch.nn.Parameter(torch.rand(4, 3))
                self.tm = torch.jit.trace(TracedMod(), torch.rand(3, 3))

            @torch.jit.script_method
            def forward(self, x):
                return self.tm(torch.mm(x, self.param))

        sm = ScriptMod()
        # Note: the parameters from both modules should appear in the flattened
        # input list to the graph. The mm op from TracedMod should be properly
        # inlined
        self.assertTrue(len(list(sm.graph.inputs())) == 3)
        FileCheck().check("aten::mm").check("aten::mm").run(str(sm.graph))

    def test_call_script_fn_from_script_module(self):
        @torch.jit.script
        def script_fn(x):
            return torch.neg(x)

        class ScriptMod(torch.jit.ScriptModule):
            def __init__(self):
                super(ScriptMod, self).__init__()
                self.param = torch.nn.Parameter(torch.rand(4, 3))

            @torch.jit.script_method
            def forward(self, x):
                return script_fn(torch.mm(x, self.param))

        sm = ScriptMod()
        graph = (sm.__getattr__('forward').graph)
        FileCheck().check("aten::mm").check("aten::neg").run(str(graph))

    def test_call_script_mod_from_script_module(self):
        class ScriptMod1(torch.jit.ScriptModule):
            def __init__(self):
                super(ScriptMod1, self).__init__()
                self.param = torch.nn.Parameter(torch.rand(3, 5))

            @torch.jit.script_method
            def forward(self, x):
                return torch.mm(x, self.param)

        class ScriptMod(torch.jit.ScriptModule):
            def __init__(self):
                super(ScriptMod, self).__init__()
                self.param = torch.nn.Parameter(torch.rand(4, 3))
                self.tm = ScriptMod1()

            @torch.jit.script_method
            def forward(self, x):
                return self.tm(torch.mm(x, self.param))

        sm = ScriptMod()
        # Note: the parameters from both modules should appear in the flattened
        # input list to the graph. The mm op from ScriptMod1 should be properly
        # inlined
        # 3 % values in graph input lists, two mms in body
        FileCheck().check_count('%', 3).check(":").check_count("mm", 2).run(str(sm.graph))

    def test_module_with_params_called_fails(self):
        with self.assertRaisesRegex(RuntimeError, "Attempted to inline a Module with parameters. Stateful "
                                                  "modules to be inlined must be submodules of the callee."):
            class ScriptMod(torch.jit.ScriptModule):
                def __init__(self):
                    super(ScriptMod, self).__init__()
                    self.param = torch.nn.Parameter(torch.rand(3, 3))

                @torch.jit.script_method
                def forward(self, x):
                    return torch.mm(x, self.param)

            sm = ScriptMod()

            @torch.jit.script
            def some_func(x):
                return sm(x)

    def test_index_put_trace_with_view(self):
        @_trace(torch.rand(100), torch.tensor([1, 2, 3, 4]), torch.rand(1, 1, 1, 4))
        def test_index_put(target, indices, rhs):
            target[indices] = rhs
            return target

        FileCheck().check("aten::view").check("index_put_").run(str(test_index_put.graph))

    def test_index_put_trace_without_view(self):
        @_trace(torch.rand(100), torch.tensor([1, 2, 3, 4]), torch.rand(4))
        def test_index_put(target, indices, rhs):
            target[indices] = rhs
            return target

        FileCheck().check_not("aten::view").check("index_put_").run(str(test_index_put.graph))

    def test_tuple_indexing(self):
        def tuple_index(a):
            if bool(a):
                b = (1, 2)
            else:
                b = (0, 2)
            return b[-2], b[1]

        self.checkScript(tuple_index, (torch.tensor([0]),))
        self.checkScript(tuple_index, (torch.tensor([1]),))
        self.checkScript(tuple_index, (torch.tensor([1]),), optimize=True)
        tuple_comp = torch.jit.script(tuple_index)
        FileCheck().check_count("TupleIndex", 2, exactly=True).run(str(tuple_comp.graph))

        with self.assertRaisesRegex(RuntimeError, "tuple indices must be integer constants"):
            @torch.jit.script
            def test_non_constant_input(a):
                if bool(a):
                    b = 1
                else:
                    b = 0
                c = (0, 1)
                return c[b]

        def test_indexing_float():
            c = (1, 2)
            return c[0.1]
        self.checkScriptRaisesRegex(test_indexing_float, (), Exception,
                                    "tuple indices must")

        def test_indexing_out_of_bounds_pos():
            c = (1, 2)
            return c[2]

        self.checkScriptRaisesRegex(test_indexing_out_of_bounds_pos, (), Exception,
                                    "out of range")

        def test_indexing_out_of_bounds_neg():
            c = (1, 2)
            return c[-3]

        self.checkScriptRaisesRegex(test_indexing_out_of_bounds_pos, (), Exception,
                                    "out of range")

    def test_namedtuple_attr(self):
        def f(x):
            return x.max(dim=1).indices + torch.max(x, dim=1).indices

        self.checkScript(f, (torch.rand(20, 20, 20),), optimize=True)

        with self.assertRaisesRegex(RuntimeError, "Unknown attribute to named tuple"):
            @torch.jit.script
            def g1(x):
                return x.max(dim=1).unknown_symbol

        with self.assertRaisesRegex(RuntimeError, "Getting attributes of tuples is not supported"):
            @torch.jit.script
            def g2(x):
                print((x, x, x).__doc__)
                return x

    def test_tuple_slicing(self):
        def tuple_slice(a):
            if bool(a):
                b = (1, 2, 3, 4)
            else:
                b = (4, 3, 2, 1)
            c = b[-4:4]
            e = c[1:-1]
            return e

        self.checkScript(tuple_slice, (torch.tensor([1]),), optimize=True)
        tuple_graph = torch.jit.script(tuple_slice).graph
        slices = tuple_graph.findAllNodes("prim::TupleSlice")
        num_outputs = set(map(lambda x: len(x.output().type().elements()), slices))
        # one tuple slice should have an output with 2 elements, other 4
        self.assertTrue(num_outputs == {2, 4})
        self.run_pass('lower_all_tuples', tuple_graph)
        self.assertTrue('Tuple' not in str(tuple_graph))
        tuple_comp = torch.jit.script(tuple_slice)
        self.assertEqual(tuple_comp(torch.tensor(1)), (2, 3))

        @torch.jit.script
        def test_indexing_end_out_of_bounds():
            c = (1, 2)
            return c[2:10]

        self.assertEqual(test_indexing_end_out_of_bounds(), ())

    def test_unwrap_optional_builtin(self):
        def test(x):
            # type: (Optional[int]) -> int
            x = torch.jit._unwrap_optional(x)
            x = x + x  # noqa: T484
            return x

        self.checkScript(test, (3,))

        with self.assertRaisesRegex(AssertionError, "Unwrapping null optional"):
            test(None)

        test_script = torch.jit.script(test)
        with self.assertRaisesRegex(RuntimeError, "Unwrapping null optional"):
            test_script(None)

        @torch.jit.script
        def test_test():
            return torch.jit._unwrap_optional(1)

        with self.assertRaisesRegex(RuntimeError, "cannot match an Optional\\[T\\] to None"):
            @torch.jit.script
            def test_no_type():
                # type: () -> int
                return torch.jit._unwrap_optional(None)

    def test_indexing_error(self):
        with self.assertRaisesRegex(RuntimeError, "only supported on lists, dictionaries, tensors, and tuples"):
            @torch.jit.script
            def test_wrong_type():
                a = 8
                return a[0]

    def test_annotated_script_fn(self):
        @torch.jit.script
        def foo(x, y, z):
            # type: (Tensor, Tuple[Tensor, Tensor, Tensor], Tuple[Tensor, Tuple[Tensor, Tensor]]) -> Tensor
            return x

        self.assertExpected(foo.__getattr__('forward').pretty_print_schema())

    def test_annotated_script_method(self):
        class SM(torch.jit.ScriptModule):
            @torch.jit.script_method
            def forward(self, x, y):
                # type: (Tuple[Tensor, Tensor], Tensor) -> Tuple[Tensor, Tensor, Tensor]
                return y, y, y

        sm = SM()

        self.assertExpected(sm.__getattr__('forward').pretty_print_schema())

    def test_annotated_script_fn_return_mismatch(self):
        with self.assertRaisesRegex(RuntimeError, "but is actually of type"):
            @torch.jit.script
            def return_tup(x):
                # type: (Tensor) -> Tuple[Tuple[Tensor, Tensor], Tensor]
                return x, x  # noqa: T484

    def test_annotated_script_fn_arg_mismatch(self):
        with self.assertRaisesRegex(RuntimeError, r"arguments for call are not valid"):
            @torch.jit.script
            def tuple_arg(x):
                # type: (Tuple[Tensor, Tensor]) -> Tensor
                return x + 1  # noqa: T484

    def test_script_non_tensor_args_outputs(self):
        @torch.jit.script
        def fn(x, y):
            # type: (Tensor, float) -> float
            return float((x + y).sum())

        x = torch.ones(2, 2)
        z = fn(x, 1)
        self.assertIsInstance(z, float)
        self.assertEqual(z, 8.)

    @unittest.skip('https://github.com/pytorch/pytorch/issues/9595')
    def test_inline_and_run_annotated_script_fn(self):
        @torch.jit.script
        def to_inline(x, y):
            # type: (Tuple[Tensor, Tensor], Tensor) -> Tensor
            return y

        @torch.jit.script
        def some_func(x):
            return to_inline((x, x), x)

        x = torch.rand(3, 4)
        self.assertEqual(some_func(x), x)

    def test_file_format_serialization(self):
        import tempfile
        filename = tempfile.mktemp()
        writer = torch._C.PyTorchFileWriter(filename)
        import os
        import random
        buffers = [os.urandom(size) for size in [random.randint(1, 100) for i in range(20)]]
        offsets = []
        for i, buf in enumerate(buffers):
            writer.write_record(str(i), buf, len(buf))
            offsets.append(i)
        import pickle
        serialized_offsets = pickle.dumps(offsets)
        writer.write_record("meta", serialized_offsets, len(serialized_offsets))
        writer.write_end_of_file()

        reader = torch._C.PyTorchFileReader(filename)
        serialized_offsets_read = reader.get_record("meta")
        parsed_serialized_offsets = pickle.loads(serialized_offsets)

        for i, offset in enumerate(parsed_serialized_offsets):
            data = reader.get_record(str(offset))
            assert(data == buffers[i])

    # for each type, the input type annotation and corresponding return type annotation
    def type_input_return_pairs(self):
        return [
            ('Tensor', 'Tensor'),
            ('torch.Tensor', 'Tensor'),
            ('str', 'str'),
            ('int', 'int'),
            ('bool', 'bool'),
            ('BroadcastingList3[float]', 'List[float]'),
            ('BroadcastingList2[int]', 'List[int]'),
            ('List[int]', 'List[int]'),
            ('Optional[int]', 'Optional[int]'),
        ]

    # replacing code input & return type pair
    def format_code(self, code, pair):
        return code.format(input=pair[0], output=pair[1])

    # ***** Type annotation tests ****
    # Test combinations of:
    # {String frontend, Python AST Frontend}
    # {Python 3-style type annotations, MyPy-style type comments}
    # {Script method, Script function}

    #  String frontend , Python 3-style type annotations , Script function
    def test_annot_string_py3_fn(self):
        code = '''
            def foo(x : {input}, y : Tuple[Tensor, Tensor]) -> Tuple[{output}, {output}]:
                return x, x
        '''
        test_str = []
        for pair in self.type_input_return_pairs():
            cu = torch.jit.CompilationUnit(self.format_code(code, pair))
            test_str.append(cu.__getattr__('foo').pretty_print_schema())
        self.assertExpected("\n".join(test_str))

    #  String frontend , Python 3-style type annotations , Script method
    def test_annot_string_py3_method(self):
        class TestModule(torch.jit.ScriptModule):
            def __init__(self):
                super(TestModule, self).__init__()

        code = '''
            def foo(self, x : {input}, y : Tuple[Tensor, Tensor]) -> Tuple[{output}, {output}]:
                return x, x
        '''
        test_str = []
        for pair in self.type_input_return_pairs():
            tm = TestModule()
            tm.define(self.format_code(code, pair))
            test_str.append(tm.__getattr__('foo').pretty_print_schema())
        self.assertExpected("\n".join(test_str))

    #  String frontend , MyPy-style type comments , Script function
    def test_annot_string_mypy_fn(self):
        code = '''
            def foo(x, y):
                # type: ({input}, Tuple[Tensor, Tensor]) -> Tuple[{output}, {output}]
                return x, x
        '''
        test_str = []
        for pair in self.type_input_return_pairs():
            cu = torch.jit.CompilationUnit(self.format_code(code, pair))
            test_str.append(cu.__getattr__('foo').pretty_print_schema())
        self.assertExpected("\n".join(test_str))

    #  String frontend , MyPy-style type comments , Script method
    def test_annot_string_mypy_method(self):
        class TestModule(torch.jit.ScriptModule):
            def __init__(self):
                super(TestModule, self).__init__()

        code = '''
        def foo(self, x, y):
            # type: ({input}, Tuple[Tensor, Tensor]) -> Tuple[{output}, {output}]
            return x, x
        '''

        test_str = []
        for pair in self.type_input_return_pairs():
            tm = TestModule()
            tm.define(self.format_code(code, pair))
            test_str.append(tm.__getattr__('foo').pretty_print_schema())
        self.assertExpected("\n".join(test_str))

    # Helper function to eval Python3 code without causing a syntax error for
    # this file under py2
    def _get_py3_code(self, code, fn_name):
        with tempfile.TemporaryDirectory() as tmp_dir:
            script_path = os.path.join(tmp_dir, 'script.py')
            with open(script_path, 'w') as f:
                f.write(code)
            import importlib.util
            spec = importlib.util.spec_from_file_location(fn_name, script_path)
            module = importlib.util.module_from_spec(spec)
            spec.loader.exec_module(module)
            fn = getattr(module, fn_name)
            return fn

    #  Python AST Frontend , Python 3-style type annotations , Script function
    @unittest.skipIf(not PY35, "Python 3.5 needed")
    def test_annot_ast_py3_fn(self):
        code = dedent('''
            from typing import Tuple, List, Optional
            from torch import Tensor
            from torch.jit.annotations import BroadcastingList2, BroadcastingList3
            import torch
            @torch.jit.script
            def foo(x : {input}, y : Tuple[Tensor, Tensor]) -> Tuple[{output}, {output}]:
                return x, x
        ''')
        test_str = []
        for pair in self.type_input_return_pairs():
            fn = self._get_py3_code(self.format_code(code, pair), 'foo')
            test_str.append(fn.__getattr__('forward').pretty_print_schema())
        self.assertExpected("\n".join(test_str))

    #  Python AST Frontend , Python 3-style type annotations , Script method
    @unittest.skipIf(not PY35, "Python 3.5 needed")
    def test_annot_ast_py3_method(self):
        code = dedent('''
            from typing import Tuple, List, Optional
            from torch import Tensor
            from torch.jit.annotations import BroadcastingList2, \\
                BroadcastingList3
            import torch
            class FooModule(torch.jit.ScriptModule):
                @torch.jit.script_method
                def foo(self, x : {input}, y : Tuple[Tensor, Tensor]) -> Tuple[{output}, {output}]:
                    return x, x
            instance = FooModule()
        ''')

        test_str = []
        for pair in self.type_input_return_pairs():
            fn = self._get_py3_code(self.format_code(code, pair), 'instance')
            test_str.append(fn.__getattr__('foo').pretty_print_schema())
        self.assertExpected("\n".join(test_str))

    #  Python AST Frontend , MyPy-style type comments , Script function
    @unittest.skipIf(not PY35, "Python 3.5 needed")
    def test_annot_ast_mypy_fn(self):
        code = dedent('''
            import torch
            @torch.jit.script
            def foo(x, y):
                # type: ({input}, Tuple[Tensor, Tensor]) -> Tuple[{output}, {output}]
                return x, x
        ''')

        test_str = []
        for pair in self.type_input_return_pairs():
            fn = self._get_py3_code(self.format_code(code, pair), 'foo')
            test_str.append(fn.__getattr__('forward').pretty_print_schema())
        self.assertExpected("\n".join(test_str))

    #  Python AST Frontend , MyPy-style type comments , Script method
    @unittest.skipIf(not PY35, "Python 3.5 needed")
    def test_annot_ast_mypy_method(self):
        code = dedent('''
            import torch
            class FooModule(torch.jit.ScriptModule):
                @torch.jit.script_method
                def foo(self, x, y):
                    # type: ({input}, Tuple[Tensor, Tensor]) -> Tuple[{output}, {output}]
                    return x, x
            instance = FooModule()
        ''')

        test_str = []
        for pair in self.type_input_return_pairs():
            fn = self._get_py3_code(self.format_code(code, pair), 'instance')
            test_str.append(fn.__getattr__('foo').pretty_print_schema())
        self.assertExpected("\n".join(test_str))

    def test_method_casts_script(self):
        cast_types = [
            'byte', 'char', 'double', 'float', 'int', 'long', 'short'
        ]

        for cast_type in cast_types:
            cu = torch.jit.CompilationUnit('''
            def cast_to(x):
                return x.{cast_type}()
            '''.format(cast_type=cast_type))

            x = torch.rand(3, 4, 5) * 128
            cu_result = cu.cast_to(x)
            reference = getattr(x, cast_type)()
            self.assertEqual(cu_result, reference)

    def test_listconstruct_erasure(self):
        class FooMod(torch.nn.Module):
            def forward(self, x):
                mask = x < 0.0
                return x[mask]

        import io
        f = io.BytesIO()
        self.assertExpected(torch.onnx.export_to_pretty_string(
            FooMod(), (torch.rand(3, 4),), f,
            operator_export_type=OperatorExportTypes.ONNX_ATEN_FALLBACK))

    def test_trace_checker_arange_as_constant(self):
        with self.assertRaisesRegex(torch.jit.TracingCheckError, r'Graphs differed across invocations!'):
            @_trace(torch.rand(3, 4), check_inputs=[(torch.rand(4, 5),)])
            def foo(x):
                y = torch.arange(0, x.shape[0]).double()
                return x + y.unsqueeze(1)

    @suppress_warnings
    def test_trace_checker_dot_data(self):
        with self.assertRaisesRegex(torch.jit.TracingCheckError, r'Tensor-valued Constant nodes differed in value '
                                                                 r'across invocations'):
            @_trace(torch.rand(3, 4), check_inputs=[(torch.rand(3, 4),)])
            def foo(x):
                y = x.data
                return x + y

    @suppress_warnings
    def test_trace_checker_control_flow(self):
        def foo(x):
            for _ in range(x.size(0)):
                x = torch.neg(x)
            return x

        with self.assertRaisesRegex(torch.jit.TracingCheckError, r'Graphs differed across invocations!'):
            torch.jit.trace(foo, torch.randn(3, 4), check_inputs=[torch.randn(4, 4)])

    @suppress_warnings
    def test_trace_checker_memoization(self):
        with self.assertRaisesRegex(torch.jit.TracingCheckError, r'Graphs differed across invocations!'):
            def foo(x):
                if not hasattr(foo, 'cache'):
                    foo.cache = torch.neg(x)
                return x + foo.cache

            traced = torch.jit.trace(foo, torch.rand(3, 4), check_inputs=[(torch.rand(3, 4),)])

    # These tests don't work because UBSAN has a false positive about accessing
    # out of bounds on a dynamically sized struct internal to asmjit
    if not TEST_WITH_UBSAN and torch.fbgemm_is_cpu_supported():
        def test_int8_quantization_module(self):
            K1, N1 = 2, 2

            class FooBar(torch.nn.Module):
                def __init__(self):
                    super(FooBar, self).__init__()
                    self.linear1 = torch.nn.Linear(K1, N1).float()

                def forward(self, x):
                    x = self.linear1(x)
                    return x

            fb = FooBar()
            fb.linear1.weight = torch.nn.Parameter(
                torch.tensor([[-150, 100], [100, -150]], dtype=torch.float), requires_grad=False)
            fb.linear1.bias = torch.nn.Parameter(torch.zeros_like(fb.linear1.bias), requires_grad=False)
            fb_ref = FooBar()
            fb_ref.linear1.weight = torch.nn.Parameter(fb.linear1.weight.clone(), requires_grad=False)
            fb_ref.linear1.bias = torch.nn.Parameter(fb.linear1.bias.clone(), requires_grad=False)
            fb = torch.jit.quantized.quantize_linear_modules(fb)

            x = (torch.rand(1, K1).float() - 0.5) / 10.0
            traced = torch.jit.trace(fb, (x,))
            fb = self.getExportImportCopyWithPacking(traced)

            x = torch.tensor([[100, -150]], dtype=torch.float)
            y = fb(x)
            y_ref = fb_ref(x)
            torch.testing.assert_allclose(y, y_ref, rtol=0.0001, atol=1e-3)

    def checkTracerWarning(self, *args, **kwargs):
        with warnings.catch_warnings(record=True) as warns:
            torch.jit.trace(*args, **kwargs)
        self.assertGreater(len(warns), 0)
        for warn in warns:
            self.assertIn("cause the trace to be incorrect", str(warn.message))

    def test_trace_checker_slice_lhs(self):
        def foo(x):
            for i in range(3):
                x[i, :] = torch.zeros(4)
            return x

        self.checkTrace(foo, (torch.rand(3, 4),))

    def test_trace_checker_inplace_on_view(self):
        def foo(x):
            x.view(-1).add_(-x.view(-1))
            return x

        self.assertWarnsRegex(lambda: torch.jit.trace(foo,
                                                      torch.rand(3, 4),
                                                      check_inputs=[torch.rand(5, 6)],
                                                      _force_outplace=True),
                              'Output nr 1. of the traced function does not match the '
                              'corresponding output of the Python function')

    def test_lhs_index_fails(self):
        def foo(x):
            x[0, 1] = 4
            return x
        self.checkTracerWarning(foo, torch.rand(3, 4), _force_outplace=True)

    def test_lhs_index_trivial(self):
        def foo(y, x):
            y[...] = x
            return y
        self.checkTrace(foo, (torch.rand(3, 4), torch.rand(4)), inputs_require_grads=False)

    def test_inplace_warn(self):
        def foo(x):
            x.view(-1).add_(-x.view(-1))
            return x
        self.checkTracerWarning(foo, torch.rand(3, 4), _force_outplace=True)

    @suppress_warnings
    def test_trace_checker_dropout_train(self):
        def foo(x):
            return torch.dropout(x, p=0.5, train=True)

        self.assertWarnsRegex(lambda: torch.jit.trace(foo, torch.rand(3, 4), check_inputs=[torch.rand(5, 6)]),
                              'Output nr 1. of the traced function does not match the '
                              'corresponding output of the Python function')
        self.assertWarnsRegex(lambda: torch.jit.trace(foo, torch.rand(3, 4), check_inputs=[torch.rand(5, 6)]),
                              'Trace had nondeterministic nodes')

    def test_trace_checker_dropout_notrain(self):
        input = torch.rand(3, 4)

        @_trace(input)
        def foo(x):
            return torch.dropout(x, p=0.5, train=False)

        self.assertEqual(foo(input), input)

    def test_export_dynamic_slice(self):
        class DynamicSliceExportMod(torch.jit.ScriptModule):
            @torch.jit.script_method
            def forward(self, x):
                retval = x[0]
                for i in range(x.size(1)):
                    retval += torch.sum(x[0:i], dim=0)
                return retval

        mod = DynamicSliceExportMod()

        input = torch.rand(3, 4, 5)
        example_outs = mod(input)

        f = io.BytesIO()
        exported = torch.onnx.export_to_pretty_string(
            DynamicSliceExportMod(), (input,), f, example_outputs=example_outs)
        self.assertExpected(exported)

    def test_string_frontend_elif(self):
        code = '''
            def elif_test(niter : int):
                rv = 0
                for i in range(niter):
                    if i % 3 == 0 and i % 5 == 0:
                        rv += 35
                    elif i % 3 == 0:
                        rv += 3
                    elif i % 5 == 0:
                        rv += 5
                    else:
                        rv += i
                return rv
        '''

        self.checkScript(code, (101,), name='elif_test', outputs=3028)

    def test_pyop_exception_message(self):
        class Foo(torch.jit.ScriptModule):
            def __init__(self):
                super(Foo, self).__init__()
                self.conv = nn.Conv2d(1, 10, kernel_size=5)

            @torch.jit.script_method
            def forward(self, x):
                return self.conv(x)
        foo = Foo()
        # testing that the correct error message propagates
        with self.assertRaisesRegex(RuntimeError, "Expected 4-dimensional input for 4-dimensional weight"):
            foo(torch.ones([123]))  # wrong size

    def test_builtin_error_messsage(self):
        from torch.nn.modules.utils import _single, _pair, _triple, _quadruple

        with self.assertRaisesRegex(RuntimeError, "arguments for call are not valid"):
            @torch.jit.script
            def close_match(x):
                return x.masked_fill(True)

        with self.assertRaisesRegex(RuntimeError, "This op may not exist or may not be currently "
                                    "supported in TorchScript"):
            @torch.jit.script
            def unknown_op(x):
                torch.set_grad_enabled(True)
                return x

    def test_exceptions(self):
        cu = torch.jit.CompilationUnit('''
            def foo(cond):
                if bool(cond):
                    raise ValueError(3)
                return 1
        ''')

        cu.foo(torch.tensor(0))
        with self.assertRaisesRegex(torch.jit.Error, "Exception"):
            cu.foo(torch.tensor(1))

        @torch.jit.script
        def foo(cond):
            a = 3
            if bool(cond):
                raise ArbitraryError(a, "hi")
                if False:
                    raise ArbitraryError
            return a

        foo(torch.tensor(0))
        # we don't currently validate the name of the exception
        with self.assertRaisesRegex(torch.jit.Error, "Exception"):
            foo(torch.tensor(1))

        @torch.jit.script
        def foo_except_used():
            a = Exception()
            print(a)
            raise a

        # a not DCEd
        with self.assertRaisesRegex(RuntimeError, "expected value of type Tensor"):
            foo_except_used()

        # We don't validate the expr following raise
        @torch.jit.script
        def foo():
            raise 3 + 4

        # no control flow analysis yet
        with self.assertRaisesRegex(RuntimeError, "undefined value a"):
            @torch.jit.script
            def foo():
                if True:
                    a = 1
                else:
                    raise Exception("Hi")
                return a

    def test_assertions(self):
        cu = torch.jit.CompilationUnit('''
            def foo(cond):
                assert bool(cond), "hi"
                return 0
        ''')

        cu.foo(torch.tensor(1))
        with self.assertRaisesRegex(torch.jit.Error, "Exception"):
            cu.foo(torch.tensor(0))

        @torch.jit.script
        def foo(cond):
            assert bool(cond), "hi"

        foo(torch.tensor(1))
        # we don't currently validate the name of the exception
        with self.assertRaisesRegex(torch.jit.Error, "Exception"):
            foo(torch.tensor(0))

    def test_weak_script_function(self):
        outer_var = 10
        outer_var2 = 11

        def not_a_script_fn(x):
            return x + 2

        @torch.jit.script
        def even_more_inner(x):
            return x + 1

        @torch.jit.script
        def inner(x):
            return not_a_script_fn(x) + x + even_more_inner(x)

        @torch.jit.script
        def strong_script_fn(x):
            if bool(x.norm() > 2):
                x = x + 3
            return x + 4 + inner(x)

        @torch._jit_internal.weak_script
        def weak_script_fn_inner(x):
            return x + 6 + not_a_script_fn(x)

        @torch._jit_internal.weak_script
        def weak_script_fn(x):
            return x + 5 + weak_script_fn_inner(x) + weak_script_fn_inner(x)

        def fn(x):
            x = not_a_script_fn(x)
            x = strong_script_fn(x)
            return weak_script_fn(x)

        input = torch.randn(3, 4, 5)
        self.checkScript(fn, (input,))

    def test_python_op_exception(self):
        def python_op(x):
            raise Exception("bad!")

        @torch.jit.script
        def fn(x):
            return python_op(x)

        with self.assertRaisesRegex(RuntimeError, "operation failed in interpreter"):
            fn(torch.tensor(4))

    def test_trace_contiguous(self):
        def foo(x):
            return x[:, :, ::2].contiguous().view(12)

        x = torch.rand(2, 3, 4)
        traced = torch.jit.trace(foo, (x,))
        y = traced(x)
        self.assertNotEqual(x.storage().data_ptr(), y.storage().data_ptr())

    # This tests the logic in THPVariable_contiguous. There is short-circuiting
    # code that prevents us from even getting to VariableType::contiguous, since
    # it is an optimization that prevents us from acquiring the GIL for touching
    # the device. We needed to add the tracing logic directly into the
    # THPVariable_contiguous function only for the path where we are skipping
    # dispatch into contiguous. We should see an aten::contiguous in this trace!
    def test_trace_contiguous_short_circuit(self):
        def foo(x):
            return x.contiguous()

        x = torch.rand(2, 3, 4)
        traced = torch.jit.trace(foo, (x,))
        FileCheck().check("aten::contiguous").run(str(traced.graph))

    def test_weak_module(self):

        @torch._jit_internal.weak_module
        class Weak(torch.nn.Module):
            __constants__ = ['number']

            def __init__(self):
                super(Weak, self).__init__()
                self.number = 199

            def python_op_in_weak_module(self, x):
                return x + 123

            @torch._jit_internal.weak_script_method
            def forward(self, x):
                return 55 + self.number + self.python_op_in_weak_module(x)

        class OtherStrong(torch.jit.ScriptModule):
            __constants__ = ['number']

            def __init__(self):
                super(OtherStrong, self).__init__()
                self.number = 357

            def python_op_in_strong_module(self, x):
                return x + 456

            @torch.jit.script_method
            def forward(self, x):
                return x + self.number + self.python_op_in_strong_module(x)

        class Passthrough(torch.jit.ScriptModule):
            def __init__(self):
                super(Passthrough, self).__init__()
                self.weak = Weak()

            @torch.jit.script_method
            def forward(self, x):
                return self.weak(x)

        weak_mod = Weak()
        x = torch.ones(1)
        expected_result = 55 + 199 + (x + 123)

        # Ensure weak mod is running without the JIT by passing the wrong type
        # (i.e. not a tensor)
        weak_mod(2)

        python_result = weak_mod(x)
        strong_mod = Passthrough()
        script_result = strong_mod(x)

        self.assertEqual(python_result, expected_result)
        self.assertEqual(script_result, expected_result)

        class Strong(torch.jit.ScriptModule):
            def __init__(self):
                super(Strong, self).__init__()
                self.weak = Weak()
                self.strong = OtherStrong()

            @torch.jit.script_method
            def forward(self, x):
                y = 2 * x
                return y + 1 + self.weak(y) + self.strong(y)

        strong_mod = Strong()
        strong_mod2 = Strong()
        x = torch.ones(1)
        expected_result = (x * 2) + 1 + (55 + 199 + x * 2 + 123) + (x * 2 + 357 + x * 2 + 456)
        script_result = strong_mod(x)
        script_result2 = strong_mod2(x)
        self.assertEqual(script_result, expected_result)
        self.assertEqual(script_result, script_result2)

    def test_weak_module_parameters_and_buffers(self):
        weights = torch.randn(10, 10)
        bias = torch.randn(10)
        weights2 = torch.randn(10, 10)
        bias2 = torch.randn(10)

        @torch._jit_internal.weak_module
        class TestLinear(torch.nn.Module):
            def __init__(self, in_features, out_features):
                super(TestLinear, self).__init__()
                self.in_features = in_features
                self.out_features = out_features
                self.weight = torch.nn.Parameter(torch.Tensor(out_features, in_features))
                self.bias = torch.nn.Parameter(torch.Tensor(out_features))
                self.register_buffer('counter', torch.ones(out_features))
                self.reset_parameters()

            def reset_parameters(self):
                torch.nn.init.kaiming_uniform_(self.weight, a=math.sqrt(5))
                if self.bias is not None:
                    fan_in, _ = torch.nn.init._calculate_fan_in_and_fan_out(self.weight)
                    bound = 1 / math.sqrt(fan_in)
                    torch.nn.init.uniform_(self.bias, -bound, bound)

            @torch._jit_internal.weak_script_method
            def forward(self, input):
                return F.linear(input, self.weight, self.bias) + self.counter

        # Initialize a ScriptModule that uses the weak module above multiple times
        class Strong(torch.jit.ScriptModule):
            def __init__(self):
                super(Strong, self).__init__()
                self.fc1 = TestLinear(10, 10)
                self.fc1.weight = torch.nn.Parameter(weights)
                self.fc1.bias = torch.nn.Parameter(bias)
                self.fc2 = TestLinear(10, 10)
                self.fc2.weight = torch.nn.Parameter(weights2)
                self.fc2.bias = torch.nn.Parameter(bias2)

            @torch.jit.script_method
            def forward(self, x):
                return x + self.fc1(x) + self.fc1(x) + self.fc2(x)

        strong_mod = Strong()

        # Run same calculation as module
        inp = torch.ones(10)
        lin = torch.nn.Linear(10, 10)
        lin.weight = torch.nn.Parameter(weights)
        lin.bias = torch.nn.Parameter(bias)
        lin2 = torch.nn.Linear(10, 10)
        lin2.weight = torch.nn.Parameter(weights2)
        lin2.bias = torch.nn.Parameter(bias2)
        expected_result = inp + (lin(inp) + torch.ones(10)) * 2 + lin2(inp) + torch.ones(10)

        self.assertEqual(strong_mod(inp), expected_result)
        self.assertExportImportModule(strong_mod, (inp,))

    def test_weak_module_nested(self):
        @torch._jit_internal.weak_module
        class OtherWeak(torch.nn.Module):
            __constants__ = ['constant']

            def __init__(self, in_features, out_features):
                super(OtherWeak, self).__init__()
                self.in_features = in_features
                self.out_features = out_features
                self.weight = torch.nn.Parameter(torch.ones(out_features, in_features))
                self.bias = torch.nn.Parameter(torch.ones(out_features))
                self.constant = 3

            @torch._jit_internal.weak_script_method
            def forward(self, x):
                return x * x + self.constant + F.linear(x, self.weight, self.bias)

        class OtherStrong(torch.jit.ScriptModule):

            def __init__(self):
                super(OtherStrong, self).__init__()

            @torch.jit.script_method
            def forward(self, x):
                return x + 27

        @torch._jit_internal.weak_module
        class Weak(torch.nn.Module):
            def __init__(self, in_features, out_features):
                super(Weak, self).__init__()
                self.in_features = in_features
                self.out_features = out_features
                self.weight = torch.nn.Parameter(2 * torch.ones(out_features, in_features))
                self.bias = torch.nn.Parameter(2 * torch.ones(out_features))
                self.weak_submodule = OtherWeak(10, 10)
                self.strong_submodule = OtherStrong()

            @torch._jit_internal.weak_script_method
            def forward(self, x):
                return x + self.weak_submodule(x) + self.strong_submodule(x) \
                    + F.linear(x, self.weight, self.bias)

        class Strong(torch.jit.ScriptModule):
            __constants__ = ['constant']

            def __init__(self):
                super(Strong, self).__init__()
                self.weak = Weak(10, 10)

            @torch.jit.script_method
            def forward(self, x):
                return x + self.weak(x)

        strong_mod = Strong()
        inp = torch.randn(10)
        result = strong_mod(inp)
        expected_result = inp + (inp + inp * inp + inp + 27) + 3 \
            + F.linear(inp, torch.ones(10, 10), torch.ones(10)) \
            + F.linear(inp, 2 * torch.ones(10, 10), 2 * torch.ones(10))
        self.assertEqual(result, expected_result)

    def test_weak_module_submodule(self):
        @torch._jit_internal.weak_module
        class Weak(torch.nn.Module):
            def __init__(self):
                super(Weak, self).__init__()
                self.param = torch.nn.Parameter(100 * torch.ones(5))

            @torch._jit_internal.weak_script_method
            def forward(self, x):
                return x + self.param

        weak = Weak()

        class OtherStrong(torch.jit.ScriptModule):
            def __init__(self):
                super(OtherStrong, self).__init__()
                self.weak = weak
                self.weak2 = weak

            @torch.jit.script_method
            def forward(self, x):
                return x + self.weak(x)

        class Strong(torch.jit.ScriptModule):
            def __init__(self):
                super(Strong, self).__init__()
                self.weak = Weak()

            @torch.jit.script_method
            def forward(self, x):
                return self.weak(x) + weak(x)

        other_strong_mod = OtherStrong()

        self.assertIs(other_strong_mod.weak, other_strong_mod.weak2)

        with self.assertRaisesRegex(RuntimeError, "Attempted to inline a Module with param"):
            strong_mod = Strong()

    def test_weak_module_copying(self):
        class Submodule(torch.nn.Module):
            def __init__(self):
                super(Submodule, self).__init__()

            def forward(self, x):
                return x + 100

        @torch._jit_internal.weak_module
        class Weak(torch.nn.Module):
            def __init__(self, in_features, out_features):
                super(Weak, self).__init__()
                self.weight = torch.nn.Parameter(torch.ones(out_features, in_features))
                self.bias = torch.nn.Parameter(torch.ones(out_features))
                self.register_buffer("buffer", torch.ones(out_features))
                self.submodule = Submodule()

            @torch._jit_internal.weak_script_method
            def forward(self, x):
                return F.linear(x, self.weight, self.bias) \
                    + self.buffer + self.submodule(x)

        class Strong(torch.jit.ScriptModule):
            def __init__(self, weak):
                super(Strong, self).__init__()
                self.weak = weak

            @torch.jit.script_method
            def forward(self, x):
                return self.weak(x)

        inp = torch.ones(5, 5) * 5
        weak_mod = Weak(5, 5)
        strong_mod = Strong(weak_mod)

        self.assertTrue(isinstance(strong_mod.weak, torch.jit.ScriptModule))
        self.assertFalse(isinstance(weak_mod, torch.jit.ScriptModule))

        self.assertIs(strong_mod.weak.weight, weak_mod.weight)
        self.assertIs(strong_mod.weak.buffer, weak_mod.buffer)
        self.assertIs(strong_mod.weak.submodule, weak_mod.submodule)

        # Test lookup fallback
        weak_mod.new_attribute = 10
        self.assertIs(strong_mod.weak.new_attribute, weak_mod.new_attribute)

        weak_mod.weight.data += torch.ones(5, 5) * 100
        self.assertTrue(strong_mod(inp).allclose(weak_mod(inp)))

        # Re-assignment is not tracked
        weak_mod.weight = torch.nn.Parameter(torch.ones(5, 5) * 100)
        self.assertFalse(strong_mod(inp).allclose(weak_mod(inp)))

    def test_backend_cudnn_enabled(self):
        # Only test that this compiles
        @torch.jit.script
        def fn(x):
            if torch.backends.cudnn.enabled:
                x = x + 2
            else:
                x = x + 3
            return x

    def test_inplace_add(self):

        def foo(a, b):
            c = a + b
            c.add_(b)
            return c
        self.checkScript(foo, (torch.rand(3), torch.rand(3)))

    def test_add_out(self):
        def foo(a, b):
            c = a + b
            e = 2 * a
            torch.add(c, b, out=e)
            return e
        self.checkScript(foo, (torch.rand(3), torch.rand(3)))

    def test_augmented_assign(self):
        def foo(a, b):
            a += b
            a -= b
            a /= b
            a *= b
            return a, b
        self.checkScript(foo, (torch.rand(3), torch.rand(3)))

    def test_pass(self):
        def foo(x):
            # type: (bool) -> int
            for _i in range(3):
                pass
            if x:
                pass
            else:
                pass
            return 3

        self.checkScript(foo, (True,))

    def test_optional_conversion(self):
        @torch.jit.script
        def other_fn(x=None):
            # type: (Optional[int]) -> int
            return torch.jit._unwrap_optional(x)

        @torch.jit.script
        def fn(x):
            # type: (int) -> int
            return other_fn(x)

        self.assertEqual(fn(2), 2)

        @torch.jit.script
        def unify_to_optional(x):
            # type: (bool) -> Optional[int]
            if x:
                a = None
            else:
                a = 2
            return a

        self.assertEqual(unify_to_optional(True), None)
        self.assertEqual(unify_to_optional(False), 2)

        @torch.jit.script
        def opt_list(x):
            # type: (Optional[List[float]]) -> int
            return 2

        @torch.jit.script
        def broadcast_opt_list(x):
            # type: (Optional[BroadcastingList2[float]]) -> int
            return 2

        @torch.jit.script
        def opt_list_tuple_caller(x):
            # type: (Tuple[float, float]) -> int
            return opt_list(x) + broadcast_opt_list(x)

        self.assertEqual(opt_list_tuple_caller((2., 3.)), 4)

    def test_lhs_indexing(self):
        def foo(a, b):
            a = a.clone()
            a[0] = b
            return a
        self.checkScript(foo, (torch.rand(2, 3), torch.rand(3)))

    def test_lhs_advanced_indexing_assignment(self):
        def foo(x, y):
            a = torch.exp(x)
            b = x == 1
            a[b] = y[b]
            return a
        self.checkScript(foo, (torch.ones(4, 3), torch.ones(4, 3)))

    def test_lhs_advanced_indexing_augmented_assignment(self):
        def foo(x, y):
            a = torch.exp(x)
            b = x == 1
            a[b] += y[b]
            return a
        self.checkScript(foo, (torch.ones(4, 3), torch.ones(4, 3)))

    def test_lhs_indexing_list(self):
        def foo(a, b):
            ls = [a]
            ls[0] = b
            return ls
        self.checkScript(foo, (torch.rand(2, 3), torch.rand(3)))

    def test_inplace_copy_script(self):
        def foo(x):
            a = torch.rand(3, 4)
            a.copy_(x)
            return a
        self.checkScript(foo, (torch.rand(3, 4),))

    def test_lhs_indexing_increment(self):
        def foo(a, b):
            a[0] += b
            return a
        self.checkScript(foo, (torch.rand(2, 3), torch.rand(3)))

    def test_lhs_indexing_increment_list(self):
        def foo(a, b):
            a = a.clone()
            ls = [a, b]
            ls[0] += b
            return ls
        self.checkScript(foo, (torch.rand(2, 3), torch.rand(3)))

    def test_lhs_indexing_increment_list_prim(self):
        def foo():
            ls = [1, 2, 3]
            ls[0] += 5
            return ls
        self.checkScript(foo, ())

    def test_lhs_indexing_multi(self):
        def foo(a, b):
            a = a.clone()
            foo, a[0], bar = (1, b, 3)
            return foo, a, bar
        self.checkScript(foo, (torch.rand(2, 3), torch.rand(3)))

    def test_bool_dispatch(self):
        with self.disableModuleHook():  # TODO: Python print broadcasting list
            def kwarg_false(x):
                # type: (Tensor) -> Tensor
                return F.max_pool1d(x, 1, 1, return_indices=False)
            self.checkScript(kwarg_false, (torch.randn(3, 3, 3),))

            def kwarg_true(x):
                # type: (Tensor) -> Tuple[Tensor, Tensor]
                return F.max_pool1d(x, 1, 1, return_indices=True)
            self.checkScript(kwarg_true, (torch.randn(3, 3, 3),))

            def full_kwarg_false(x):
                # type: (Tensor) -> Tensor
                return F.max_pool1d(x, 1, 1, ceil_mode=False, return_indices=False)
            self.checkScript(full_kwarg_false, (torch.randn(3, 3, 3),))

            def full_kwarg_true(x):
                # type: (Tensor) -> Tuple[Tensor, Tensor]
                return F.max_pool1d(x, 1, 1, ceil_mode=False, return_indices=True)
            self.checkScript(full_kwarg_true, (torch.randn(3, 3, 3),))

            def use_default(x):
                # type: (Tensor) -> Tensor
                return F.max_pool1d(x, 1, 1)
            self.checkScript(use_default, (torch.randn(3, 3, 3),))

            def arg_false(x):
                # type: (Tensor) -> Tensor
                return F.max_pool1d(x, 1, 1, 0, 1, False, False)
            self.checkScript(arg_false, (torch.randn(3, 3, 3),))

            def arg_true(x):
                # type: (Tensor) -> Tuple[Tensor, Tensor]
                return F.max_pool1d(x, 1, 1, 0, 1, False, True)
            self.checkScript(arg_true, (torch.randn(3, 3, 3),))

    def test_infer_size(self):
        from torch._C import _infer_size

        def fn(x, y):
            # type: (Tensor, Tensor) -> List[int]
            return _infer_size(x.size(), y.size())

        self.checkScript(fn, (torch.ones(2, 4, 2), torch.ones(2, 4, 2)))

    def test_mutable_dce(self):
        @torch.jit.script
        def foo():
            a = torch.rand(2, 3)
            a += torch.rand(2, 3)
            b = torch.rand(2, 3)
            b += torch.rand(2, 3)
            # b should be cleaned up but not a
            return a

        FileCheck().check_count("aten::rand", 2, exactly=True) \
            .check_count("aten::add", 1, exactly=True).run(str(foo.graph))

    def test_mutable_dce_block(self):
        @torch.jit.script
        def foo():
            a = torch.rand(2, 3)
            a += torch.rand(2, 3)
            b = torch.rand(2, 3)
            if bool(a > torch.zeros(2, 3)):
                b += torch.rand(2, 3)
                a += torch.rand(2, 3)
            # a should be cleaned up but not b
            return b

        FileCheck().check("prim::If").check_count("aten::rand", 1, exactly=True) \
            .run(str(foo.graph))

    def test_mutable_dce_graph_input(self):
        @torch.jit.script
        def foo(a):
            a += torch.rand(2, 3)
            # shouldn't clean up `a` even though it's not used in the output

        FileCheck().check("aten::rand").check("aten::add").run(str(foo.graph))

    def test_mutable_dce_list(self):
        @torch.jit.script
        def foo(a):
            l = []
            l.append(a)
            c = l[0]
            b = torch.rand(2, 3)
            c += torch.rand(2, 3)
            return b

        # c does not get cleaned up because there is a wildcard + mutation
        FileCheck().check_count("aten::rand", 2, exactly=True).run(str(foo.graph))

    def test_mutable_dce_loop(self):
        @torch.jit.script
        def foo(a):
            l = []
            l.append(a)
            i = 0
            b = torch.rand(2, 3)
            while i < 1:
                dead = torch.rand(2, 3)
                c = l[0]
                c += torch.rand(2, 3)
                i += 1
            return b

        FileCheck().check("prim::Loop").check_not("aten::rand").check("aten::select") \
            .check_count("aten::rand", 1, exactly=True).run(str(foo.graph))

    def test_mutable_dce_wildcards(self):
        def fn():
            x = torch.ones(2, 3)
            l = []
            l.append(x)
            x_view = l[0]
            x.add_(torch.ones(2, 3))
            return x_view

        self.checkScript(fn, ())

    def test_cpp_function_tensor_str(self):
        x = torch.randn(2, 2)
        scale = torch.randn(2, 2, requires_grad=True)
        shift = torch.randn(2, 2, requires_grad=True)

        @torch.jit.script
        def fn(x, scale, shift):
            return scale * x + shift

        with self.capture_stdout() as captured:
            print(fn(x, scale, shift))

    def test_non_final_return(self):

        def simple(x):
            if bool(x > 3):
                return x + 1
            else:
                return x + 2
            raise RuntimeError("nope")

        def nest(x):
            x = x + 1
            if bool(x > 3):
                if bool(x > 4):
                    x += 1
                return x + 1
            else:
                return x + 2

        def early_ret(x):
            x = x + 1
            if bool(x > 3):
                return x + 1
            x = x + 1
            return x + 2

        def nest_early_ret(x):
            x = x + 1
            if bool(x > 3):
                if bool(x > 4):
                    return x + 2
                return x + 1
            x = x + 1
            return x + 2

        self.checkScript(simple, torch.rand(1))
        self.checkScript(nest, torch.rand(1))
        self.checkScript(early_ret, torch.rand(1))
        self.checkScript(nest_early_ret, torch.rand(1))

        with self.assertRaisesRegex(RuntimeError, "early"):
            @torch.jit.script
            def not_early_ret(x):
                if bool(x > 3):
                    if bool(x > 4):
                        return 1
                    print("foo")
                else:
                    print("5")
                return 7

        with self.assertRaisesRegex(RuntimeError, "some paths"):
            @torch.jit.script
            def not_total_ret(x):
                if bool(x > 3):
                    if bool(x > 4):
                        return 1
                    else:
                        return 2
                else:
                    print("5")
                return 7

        with self.assertRaisesRegex(RuntimeError, "from a loop"):
            @torch.jit.script
            def nest_while_ret(x):
                while bool(x > 4):
                    if bool(x < 3):
                        return 4
                return 5

        with self.assertRaisesRegex(RuntimeError, "from a loop"):
            @torch.jit.script
            def nest_for_ret(x):
                for _ in range(3):
                    if bool(x < 3):
                        return 4
                return 5

    def test_overloading(self):
        @torch._jit_internal.weak_module
        class W(torch.nn.Module):
            __overloads__ = {'forward': ['forward_tuple', 'forward_tensor']}

            def __init__(self):
                super(W, self).__init__()

            @torch._jit_internal.weak_script_method
            def forward_tuple(self, x):
                # type: (Tuple[Tensor, Tensor]) -> Tensor
                return x[0] + 5

            def forward(self, x):
                # manually do argument switching
                if isinstance(x, tuple):
                    return self.forward_tuple(x)
                else:
                    return self.forward_tensor(x)

            @torch._jit_internal.weak_script_method
            def forward_tensor(self, x):
                # type: (Tensor) -> Tensor
                return x + 20

        class S(torch.jit.ScriptModule):
            def __init__(self):
                super(S, self).__init__()
                self.weak = W()

            @torch.jit.script_method
            def forward(self, x):
                return self.weak(x) + self.weak((x, x))

        s = S()
        x = torch.ones(1)
        self.assertEqual(s(x), x + 20 + 5 + x)

        w = W()
        self.assertEqual(w((x, x)), x + 5)
        self.assertEqual(w((x)), x + 20)

    def test_select_after_chunk(self):
        def foo(x):
            chunked = torch.chunk(x, 1)
            foo = chunked[0]
            foo.add_(5)
            return x

        self.checkScript(foo, [torch.rand(2, 3)])

    def test_nn_LSTM(self):
        input = torch.nn.utils.rnn.pack_sequence([torch.randn(5, 5)])

        class S(torch.jit.ScriptModule):
            def __init__(self):
                super(S, self).__init__()
                self.x = torch.nn.LSTM(5, 5)

            @torch.jit.script_method
            def forward(self, input):
                # type: (Tuple[Tensor, Tensor, Optional[Tensor], Optional[Tensor]]) -> Tuple[Tuple[Tensor, Tensor, Optional[Tensor], Optional[Tensor]], Tuple[Tensor, Tensor]]  # noqa
                return self.x(input)

        eager_out = self.runAndSaveRNG(lambda x: torch.nn.LSTM(5, 5)(x), (input,))[0]
        script_out = self.runAndSaveRNG(lambda x: S()(x), (input,))[0]

        self.assertEqual(eager_out, script_out)

    def test_list_python_op(self):
        def python_list_op(lst):
            # type: (List[Tensor]) -> Tensor
            return lst[0]

        def fn(lst):
            # type: (List[Tensor]) -> Tensor
            return python_list_op(lst)

        self.checkScript(fn, ([torch.ones(2) + 2, torch.ones(2)],))

    def test_ignore_decorator(self):
        class M(torch.jit.ScriptModule):
            def __init__(self):
                super(M, self).__init__()
                tensor = torch.zeros(1, requires_grad=False)
                self.register_buffer('some_state', torch.nn.Parameter(tensor))

            @torch.jit.script_method
            def forward(self, x):
                self.ignored_code(x)
                return x

            @torch.jit.ignore
            def ignored_code(self, x):
                self.some_state = torch.tensor((100,))

        # Assert ignored code is run
        m = M()
        self.assertEqual(m.some_state, torch.zeros(1))
        m(torch.ones(1))
        self.assertEqual(m.some_state, torch.zeros(1) + 100)

        # Export and ensure ignored code not present
        pp, constants = m._python_print()
        printed = torch.jit.ScriptModule()
        ppv = "op_version_set = 0\n{}".format(pp)
        torch._C._jit_import_methods(printed, ppv, constants)
        self.assertIn('IgnoredPythonOp', ppv)
        self.assertNotIn('ignored_code', ppv)

        with self.assertRaisesRegex(torch.jit.Error, "This Python function is annotated to be ignored"):
            printed(torch.ones(1))

    def test_view_write(self):
        def fn(x, y):
            l = []
            l.append(x)
            x_view = l[0]
            a = x + x
            x_view.add_(y)
            b = x + x
            return a == b
        self.checkScript(fn, (torch.rand(2, 3), torch.rand(2, 3)))

    def test_dict_view(self):
        def fn(x, y):
            l = {"a": x}
            x_view = l["a"]
            a = x + x
            x_view.add_(y)
            b = x + x
            return a == b
        self.checkScript(fn, (torch.rand(2, 3), torch.rand(2, 3)))

    def test_dict_ops(self):
        d = {'a': torch.ones(1), 'b': torch.ones(1) + 1, 'c': torch.ones(1) + 2}

        @torch.jit.script
        def keys(x):
            # type: (Dict[str, Tensor]) -> List[str]
            return list(x.keys())

        self.assertEqual(set(keys(d)), set(d.keys()))

        @torch.jit.script
        def values(x):
            # type: (Dict[str, Tensor]) -> List[Tensor]
            return list(x.values())

        self.assertEqual(set(values(d)), set(d.values()))

        def length(x):
            # type: (Dict[str, Tensor]) -> int
            return len(x)

        self.checkScript(length, (d,))

    def test_dict(self):
        def simple(x):
            # type: (Dict[str, int]) -> Dict[str, int]
            return x

        self.checkScript(simple, ({'item': 20, 'other_item': 120},))

        def index(x):
            # type: (Dict[str, int]) -> int
            return x['item']

        self.checkScript(index, ({'item': 20, 'other_item': 120},))

        def type_default():
            # type: () -> Dict[str, Tensor]
            return {}

        self.checkScript(type_default, ())

        @torch.jit.script
        def missing_index(x):
            # type: (Dict[str, int]) -> int
            return x['dne']

        with self.assertRaisesRegex(RuntimeError, "KeyError"):
            missing_index({'item': 20, 'other_item': 120})

        code = dedent('''
            def literal1():
                return torch.jit.annotate(Dict[int, float], {})
            def literal2():
                return torch.jit.annotate(Dict[int, float], {10: 1.2})
        ''')
        cu = torch.jit.CompilationUnit(code)
        self.assertEqual({}, cu.literal1())
        self.assertEqual({10: 1.2}, cu.literal2())

        cu = torch.jit.CompilationUnit(dedent('''
            def literal3():
                return torch.jit.annotate(Dict[int, float], {10: 1.2, 11: 1.3})
        '''))
        self.assertEqual({10: 1.2, 11: 1.3}, cu.literal3())

        def list_of_dicts():
            # type: () -> List[Dict[str, Tensor]]
            return [{'word': torch.ones(2) + 3}, {'other word': torch.ones(1) + 2}]

        self.checkScript(list_of_dicts, ())

    def test_dict_mutability(self):
        @torch.jit.script
        def fn():
            # type: () -> Dict[str, int]
            a = torch.jit.annotate(Dict[str, int], {})
            a['ok'] = 10
            return a

        self.assertEqual(fn(), {'ok': 10})

    def dict_to_python(self):
        def python_lookup(my_dict, keys):
            # type: (Dict[str, int], List[str]) -> List[int]
            return [my_dict[k] for k in keys]

        def fn(my_dict, keys):
            # type: (Dict[str, int], List[str]) -> List[int]
            return python_lookup(my_dict, keys)

        a_dict = {'a': torch.ones(1), 'b': torch.ones(1) + 1, 'c': torch.ones(1) + 2}
        self.checkScript(fn, (a_dict, ('a', 'c')))

    def test_module_attrs(self):
        class M(torch.jit.ScriptModule):
            def __init__(self, table):
                super(M, self).__init__()
                self.table = torch.jit.Attribute(table, Dict[str, torch.Tensor])
                self.x = torch.nn.Parameter(torch.tensor([100.0]))

            @torch.jit.script_method
            def forward(self, key):
                # type: (str) -> Tensor
                return self.table[key] + self.x

        with self.disableModuleHook():
            # TODO: re-enable module hook when Python printing of attributes is
            # supported
            m = M({char : torch.ones(1) + ord(char) - ord("a") for char in "abcdefg"})
            self.assertEqual(m("c"), torch.tensor([103]))

    def test_tensor_import_export(self):
        @torch.jit.script
        def foo(x):
            a = torch.tensor(1)
            b = torch.tensor([1, 2])
            c = [a, b]
            return c

        self.run_pass('constant_propagation', foo.graph)
        m = torch.jit.ScriptModule()
        m._create_method_from_graph("forward", foo.graph)
        self.getExportImportCopy(m)

<<<<<<< HEAD
    def test_attribute_serialization(self):
        class M(torch.jit.ScriptModule):
            def __init__(self):
                super(M, self).__init__()
                self.table = torch.jit.Attribute({"I": "am", "a test": "test"}, Dict[str, str])
                self.float = torch.jit.Attribute(2.3, float)
                self.int = torch.jit.Attribute(99, int)
                self.tuple = torch.jit.Attribute((1, 2, 3, 4), Tuple[int, int, int, int])
                self.list = torch.jit.Attribute([(1, 2), (3, 4)], List[Tuple[int, int]])

            @torch.jit.script_method
            def forward(self):
                return (self.table, self.float, self.int, self.tuple, self.list)

        m = M()
        imported_m = self.getExportImportCopy(m)
        self.assertEqual(m(), imported_m())
=======
    def test_split(self):
        def split_two(tensor):
            a, b, c = torch.split(tensor, 2, dim=1)
            return a, b, c
        x = torch.randn(3, 6)
        y = torch.randn(3, 6)
        self.checkScript(split_two, [(x + y)])
>>>>>>> 1e42720a


class MnistNet(nn.Module):
    def __init__(self):
        super(MnistNet, self).__init__()
        self.conv1 = nn.Conv2d(1, 10, kernel_size=5)
        self.conv2 = nn.Conv2d(10, 20, kernel_size=5)
        self.conv2_drop = nn.Dropout2d()
        self.fc1 = nn.Linear(320, 50)
        self.fc2 = nn.Linear(50, 10)

    def forward(self, x):
        x = F.relu(F.max_pool2d(self.conv1(x), 2))
        x = F.relu(F.max_pool2d(self.conv2_drop(self.conv2(x)), 2))
        x = x.view(-1, 320)
        x = F.relu(self.fc1(x))
        x = F.dropout(x, training=self.training)
        x = self.fc2(x)
        return F.log_softmax(x, dim=1)


class TestEndToEndHybridFrontendModels(JitTestCase):
    @staticmethod
    def _test_dcgan_models(self, device, check_export_import=True):
        class DCGANGenerator(nn.Module):
            def __init__(self, nz, ngf, nc):
                super(DCGANGenerator, self).__init__()
                self.main = nn.Sequential(
                    # input is Z, going into a convolution
                    nn.ConvTranspose2d(nz, ngf * 8, 4, 1, 0, bias=False),
                    nn.BatchNorm2d(ngf * 8),
                    nn.ReLU(True),
                    # state size. (ngf*8) x 4 x 4
                    nn.ConvTranspose2d(ngf * 8, ngf * 4, 4, 2, 1, bias=False),
                    nn.BatchNorm2d(ngf * 4),
                    nn.ReLU(True),
                    # state size. (ngf*4) x 8 x 8
                    nn.ConvTranspose2d(ngf * 4, ngf * 2, 4, 2, 1, bias=False),
                    nn.BatchNorm2d(ngf * 2),
                    nn.ReLU(True),
                    # state size. (ngf*2) x 16 x 16
                    nn.ConvTranspose2d(ngf * 2, ngf, 4, 2, 1, bias=False),
                    nn.BatchNorm2d(ngf),
                    nn.ReLU(True),
                    # state size. (ngf) x 32 x 32
                    nn.ConvTranspose2d(ngf, nc, 4, 2, 1, bias=False),
                    nn.Tanh()
                    # state size. (nc) x 64 x 64
                )

            def forward(self, input):
                return self.main(input)

        class DCGANDiscriminator(nn.Module):
            def __init__(self, nc, ndf):
                super(DCGANDiscriminator, self).__init__()
                self.main = nn.Sequential(
                    # input is (nc) x 64 x 64
                    nn.Conv2d(nc, ndf, 4, 2, 1, bias=False),
                    nn.LeakyReLU(0.2, inplace=True),
                    # state size. (ndf) x 32 x 32
                    nn.Conv2d(ndf, ndf * 2, 4, 2, 1, bias=False),
                    nn.BatchNorm2d(ndf * 2),
                    nn.LeakyReLU(0.2, inplace=True),
                    # state size. (ndf*2) x 16 x 16
                    nn.Conv2d(ndf * 2, ndf * 4, 4, 2, 1, bias=False),
                    nn.BatchNorm2d(ndf * 4),
                    nn.LeakyReLU(0.2, inplace=True),
                    # state size. (ndf*4) x 8 x 8
                    nn.Conv2d(ndf * 4, ndf * 8, 4, 2, 1, bias=False),
                    nn.BatchNorm2d(ndf * 8),
                    nn.LeakyReLU(0.2, inplace=True),
                    # state size. (ndf*8) x 4 x 4
                    nn.Conv2d(ndf * 8, 1, 4, 1, 0, bias=False),
                    nn.Sigmoid()
                )

            def forward(self, input):
                return self.main(input).view(-1, 1).squeeze(1)

        bs, nz, ngf, nc, ndf = 5, 6, 9, 3, 10
        self.checkTrace(DCGANGenerator(nz, ngf, nc).to(device),
                        (torch.rand(bs, nz, 1, 1, device=device),),
                        export_import=check_export_import)
        example_input = DCGANGenerator(nz, ngf, nc).to(device)(torch.rand(bs, nz, 1, 1, device=device))
        self.checkTrace(DCGANDiscriminator(nc, ndf).to(device), (example_input,),
                        export_import=check_export_import)

    def test_dcgan_models(self):
        self._test_dcgan_models(self, device='cpu')

    @unittest.skipIf(not RUN_CUDA, "no CUDA")
    def test_dcgan_models_cuda(self):
        # XXX: export_import on CUDA modules doesn't work (#11480)
        self._test_dcgan_models(self, device='cuda', check_export_import=False)

    @staticmethod
    def _test_neural_style(self, device, check_export_import=True):
        class TransformerNet(torch.nn.Module):
            def __init__(self):
                super(TransformerNet, self).__init__()
                # Initial convolution layers
                self.conv1 = ConvLayer(3, 32, kernel_size=9, stride=1)
                self.in1 = torch.nn.InstanceNorm2d(32, affine=True)
                self.conv2 = ConvLayer(32, 64, kernel_size=3, stride=2)
                self.in2 = torch.nn.InstanceNorm2d(64, affine=True)
                self.conv3 = ConvLayer(64, 128, kernel_size=3, stride=2)
                self.in3 = torch.nn.InstanceNorm2d(128, affine=True)
                # Residual layers
                self.res1 = ResidualBlock(128)
                self.res2 = ResidualBlock(128)
                self.res3 = ResidualBlock(128)
                self.res4 = ResidualBlock(128)
                self.res5 = ResidualBlock(128)
                # Upsampling Layers
                self.deconv1 = UpsampleConvLayer(128, 64, kernel_size=3, stride=1, upsample=2)
                self.in4 = torch.nn.InstanceNorm2d(64, affine=True)
                self.deconv2 = UpsampleConvLayer(64, 32, kernel_size=3, stride=1, upsample=2)
                self.in5 = torch.nn.InstanceNorm2d(32, affine=True)
                self.deconv3 = ConvLayer(32, 3, kernel_size=9, stride=1)
                # Non-linearities
                self.relu = torch.nn.ReLU()

            def forward(self, X):
                y = self.relu(self.in1(self.conv1(X)))
                y = self.relu(self.in2(self.conv2(y)))
                y = self.relu(self.in3(self.conv3(y)))
                y = self.res1(y)
                y = self.res2(y)
                y = self.res3(y)
                y = self.res4(y)
                y = self.res5(y)
                y = self.relu(self.in4(self.deconv1(y)))
                y = self.relu(self.in5(self.deconv2(y)))
                y = self.deconv3(y)
                return y

        class ConvLayer(torch.nn.Module):
            def __init__(self, in_channels, out_channels, kernel_size, stride):
                super(ConvLayer, self).__init__()
                reflection_padding = kernel_size // 2
                self.reflection_pad = torch.nn.ReflectionPad2d(reflection_padding)
                self.conv2d = torch.nn.Conv2d(in_channels, out_channels, kernel_size, stride)

            def forward(self, x):
                out = self.reflection_pad(x)
                out = self.conv2d(out)
                return out

        class ResidualBlock(torch.nn.Module):
            """ResidualBlock
            introduced in: https://arxiv.org/abs/1512.03385
            recommended architecture: http://torch.ch/blog/2016/02/04/resnets.html
            """

            def __init__(self, channels):
                super(ResidualBlock, self).__init__()
                self.conv1 = ConvLayer(channels, channels, kernel_size=3, stride=1)
                self.in1 = torch.nn.InstanceNorm2d(channels, affine=True)
                self.conv2 = ConvLayer(channels, channels, kernel_size=3, stride=1)
                self.in2 = torch.nn.InstanceNorm2d(channels, affine=True)
                self.relu = torch.nn.ReLU()

            def forward(self, x):
                residual = x
                out = self.relu(self.in1(self.conv1(x)))
                out = self.in2(self.conv2(out))
                out = out + residual
                return out

        class UpsampleConvLayer(torch.nn.Module):
            """UpsampleConvLayer
            Upsamples the input and then does a convolution. This method gives better results
            compared to ConvTranspose2d.
            ref: http://distill.pub/2016/deconv-checkerboard/
            """

            def __init__(self, in_channels, out_channels, kernel_size, stride, upsample=None):
                super(UpsampleConvLayer, self).__init__()
                self.upsample = upsample
                if upsample:
                    self.upsample_layer = torch.nn.Upsample(mode='nearest', scale_factor=upsample)
                reflection_padding = kernel_size // 2
                self.reflection_pad = torch.nn.ReflectionPad2d(reflection_padding)
                self.conv2d = torch.nn.Conv2d(in_channels, out_channels, kernel_size, stride)

            def forward(self, x):
                x_in = x
                if self.upsample:
                    x_in = self.upsample_layer(x_in)
                out = self.reflection_pad(x_in)
                out = self.conv2d(out)
                return out

        self.checkTrace(TransformerNet(), (torch.rand(5, 3, 16, 16),), export_import=check_export_import)

    def test_neural_style(self):
        self._test_neural_style(self, device='cpu')

    @unittest.skipIf(not RUN_CUDA, "no CUDA")
    def test_neural_style_cuda(self):
        # XXX: export_import on CUDA modules doesn't work (#11480)
        self._test_neural_style(self, device='cuda', check_export_import=False)

    @staticmethod
    def _test_mnist(self, device, check_export_import=True):
        # eval() is present because dropout makes this nondeterministic
        self.checkTrace(MnistNet().to(device).eval(), (torch.rand(5, 1, 28, 28, device=device),),
                        export_import=check_export_import)

    def test_mnist(self):
        self._test_mnist(self, device='cpu')

    @unittest.skipIf(not RUN_CUDA, "no CUDA")
    def test_mnist_cuda(self):
        # XXX: export_import on CUDA modules doesn't work (#11480)
        self._test_mnist(self, device='cuda', check_export_import=False)

    @unittest.skipIf(not RUN_CUDA, "no CUDA")
    def test_mnist_training_leaks_no_memory_cuda(self):
        net = MnistNet().cuda()
        # MnistNet uses dropout, don't check its trace
        traced_net = torch.jit.trace(net, [torch.randn(5, 1, 28, 28, device='cuda')],
                                     check_trace=False)

        def train(iters):
            for _ in range(iters):
                # Get some fake data
                inp = torch.randn(5, 1, 28, 28, device='cuda')
                out = traced_net(inp)

                # Here's some fake loss
                out.sum().backward()

                # Zero out grads
                traced_net.zero_grad()

        # Set it up so the params have .grad fields so they are not reported as leaks
        train(1)

        with self.assertLeaksNoCudaTensors():
            train(5)

    @staticmethod
    def _test_reinforcement_learning(self, device, test_export_import=True):
        class Policy(nn.Module):
            def __init__(self):
                super(Policy, self).__init__()
                self.affine1 = nn.Linear(4, 128)
                self.affine2 = nn.Linear(128, 2)

            def forward(self, x):
                x = F.relu(self.affine1(x))
                action_scores = self.affine2(x)
                return F.softmax(action_scores, dim=1)

        self.checkTrace(Policy().to(device), (torch.rand(1, 4, device=device),),
                        export_import=test_export_import)

    def test_reinforcement_learning(self):
        self._test_reinforcement_learning(self, device='cpu')

    @unittest.skipIf(not RUN_CUDA, "no CUDA")
    def test_reinforcement_learning_cuda(self):
        # XXX: export_import on CUDA modules doesn't work (#11480)
        self._test_reinforcement_learning(self, device='cuda', test_export_import=False)

    @staticmethod
    def _test_snli(self, device, check_export_import=True, quantized=False):
        class Bottle(nn.Module):

            def forward(self, input):
                if len(input.size()) <= 2:
                    return super(Bottle, self).forward(input)
                size = input.size()[:2]
                out = super(Bottle, self).forward(input.view(size[0] * size[1], -1))
                return out.view(size[0], size[1], -1)

        class Linear(Bottle, nn.Linear):
            pass

        class Encoder(nn.Module):

            def __init__(self, config):
                super(Encoder, self).__init__()
                self.config = config
                input_size = config.d_proj if config.projection else config.d_embed
                dropout = 0 if config.n_layers == 1 else config.dp_ratio
                self.rnn = nn.LSTM(input_size=input_size, hidden_size=config.d_hidden,
                                   num_layers=config.n_layers, dropout=dropout,
                                   bidirectional=config.birnn)

            def forward(self, inputs):
                batch_size = inputs.size()[1]
                state_shape = self.config.n_cells, batch_size, self.config.d_hidden
                h0 = c0 = inputs.new_zeros(state_shape)
                outputs, (ht, ct) = self.rnn(inputs, (h0, c0))
                return ht[-1] if not self.config.birnn else ht[-2:].transpose(0, 1).contiguous().view(batch_size, -1)

        class SNLIClassifier(nn.Module):

            def __init__(self, config):
                super(SNLIClassifier, self).__init__()
                self.config = config
                self.embed = nn.Embedding(config.n_embed, config.d_embed)
                self.projection = Linear(config.d_embed, config.d_proj)
                self.encoder = Encoder(config)
                self.dropout = nn.Dropout(p=config.dp_ratio)
                self.relu = nn.ReLU()
                seq_in_size = 2 * config.d_hidden
                if self.config.birnn:
                    seq_in_size *= 2
                lin_config = [seq_in_size] * 2
                self.out = nn.Sequential(
                    Linear(*lin_config),
                    self.relu,
                    self.dropout,
                    Linear(*lin_config),
                    self.relu,
                    self.dropout,
                    Linear(*lin_config),
                    self.relu,
                    self.dropout,
                    Linear(seq_in_size, config.d_out))

            def forward(self, premise, hypothesis):
                prem_embed = self.embed(premise)
                hypo_embed = self.embed(hypothesis)
                if self.config.fix_emb:
                    prem_embed = prem_embed.detach()
                    hypo_embed = hypo_embed.detach()
                if self.config.projection:
                    prem_embed = self.relu(self.projection(prem_embed))
                    hypo_embed = self.relu(self.projection(hypo_embed))
                premise = self.encoder(prem_embed)
                hypothesis = self.encoder(hypo_embed)
                scores = self.out(torch.cat([premise, hypothesis], 1))
                return scores

        class Config:
            n_embed = 100
            d_embed = 100
            d_proj = 300
            dp_ratio = 0.0  # For deterministic testing TODO: change by fixing seed in checkTrace?
            d_hidden = 30
            birnn = True
            d_out = 300
            fix_emb = True
            projection = True
            n_layers = 2
            n_cells = 4  # 2 * n_layers because birnn = True

        premise = torch.LongTensor(48, 64).random_(0, 100).to(device)
        hypothesis = torch.LongTensor(24, 64).random_(0, 100).to(device)

        if quantized:
            snli = SNLIClassifier(Config()).cpu()
            torch.jit.quantized.quantize_linear_modules(snli)
            # we don't do export/import checks because we would need to call
            # _pack/_unpack
            self.checkTrace(snli, (premise, hypothesis), inputs_require_grads=False,
                            export_import=False)
        else:
            self.checkTrace(SNLIClassifier(Config()).to(device), (premise, hypothesis),
                            inputs_require_grads=False, export_import=check_export_import)

    def test_snli(self):
        self._test_snli(self, device='cpu')

    if not TEST_WITH_UBSAN and torch.fbgemm_is_cpu_supported():
        def test_snli_quantized(self):
            self._test_snli(self, device='cpu', quantized=True)

    @unittest.skipIf(not RUN_CUDA, "no CUDA")
    def test_snli_cuda(self):
        # XXX: export_import on CUDA modules doesn't work (#11480)
        self._test_snli(self, device='cuda', check_export_import=False)

    @staticmethod
    def _test_super_resolution(self, device, check_export_import=True):
        import torch.nn.init as init

        class Net(nn.Module):

            def __init__(self, upscale_factor):
                super(Net, self).__init__()

                self.relu = nn.ReLU()
                self.conv1 = nn.Conv2d(1, 64, (5, 5), (1, 1), (2, 2))
                self.conv2 = nn.Conv2d(64, 64, (3, 3), (1, 1), (1, 1))
                self.conv3 = nn.Conv2d(64, 32, (3, 3), (1, 1), (1, 1))
                self.conv4 = nn.Conv2d(32, upscale_factor ** 2, (3, 3), (1, 1), (1, 1))
                self.pixel_shuffle = nn.PixelShuffle(upscale_factor)

            def forward(self, x):
                x = self.relu(self.conv1(x))
                x = self.relu(self.conv2(x))
                x = self.relu(self.conv3(x))
                x = self.pixel_shuffle(self.conv4(x))
                return x

        net = Net(upscale_factor=4).to(device)
        self.checkTrace(net, (torch.rand(5, 1, 32, 32, device=device),),
                        export_import=check_export_import)

    def test_super_resolution(self):
        self._test_super_resolution(self, device='cpu')

    @unittest.skipIf(not RUN_CUDA, 'no CUDA')
    def test_super_resolution_cuda(self):
        # XXX: export_import on CUDA modules doesn't work (#11480)
        self._test_super_resolution(self, device='cuda', check_export_import=False)

    @suppress_warnings
    def test_time_sequence_prediction(self):
        class Sequence(torch.jit.ScriptModule):
            def __init__(self):
                super(Sequence, self).__init__()
                self.lstm1 = nn.LSTMCell(1, 51)
                self.lstm2 = nn.LSTMCell(51, 51)
                self.linear = nn.Linear(51, 1)

            # TODO: could not pass tuple to a python Op and type annotations
            # is not descending to python signature, hence the wrapper
            # see https://github.com/pytorch/pytorch/issues/8778
            # and https://github.com/pytorch/pytorch/issues/8777
            def test_lstm1(self, input, hx, cx):
                # type: (Tensor, Tensor, Tensor) -> Tuple[Tensor, Tensor]
                return self.lstm1(input, (hx, cx))

            def test_lstm2(self, input, hx, cx):
                # type: (Tensor, Tensor, Tensor) -> Tuple[Tensor, Tensor]
                return self.lstm2(input, (hx, cx))

            # TODO: could not support tensor constructors in script
            # see https://github.com/pytorch/pytorch/issues/8814
            def test_tensor(self):
                return torch.tensor([], dtype=torch.double)

            @torch.jit.script_method
            def forward(self, input):
                # TODO: add future as input with default val
                # see https://github.com/pytorch/pytorch/issues/8724
                outputs = self.test_tensor()
                h_t = torch.zeros((3, 51), dtype=torch.double)
                c_t = torch.zeros((3, 51), dtype=torch.double)
                h_t2 = torch.zeros((3, 51), dtype=torch.double)
                c_t2 = torch.zeros((3, 51), dtype=torch.double)

                output = torch.zeros([3, 51])
                future = 2

                # TODO: chunk call should appear as the for loop iterable
                # We hard-code it to 4 for now.
                a, b, c, d = input.chunk(input.size(1), dim=1)
                for input_t in (a, b, c, d):
                    h_t, c_t = self.test_lstm1(input_t, h_t, c_t)
                    h_t2, c_t2 = self.test_lstm2(h_t, h_t2, c_t2)
                    output = self.linear(h_t2)
                    outputs = torch.cat((outputs, output), 1)
                for _ in range(future):  # if we should predict the future
                    h_t, c_t = self.test_lstm1(output, h_t, c_t)
                    h_t2, c_t2 = self.test_lstm2(h_t, h_t2, c_t2)
                    output = self.linear(h_t2)
                    outputs = torch.cat((outputs, output), 1)
                return outputs

        # TODO: toggle export_import once above issues are fixed
        self.checkTrace(Sequence(), (torch.rand(3, 4),),
                        export_import=False)

    @staticmethod
    def _test_vae(self, device, check_export_import=True, quantized=False):
        class VAE(nn.Module):
            def __init__(self):
                super(VAE, self).__init__()

                self.fc1 = nn.Linear(784, 400)
                self.fc21 = nn.Linear(400, 20)
                self.fc22 = nn.Linear(400, 20)
                self.fc3 = nn.Linear(20, 400)
                self.fc4 = nn.Linear(400, 784)

            def encode(self, x):
                h1 = F.relu(self.fc1(x))
                return self.fc21(h1), self.fc22(h1)

            def reparameterize(self, mu, logvar):
                if self.training:
                    std = torch.exp(0.5 * logvar)
                    eps = torch.randn_like(std)
                    return eps.mul(std).add_(mu)
                else:
                    return mu

            def decode(self, z):
                h3 = F.relu(self.fc3(z))
                return torch.sigmoid(self.fc4(h3))

            def forward(self, x):
                mu, logvar = self.encode(x.view(-1, 784))
                z = self.reparameterize(mu, logvar)
                return self.decode(z), mu, logvar

        if quantized:
            vae = VAE().to(device).eval()
            torch.jit.quantized.quantize_linear_modules(vae)
            # We don't do export/import checks because we would need to call
            # _unpack and _pack
            self.checkTrace(vae, (torch.rand(128, 1, 28, 28, device=device),),
                            export_import=False, allow_unused=True,
                            inputs_require_grads=False)
        else:
            # eval() is present because randn_like makes this nondeterministic
            self.checkTrace(VAE().to(device).eval(), (torch.rand(128, 1, 28, 28, device=device),),
                            export_import=check_export_import)

    def test_vae(self):
        self._test_vae(self, device='cpu')

    if not TEST_WITH_UBSAN and torch.fbgemm_is_cpu_supported():
        def test_vae_quantized(self):
            self._test_vae(self, device='cpu', quantized=True)

    @unittest.skipIf(not RUN_CUDA, "no CUDA")
    def test_vae_cuda(self):
        # XXX: export_import on CUDA modules doesn't work (#11480)
        self._test_vae(self, device='cuda', check_export_import=False)


# Smoke tests for export methods
class TestPytorchExportModes(JitTestCase):
    class MyModel(nn.Module):
        def __init__(self):
            super(TestPytorchExportModes.MyModel, self).__init__()

        def forward(self, x):
            return x.transpose(0, 1)

    def test_protobuf(self):
        torch_model = TestPytorchExportModes.MyModel()
        fake_input = Variable(torch.randn(1, 1, 224, 224), requires_grad=True)
        f = io.BytesIO()
        torch.onnx._export(torch_model, (fake_input), f, verbose=False,
                           export_type=torch.onnx.ExportTypes.PROTOBUF_FILE)

    def test_zipfile(self):
        torch_model = TestPytorchExportModes.MyModel()
        fake_input = Variable(torch.randn(1, 1, 224, 224), requires_grad=True)
        f = io.BytesIO()
        torch.onnx._export(torch_model, (fake_input), f, verbose=False,
                           export_type=torch.onnx.ExportTypes.ZIP_ARCHIVE)

    def test_compressed_zipfile(self):
        torch_model = TestPytorchExportModes.MyModel()
        fake_input = Variable(torch.randn(1, 1, 224, 224), requires_grad=True)
        f = io.BytesIO()
        torch.onnx._export(torch_model, (fake_input), f, verbose=False,
                           export_type=torch.onnx.ExportTypes.COMPRESSED_ZIP_ARCHIVE)

    def test_directory(self):
        torch_model = TestPytorchExportModes.MyModel()
        fake_input = Variable(torch.randn(1, 1, 224, 224), requires_grad=True)
        d = tempfile.mkdtemp()
        torch.onnx._export(torch_model, (fake_input), d, verbose=False,
                           export_type=torch.onnx.ExportTypes.DIRECTORY)
        shutil.rmtree(d)

    def test_onnx_multiple_return(self):
        @torch.jit.script
        def foo(a):
            return (a, a)
        f = io.BytesIO()
        x = torch.ones(3)
        torch.onnx._export(foo, (x,), f, example_outputs=(x, x))

    @skipIfNoLapack
    def test_aten_fallback(self):
        class ModelWithAtenNotONNXOp(nn.Module):
            def forward(self, x, y):
                abcd = x + y
                defg = torch.qr(abcd)
                return defg

        x = torch.rand(3, 4)
        y = torch.rand(3, 4)
        f = io.BytesIO()
        exported = torch.onnx.export_to_pretty_string(
            ModelWithAtenNotONNXOp(), (x, y), f,
            operator_export_type=OperatorExportTypes.ONNX_ATEN_FALLBACK)
        self.assertExpected(exported)

    # torch.fmod is using to test ONNX_ATEN.
    # If you plan to remove fmod from aten, or found this test failed.
    # please contact @Rui.
    def test_onnx_aten(self):
        class ModelWithAtenFmod(nn.Module):
            def forward(self, x, y):
                return torch.fmod(x, y)

        f = io.BytesIO()
        x = torch.randn(3, 4, dtype=torch.float32)
        y = torch.randn(3, 4, dtype=torch.float32)
        exported = torch.onnx.export_to_pretty_string(
            ModelWithAtenFmod(), (x, y), f,
            operator_export_type=OperatorExportTypes.ONNX_ATEN)
        self.assertExpected(exported)


# known to be failing in tracer
EXCLUDE_TRACED = {
    # The following fail due to #12024.
    # A prim::ListConstruct is involved and the indices get traced as TensorType,
    # which always require_grad. This causes a crash in autodiff.
    'test___getitem___adv_index',
    'test___getitem___adv_index_beg',
    'test___getitem___adv_index_comb',
    'test___getitem___adv_index_dup',
    'test___getitem___adv_index_sub',
    'test___getitem___adv_index_sub_2',
    'test___getitem___adv_index_sub_3',
    'test___getitem___adv_index_var',

}

EXCLUDE_TYPE_CHECK = {
    # slogdet tests use itemgetter to select its only differentiable output,
    # but this happens outside of the graph we handle, so there are fewer
    # reference outputs than graph outputs.
    'test_slogdet_1x1_neg_det',
    'test_slogdet_1x1_pos_det',
    'test_slogdet_distinct_singular_values',
    'test_slogdet_neg_det',
    'test_slogdet_pos_det',
    'test_slogdet_symmetric',
    'test_slogdet_symmetric_pd',
}

# known to be failing in script
EXCLUDE_SCRIPT = {
    'test_norm_fro',
    'test_norm_fro_default',
    'test_norm_nuc',

    # aten op has additional cudnn argument
    'test_nn_unfold',

    # flaky test - TODO fix
    'test_nn_ctc_loss',

    # unknown builtin op
    'test_nn_fold',
}

EXCLUDE_PYTHON_PRINT = {
    # no support for BroadcastingList in python printer
    'test_nn_max_unpool1d',
    'test_nn_max_unpool2d',
    'test_nn_max_unpool3d',
    'test_nn_max_pool1d',
    'test_nn_max_pool2d',
    'test_nn_max_pool3d',
    'test_nn_max_pool1d_with_indices',
}

EXCLUDE_SCRIPT_MODULES = {
    'test_nn_AdaptiveAvgPool2d_tuple_none',
    'test_nn_AdaptiveAvgPool3d_tuple_none',
    'test_nn_AdaptiveMaxPool2d_tuple_none',
    'test_nn_AdaptiveMaxPool3d_tuple_none',
}

DISABLE_AUTODIFF_SUBGRAPH_INLINING = {
    'test_nn_avg_pool2d',
    'test_nn_adaptive_avg_pool1d',
    'test_nn_adaptive_avg_pool2d',
    'test_nn_adaptive_avg_pool3d',
    'test_nn_batch_norm',
    'test_nn_embedding',
    'test_nn_log_softmax',
    'test_nn_softmax',
    'test_nn_softmax_with_all_args',
    'test_nn_threshold',
    'test_nn_nll_loss',
    # Should have added all test_nn_interpolate_* here,
    # but it's using autodiff since its subgraph is over
    # 2 nodes.
}


# make a new function where all non-tensor arguments in 'args' have been partially
# applied, and all tensor arguments remain.
# used to trace functions when some arguments are not tensors
def partial_apply_nontensors(fn, args, **kwargs):
    source = ['t' if isinstance(arg, torch.Tensor) else 's' for arg in args]

    def new_fn(*tensors_):
        tensors = iter(tensors_)
        return fn(*(args[i] if s == 's' else next(tensors) for i, s in enumerate(source)), **kwargs)

    return new_fn, [arg for arg in args if isinstance(arg, torch.Tensor)]


# create a trace function from input fn
#
# disable_autodiff_subgraph_inlining:
#   Don't inline autodiff subgraphs so we can test autodiff
def create_traced_fn(self, fn,
                     disable_autodiff_subgraph_inlining=False):
    def traced_fn(*inputs, **kwargs):
        fn_tensors, inputs_tensors = partial_apply_nontensors(fn, inputs, **kwargs)
        traced = torch.jit.trace(fn_tensors, inputs_tensors)
        self.assertExportImport(traced.graph, inputs_tensors)
        if disable_autodiff_subgraph_inlining:
            traced.debug_disable_autodiff_subgraph_inlining()
        output = traced(*inputs_tensors)
        traced_fn.last_graph = traced.graph_for(*inputs_tensors)
        return output
    return traced_fn

script_template = '''
def the_method({}):
    return {}
'''

script_method_template = '''
def forward({}):
    return {}
'''


def get_constant(x):
    if x == inf:
        return 'float(\'inf\')' if PY2 else 'math.inf'
    if x == -inf:
        return 'float(\'-inf\')' if PY2 else '-math.inf'
    return x


def get_script_args(args):
    formals = []
    tensors = []
    actuals = []
    for arg in args:
        if isinstance(arg, torch.Tensor):
            name = 'i{}'.format(len(formals))
            formals.append(name)
            actuals.append(name)
            tensors.append(arg)
        elif isinstance(arg, str):
            actuals.append("'{}'".format(arg))
        else:
            actuals.append(str(get_constant(arg)))
    return (formals, tensors, actuals)


# create a script function from (name, func_type, output_process_fn),
# returns a function takes in (args, kwargs) and runs the compiled function and
# then applies the post process fn to the outputs
def create_script_fn(self, method_name, func_type, output_process_fn,
                     disable_autodiff_subgraph_inlining=False):
    def script_fn(*args, **kwargs):
        formals, tensors, actuals = get_script_args(args)
        kwargs_str = ''
        for k, v in kwargs.items():
            kwargs_str += ', ' + k + '=' + str(v)
        if func_type == 'functional':
            call = 'torch.{}({}{})'.format(method_name, ', '.join(actuals), kwargs_str)
        elif func_type == 'method':
            call = '{}.{}({}{})'.format(actuals[0], method_name, ', '.join(actuals[1:]), kwargs_str)
        elif func_type == 'nn_functional':
            call = 'torch.nn.functional.{}({}{})'.format(method_name, ', '.join(actuals), kwargs_str)
        else:
            raise 'Unsupported function type'

        script = script_template.format(', '.join(formals), call)

        CU = torch.jit.CompilationUnit(script)
        if disable_autodiff_subgraph_inlining:
            CU.the_method.debug_disable_autodiff_subgraph_inlining()
        self.assertExportImport(CU.the_method.graph, tensors)
        output = output_process_fn(CU.the_method(*tensors))
        script_fn.last_graph = CU.the_method.graph_for(*tensors)
        return output
    return script_fn


def check_alias_annotation(method_name, args, kwargs):
    formals, tensors, actuals = get_script_args(args)
    kwargs_str = ''
    for k, v in kwargs.items():
        kwargs_str += ', ' + k + '=' + str(v)
    call = '{}.{}({}{})'.format(actuals[0], method_name, ', '.join(actuals[1:]), kwargs_str)
    script = script_template.format(', '.join(formals), call)
    CU = torch.jit.CompilationUnit(script)
    torch._C._jit_check_alias_annotation(CU.the_method.graph, tuple(tensors), method_name)


def check_output_types(self, func, ref_outputs, args, kwargs):
    graph = getattr(func, 'last_graph', None)
    types = [o.type() for o in graph.outputs()]
    self.assertTrue(len(types) == 1)
    t = types[0]
    torch._C._jit_assert_is_instance(ref_outputs, t)


def check_against_reference(self, func, reference_func, args, kwargs=None,
                            allow_unused=True, check_types=True, no_grad=False):
    kwargs = kwargs if kwargs else {}

    def allSum(vs):
        if isinstance(vs, torch.Tensor):
            vs = (vs,)
        return sum((i + 1) * v.sum()
                   for i, v in enumerate(vs)
                   if v is not None and v.dtype.is_floating_point)

    def clone_inputs(requires_grad):
        inputs = [
            arg.detach().clone().requires_grad_(requires_grad and arg.requires_grad)
            if isinstance(arg, torch.Tensor) else arg for arg in args
        ]
        return inputs, [input for input in inputs if isinstance(input, torch.Tensor) and input.requires_grad]

    nograd_inputs, nograd_tensors = clone_inputs(False)
    recording_inputs, recording_tensors = clone_inputs(True)

    # test no gradients case
    outputs = self.runAndSaveRNG(reference_func, nograd_inputs, kwargs)
    outputs_test = self.runAndSaveRNG(func, nograd_inputs, kwargs)
    self.assertEqual(outputs, outputs_test)

    if check_types:
        check_output_types(self, func, outputs_test, nograd_inputs, kwargs)

    if no_grad:
        # skip grad tests
        return

    # test single grad case
    outputs = self.runAndSaveRNG(reference_func, recording_inputs, kwargs)
    grads = torch.autograd.grad(allSum(outputs), recording_tensors,
                                allow_unused=allow_unused)

    outputs_test = self.runAndSaveRNG(func, recording_inputs, kwargs)
    grads_test = torch.autograd.grad(allSum(outputs_test), recording_tensors,
                                     allow_unused=allow_unused)
    self.assertEqual(outputs, outputs_test)
    self.assertEqual(grads, grads_test)

    # test the grad grad case
    if self._testMethodName in nn_functional_single_grad:
        return

    outputs = self.runAndSaveRNG(reference_func, recording_inputs, kwargs)
    l1 = allSum(outputs)
    grads = torch.autograd.grad(l1, recording_tensors, create_graph=True,
                                allow_unused=allow_unused)
    l2 = (allSum(grads) * l1)
    grads2 = torch.autograd.grad(l2, recording_tensors, allow_unused=allow_unused)

    recording_inputs, recording_tensors = clone_inputs(True)

    outputs_test = self.runAndSaveRNG(func, recording_inputs, kwargs)
    l1_test = allSum(outputs_test)
    grads_test = torch.autograd.grad(
        l1_test, recording_tensors, create_graph=True, allow_unused=allow_unused)
    l2_test = (allSum(grads_test) * l1_test)
    grads2_test = torch.autograd.grad(l2_test, recording_tensors, allow_unused=allow_unused)

    self.assertEqual(outputs, outputs_test)
    self.assertEqual(grads, grads_test)
    for g2, g2_test in zip(grads2, grads2_test):
        if g2 is None and g2_test is None:
            continue
        self.assertTrue(torch.allclose(g2, g2_test, atol=5e-4, rtol=1e-4))


class TestFuser(JitTestCase):
    def assertAllFused(self, graph, except_for=()):
        if [n.kind() for n in graph.nodes()] == ['prim::DifferentiableGraph']:
            graph = next(graph.nodes()).g('Subgraph')
        allowed_nodes = {'prim::Constant', 'prim::FusionGroup'} | set(except_for)
        self.assertTrue(all(node.kind() in allowed_nodes for node in graph.nodes()),
                        'got {}'.format(graph))
        self.assertTrue([node.kind() for node in graph.nodes()].count('prim::FusionGroup') == 1)

    def _test_fused_abs(self, device='cpu'):

        @torch.jit.script
        def func(x):
            return x.abs() * 2

        a = torch.randn(5, device=device)
        self.assertEqual(func(a), a.abs() * 2)
        self.assertAllFused(func.graph_for(a))

    @unittest.skipIf(IS_WINDOWS or IS_SANDCASTLE, "NYI: fuser support for Windows or Sandcastle")
    @enable_cpu_fuser
    def test_abs_cpu(self):
        self._test_fused_abs()

    @unittest.skipIf(IS_WINDOWS, "NYI: fuser support for Windows")
    @unittest.skipIf(not RUN_CUDA, "requires CUDA")
    @skipIfRocm
    def test_abs_cuda(self):
        self._test_fused_abs(device="cuda")

    @unittest.skipIf(IS_WINDOWS, "NYI: fuser support for Windows")
    @unittest.skipIf(not RUN_CUDA, "fuser requires CUDA")
    def test_arg_configurations_smoke_cuda(self):
        # A smoke test to make sure we won't use the same kernel for contiguous
        # and non-contiguous arguments.
        # TODO: add optionally enabled debug counters to the fuser to verify
        #       that we really can tell the difference between configurations
        def f(x, y):
            z1, z2 = (x + y).chunk(2, dim=1)
            return z1 * z2

        x = torch.randn(4, 4, dtype=torch.float, device='cuda')
        y = torch.randn(4, 4, dtype=torch.float, device='cuda')
        traced_f = torch.jit.trace(f, (x, y,))
        self.assertEqual(traced_f(x.t().contiguous(), y), traced_f(x.t(), y))

    @unittest.skipIf(IS_WINDOWS, "NYI: fuser support for Windows")
    @unittest.skipIf(not RUN_CUDA, "fuser requires CUDA")
    @skipIfRocm
    def test_broadcast_cuda(self):
        def scaleshift(x, scale, shift):
            return x * scale + shift

        inputs = [
            torch.randn(4, 4, dtype=torch.float, device='cuda'),
            torch.randn(4, dtype=torch.float, device='cuda'),
            torch.randn(4, dtype=torch.float, device='cuda'),
        ]
        ge = self.checkTrace(scaleshift, inputs)
        self.assertAllFused(ge.graph_for(*inputs))

    @unittest.skipIf(IS_WINDOWS, "NYI: fuser support for Windows")
    @unittest.skipIf(not RUN_CUDA, "fuser requires CUDA")
    @unittest.skipIf(not RUN_CUDA_HALF, "no half support")
    def test_cuda_half(self):
        x = torch.randn(4, 4, dtype=torch.half, device='cuda')
        y = torch.randn(4, 4, dtype=torch.half, device='cuda')

        funcs = [
            self.fn_test_comparison_gt_lt,
            self.fn_test_relu,
            self.fn_test_exp
        ]

        # Note: Non fused inputs must be float to prevent loss of precision
        inputs = (x.float(), y.float())
        fusion_inputs = (x, y)
        for fn in funcs:
            local_inputs = [t.clone().requires_grad_() for t in inputs]
            local_fusion_inputs = [t.clone().requires_grad_() for t in fusion_inputs]

            # Verifies outputs
            fusion = torch.jit.trace(fn, local_fusion_inputs, check_trace=False, optimize=True)
            outputs = fn(*local_inputs)
            fusion_outputs = fusion(*local_fusion_inputs)
            outputs_half = [t.half() for t in outputs]
            self.assertEqual(outputs_half, fusion_outputs)

            # Verifies gradients
            for output, fusion_output in zip(outputs_half, fusion_outputs):
                grads = torch.autograd.grad(
                    output.float().sum(), local_inputs, allow_unused=True, retain_graph=True)
                fusion_grads = torch.autograd.grad(
                    fusion_output.sum(), local_fusion_inputs, allow_unused=True, retain_graph=True)
                grads_half = [t.half() for t in grads]
                self.assertEqual(grads_half, fusion_grads)

    @unittest.skipIf(IS_WINDOWS, "NYI: fuser support for Windows")
    @unittest.skipIf(not RUN_CUDA, "fuser requires CUDA")
    @skipIfRocm
    def test_checks_cat_inputs(self):
        # We shouldn't treat cat nodes as broadcasting. All their inputs
        # need to be checked for having the same map size, before we can
        # run the kernel.
        @torch.jit.script
        def f(x, y):
            return torch.cat([x + 2 * x + x ** 2, y + 4 * y + y ** 3], dim=0)

        # NOTE: y is broadcastable to x, but output of f(x, y) should have
        # shape 3x4, and not 4x4.
        x = torch.randn(2, 4, dtype=torch.float, device='cuda')
        y = torch.randn(1, 4, dtype=torch.float, device='cuda')

        self.assertEqual(f(x, y).shape, (3, 4))
        self.assertAllFused(f.graph_for(x, y))

    @unittest.skipIf(IS_WINDOWS, "NYI: fuser support for Windows")
    @unittest.skipIf(not RUN_CUDA, "No CUDA")
    @skipIfRocm
    def test_chunk_cuda(self):
        def fn(x):
            a, b, c = x.chunk(3, 1)
            return a * b + c

        inputs = [torch.randn(10, 6, dtype=torch.float, device='cuda')]

        ge = self.checkScript(fn, inputs)
        graph = ge.graph_for(*inputs)
        self.assertAllFused(graph)
        FileCheck().check("prim::ConstantChunk[chunks=3, dim=1]").run(str(graph))

    @staticmethod
    def _test_chunk_correctness(self, device='cpu'):
        def chunk_4_0(x):
            x0, x1, x2, x3 = x.chunk(4, 0)
            return x0 + x1 + x2 + x3

        def chunk_4_1(x):
            x0, x1, x2, x3 = x.chunk(4, 1)
            return x0 + x1 + x2 + x3

        def chunk_4_last(x):
            x0, x1, x2, x3 = x.chunk(4, 2)
            return x0 + x1 + x2 + x3

        fns = [chunk_4_0, chunk_4_1, chunk_4_last]
        tensors = [
            # splitSize = 1
            torch.randn(4, 4, 4, dtype=torch.float, device=device),

            # contiguous case
            torch.randn(12, 8, 16, dtype=torch.float, device=device),

            # non-contiguous case
            torch.randn(12, 8, 16, dtype=torch.float, device=device).transpose(1, 2),
        ]

        for tensor in tensors:
            for fn in fns:
                self.checkScript(fn, [tensor])

    @unittest.skipIf(IS_WINDOWS or IS_SANDCASTLE, "NYI: fuser support for Windows or Sandcastle")
    @enable_cpu_fuser
    def test_chunk_correctness(self):
        return self._test_chunk_correctness(self, 'cpu')

    @unittest.skipIf(IS_WINDOWS, "NYI: fuser support for Windows")
    @unittest.skipIf(not RUN_CUDA, "No CUDA")
    def test_chunk_correctness_cuda(self):
        return self._test_chunk_correctness(self, 'cuda')

    @unittest.skipIf(IS_WINDOWS, "NYI: fuser support for Windows")
    @unittest.skipIf(not RUN_CUDA, "fuser requires CUDA")
    @skipIfRocm
    def test_chunk_distributes_cuda(self):
        def f(x, y):
            z1, z2 = (x + y).chunk(2, dim=1)
            return z1 * z2

        x = torch.randn(4, 4, dtype=torch.float, device='cuda')
        y = torch.randn(4, 4, dtype=torch.float, device='cuda')

        ge = self.checkTrace(f, (x, y))
        graph = ge.graph_for(x, y)
        FileCheck().check("broadcast_tensors").check('with prim::FusionGroup_0') \
            .check_count('ConstantChunk', 2, exactly=True).run(str(graph))

    @unittest.skipIf(IS_WINDOWS, "NYI: fuser support for Windows")
    @unittest.skipIf(not RUN_CUDA, "fuser requires CUDA")
    @skipIfRocm
    def test_chunk_motion_deduplicates_inputs(self):
        def func1(x):
            z = x * x
            z0, z1 = z.chunk(2)
            return z0 * z1

        def func2(x):
            z = x * x * x
            z0, z1 = z.chunk(2)
            return z0 * z1

        inputs = [
            torch.tensor([1.1, 1.2], device='cuda', dtype=torch.float),
        ]
        for func in [func1, func2]:
            module = self.checkScript(func, inputs)
            forward_graph = module.graph_for(*inputs)
            self.assertGraphContainsExactly(forward_graph, 'prim::FusionGroup', 1)
            fusion_group = list(forward_graph.nodes())[-1]
            self.assertEqual(len(list(fusion_group.inputs())), 1)

    @unittest.skipIf(IS_WINDOWS, "NYI: fuser support for Windows")
    @unittest.skipIf(not RUN_CUDA, "No CUDA")
    @skipIfRocm
    def test_chunk_multiple_cuda(self):
        # The arguments are intentionally used out of order as a test to see
        # if the fusion compiler adds extra args in the correct order
        def fn(s, x, y, z):
            z1, z2 = z.chunk(2, 2)
            x1, x2, x3 = x.chunk(3, 1)
            y1, y2 = y.chunk(2, 0)
            return s + x1 + x2 + x3 + y1 + y2 + z1 + z2

        inputs = [
            torch.randn(5, 2, 3, dtype=torch.float, device='cuda'),
            torch.randn(5, 6, 3, dtype=torch.float, device='cuda'),
            torch.randn(10, 2, 3, dtype=torch.float, device='cuda'),
            torch.randn(5, 2, 6, dtype=torch.float, device='cuda'),
        ]

        ge = self.checkScript(fn, inputs)
        self.assertAllFused(ge.graph_for(*inputs))

    @unittest.skipIf(IS_WINDOWS, "NYI: fuser support for Windows")
    @unittest.skipIf(not RUN_CUDA, "fuser requires CUDA")
    @skipIfRocm
    def test_clamp(self):
        def func2(a, b):
            return torch.clamp(a + b, min=0, max=2)

        def funcInf(a, b):
            return torch.clamp(a + b, min=0, max=float('inf'))

        def funcOptMin(a, b):
            return torch.clamp(a + b, max=2)

        def funcOptMax(a, b):
            return torch.clamp(a + b, min=0)

        a = torch.randn(4, 4, dtype=torch.float, device='cuda', requires_grad=True)
        b = torch.randn(4, 4, dtype=torch.float, device='cuda')
        nan = torch.tensor(float('nan'))

        funcs = (func2, funcInf, funcOptMin, funcOptMax)
        for f, inputs in product(funcs, [[a, b], [a, nan]]):
            inp1, inp2 = inputs
            s = self.checkScript(f, (inp1, inp2))
            self.assertAllFused(s.graph_for(inp1, inp2), except_for={'aten::size'})

            c = s(inp1, inp2)
            c.sum().backward()
            graph = backward_graph(s)
            self.assertAllFused(graph)

    @unittest.skipIf(IS_WINDOWS, "NYI: fuser support for Windows")
    @unittest.skipIf(not RUN_CUDA, "fuser requires CUDA")
    @skipIfRocm
    def test_comparison_eq_ne(self):
        def f(x, y):
            mask = (x == 0).type_as(x)
            z = x * mask + y
            mask = (x != 0).type_as(x)
            z = z * mask + y
            return z

        x = torch.randn(4, 4, dtype=torch.float, device='cuda')
        y = torch.randn(4, 4, dtype=torch.float, device='cuda')

        ge = self.checkTrace(f, (x, y))
        self.assertAllFused(ge.graph_for(x, y))

    @staticmethod
    def fn_test_comparison_gt_lt(x, y):
        mask = (x > 0).type_as(x)
        z = x * mask + y
        mask = (x < 0).type_as(x)
        z = z * mask + y
        return z

    @unittest.skipIf(IS_WINDOWS, "NYI: fuser support for Windows")
    @unittest.skipIf(not RUN_CUDA, "fuser requires CUDA")
    @skipIfRocm
    def test_comparison_gt_lt_cuda(self):
        x = torch.randn(4, 4, dtype=torch.float, device='cuda')
        y = torch.randn(4, 4, dtype=torch.float, device='cuda')

        ge = self.checkTrace(self.fn_test_comparison_gt_lt, (x, y))
        self.assertAllFused(ge.graph_for(x, y))

    @unittest.skipIf(IS_WINDOWS, "NYI: fuser support for Windows")
    @unittest.skipIf(not RUN_CUDA, "fuser requires CUDA")
    @skipIfRocm
    def test_comparison_ge_le_cuda(self):
        def f(x, y):
            mask = (x >= 0).type_as(x)
            z = x * mask + y
            mask = (x <= 0).type_as(x)
            z = z * mask + y
            return z

        x = torch.randn(4, 4, dtype=torch.float, device='cuda')
        y = torch.randn(4, 4, dtype=torch.float, device='cuda')

        ge = self.checkTrace(f, (x, y))
        self.assertAllFused(ge.graph_for(x, y))
        x.requires_grad_(True)
        y.requires_grad_(True)
        self.assertAllFused(ge.graph_for(x, y), except_for=("aten::size", "prim::BroadcastSizes"))

    @unittest.skipIf(IS_WINDOWS, "NYI: fuser support for Windows")
    @unittest.skipIf(not RUN_CUDA, "fuser requires CUDA")
    @skipIfRocm
    def test_concat_cuda(self):
        hx = torch.randn(3, 20, dtype=torch.float, device='cuda')
        cx = torch.randn(3, 20, dtype=torch.float, device='cuda')

        def foo(hx, cx):
            return torch.cat((hx + cx, hx * cx))

        ge = self.checkTrace(foo, (hx, cx))
        graph = ge.graph_for(hx, cx)
        self.assertAllFused(graph)
        FileCheck().check("FusedConcat").check_next("return").run(str(graph))

    @unittest.skipIf(IS_WINDOWS, "NYI: fuser support for Windows")
    @unittest.skipIf(not RUN_CUDA, "fuser requires CUDA")
    @skipIfRocm
    def test_concat_invariant_cuda(self):
        # Invariant: the output of prim::FusedConcat may
        # not be an input to any node inside the FusionGroup.
        def fn(x, y, z):
            x1 = x + y
            y1 = x - y
            w = torch.cat([x1, y1])
            return w + z

        x = torch.randn(2, 2, dtype=torch.float, device='cuda')
        y = torch.randn(2, 2, dtype=torch.float, device='cuda')
        z = torch.randn(4, 2, dtype=torch.float, device='cuda')
        ge = self.checkTrace(fn, (x, y, z))
        graph = ge.graph_for(x, y, z)
        self.assertAllFused(graph, except_for={'aten::add'})
        FileCheck().check("FusedConcat").check_next("return").run(str(graph))

    @staticmethod
    def fn_test_exp(x, y):
        return (x + .5 * y).exp()

    @unittest.skipIf(IS_WINDOWS, "NYI: fuser support for Windows")
    @unittest.skipIf(not RUN_CUDA, "fuser requires CUDA")
    @skipIfRocm
    def test_exp_cuda(self):
        x = torch.randn(4, 4, dtype=torch.float, device='cuda')
        y = torch.randn(4, 4, dtype=torch.float, device='cuda')

        ge = self.checkTrace(self.fn_test_exp, (x, y))
        self.assertAllFused(ge.graph_for(x, y))

    @unittest.skipIf(IS_WINDOWS, "NYI: fuser support for Windows")
    @unittest.skipIf(not RUN_CUDA, "fuser requires CUDA")
    @skipIfRocm
    def test_fuse_batch_norm(self):

        class ResLike(torch.jit.ScriptModule):
            def __init__(self, optimize=True):
                super(ResLike, self).__init__(optimize)
                self.bn = nn.BatchNorm2d(16)

            @torch.jit.script_method
            def forward(self, x, y):
                return y + torch.relu(self.bn(x))

        model = ResLike().cuda()
        model_noopt = ResLike(optimize=False).cuda()
        model_noopt.load_state_dict(model.state_dict())
        x = torch.randn(2, 16, 8, 8, device='cuda')
        y = torch.randn(2, 16, 8, 8, device='cuda')
        # FIXME: We need differentiation for CNNs for this optimization to trigger
        with torch.no_grad():
            out = model(x, y)
            graph = model.graph_for(x, y)
            rep = str(graph)

            out_noopt = model_noopt(x, y)
            rep_noopt = str(model_noopt.graph_for(x, y))
            self.assertEqual(out, out_noopt, prec=3e-5)

        # Check that batch_norm has really been decomposed
        self.assertIn('aten::batch_norm_update_stats', rep)
        self.assertNotIn('aten::batch_norm(', rep)
        self.assertIn('aten::batch_norm(', rep_noopt)

        # Make sure the fusion group is big, and contains aten::sqrt, which could
        # originate only from decomposing batch_norm in this case
        fusion_groups = [node for node in graph.nodes() if node.kind() == 'prim::FusionGroup']
        self.assertEqual(len(fusion_groups), 1)
        fused_graph = fusion_groups[0].g('Subgraph')
        self.assertTrue(any(node.kind() == 'aten::sqrt' for node in fused_graph.nodes()))

    @unittest.skipIf(IS_WINDOWS, "NYI: fuser support for Windows")
    @unittest.skipIf(not RUN_CUDA, "fuser requires CUDA")
    @skipIfRocm
    def test_threshold(self):
        def f(x):
            return torch.threshold(x, 0, -10) + x + x + x

        x = torch.tensor([-1, -0.5, 0, 1, 2, 3], device='cuda')
        scripted = torch.jit.script(f)

        self.assertEqual(f(x), scripted(x))
        self.assertAllFused(scripted.graph_for(x))

    @unittest.skipIf(IS_WINDOWS or IS_SANDCASTLE, "NYI: fuser support for Windows or Sandcastle")
    @enable_cpu_fuser
    def test_fuser_deduplication(self):
        # See that fusion kernel outputs are deduplicated when removing  _grad_sum_to_size in the fuser's compilation
        # see the discussion in PR #14957.
        def f(x, y):
            return torch.sigmoid(x + y)

        b = torch.randn(5, 5, requires_grad=True)
        a = torch.randn(5, 5, requires_grad=True)
        s = self.checkScript(f, (a, b))
        self.assertAllFused(s.graph_for(a, b), except_for={'aten::size'})

        c = s(a, b)
        ga, gb = torch.autograd.grad(c.sum(), [a, b])
        graph = backward_graph(s)
        self.assertAllFused(graph)
        # check that a, b share storage, i.e. were generated as a single output in the fuser
        self.assertEqual(ga.data_ptr(), gb.data_ptr())

    @unittest.skipIf(IS_WINDOWS or IS_SANDCASTLE, "NYI: fuser support for Windows or Sandcastle")
    @enable_cpu_fuser
    def test_fuser_iou(self):
        # This checks if most of Intersection over Union is fused.
        # In particular, the backward contains many _grad_sum_to_size.
        def iou(b1x1, b1y1, b1x2, b1y2, b2x1, b2y1, b2x2, b2y2):
            ltx = torch.max(b1x1, b2x1)  # [N,M]
            lty = torch.max(b1y1, b2y1)
            rbx = torch.min(b1x2, b2x2)
            rby = torch.min(b1y2, b2y2)

            w = (rbx - ltx).clamp(min=0, max=float('inf'))  # [N,M]
            h = (rby - lty).clamp(min=0, max=float('inf'))  # [N,M]
            inter = w * h  # [N,M]

            area1 = (b1x2 - b1x1) * (b1y2 - b1y2)  # [N,1]
            area2 = (b2x2 - b2x1) * (b2y2 - b2y2)  # [1,M]
            iou = inter / (area1 + area2 - inter)
            return iou

        box1 = torch.randn(5, 4, requires_grad=True)
        box2 = torch.randn(5, 4, requires_grad=True)
        # unsqueezing can currently not be fused
        b1x1 = box1[:, 0].unsqueeze(1)  # [N,1]
        b1y1 = box1[:, 1].unsqueeze(1)
        b1x2 = box1[:, 2].unsqueeze(1)
        b1y2 = box1[:, 3].unsqueeze(1)
        b2x1 = box2[:, 0].unsqueeze(0)  # [1,N]
        b2y1 = box2[:, 1].unsqueeze(0)
        b2x2 = box2[:, 2].unsqueeze(0)
        b2y2 = box2[:, 3].unsqueeze(0)

        s = self.checkScript(iou, (b1x1, b1y1, b1x2, b1y2, b2x1, b2y1, b2x2, b2y2))
        self.assertAllFused(s.graph_for(b1x1, b1y1, b1x2, b1y2, b2x1, b2y1, b2x2, b2y2),
                            except_for={'aten::size', 'prim::BroadcastSizes'})

        c = s(b1x1, b1y1, b1x2, b1y2, b2x1, b2y1, b2x2, b2y2)
        torch.autograd.grad(c.sum(), [b1x1, b1y1, b1x2, b1y2, b2x1, b2y1, b2x2, b2y2])
        graph = backward_graph(s)
        self.assertAllFused(graph, except_for={'aten::size', 'prim::BroadcastSizes'})

    @unittest.skipIf(IS_WINDOWS, "NYI: fuser support for Windows")
    @unittest.skipIf(not RUN_CUDA, "fuser requires CUDA")
    @unittest.skipIf(not RUN_CUDA_MULTI_GPU, "needs non-zero device")
    @skipIfRocm
    @enable_cpu_fuser
    def test_fusion_reuse_multi_gpu(self):
        def fn(x, y):
            return x * y * x * y

        inputs_cpu = [
            torch.randn(4, 4, dtype=torch.float),
            torch.randn(4, 4, dtype=torch.float),
        ]
        inputs_cuda0 = [x.cuda(0) for x in inputs_cpu]
        inputs_cuda1 = [y.cuda(1) for y in inputs_cpu]

        # Should not crash; these should compile different kernels.
        ge = self.checkScript(fn, inputs_cpu)
        self.assertAllFused(ge.graph_for(*inputs_cpu))
        ge(*inputs_cuda0)
        ge(*inputs_cuda1)

    @unittest.skipIf(IS_WINDOWS, "NYI: fuser support for Windows")
    @unittest.skipIf(not RUN_CUDA, "fuser requires CUDA")
    @unittest.skipIf(not RUN_CUDA_MULTI_GPU, "needs non-zero device")
    @skipIfRocm
    @enable_cpu_fuser
    def test_kernel_cache_multi_gpu(self):
        def not_fusible(x):
            return x

        def fn(x, y, z):
            x_out = x * x * x * x * x  # fusion: lambda x. x * x * x * x * x
            y_out = y * y * y * y * y
            z_out = z * z * z * z * z
            return not_fusible(x_out), not_fusible(y_out), not_fusible(z_out)

        inputs = [
            torch.randn(4, 4, dtype=torch.float),
            torch.randn(4, 4, dtype=torch.float, device='cuda:0'),
            torch.randn(4, 4, dtype=torch.float, device='cuda:1'),
        ]

        prev_cache_size = torch._C._jit_debug_fuser_num_cached_kernel_specs()

        # There are 3 FusionGroups. Because they have the same graph, they
        # should reuse the same KernelSpec in the KernelSpec cache.
        ge = self.checkScript(fn, inputs)
        self.assertGraphContainsExactly(
            ge.graph_for(*inputs), 'prim::FusionGroup', 3, True)
        new_cache_size = torch._C._jit_debug_fuser_num_cached_kernel_specs()
        # XXX: This assumes that the same kernel isn't already used by another test
        self.assertEqual(new_cache_size - prev_cache_size, 1)

    @unittest.skipIf(IS_WINDOWS, "NYI: fuser support for Windows")
    @unittest.skipIf(not RUN_CUDA_MULTI_GPU, "needs non-zero device")
    @skipIfRocm
    def test_nonzero_device_cuda(self):
        device = 'cuda:' + str(1)
        x = torch.tensor([0.4], dtype=torch.float, device=device)
        y = torch.tensor([0.7], dtype=torch.float, device=device)

        def doit(x, y):
            return torch.sigmoid(torch.tanh(x * (x + y) + x))

        ge = self.checkTrace(doit, (x, y))
        self.assertAllFused(ge.graph_for(x, y))

    @unittest.skipIf(IS_WINDOWS, "NYI: fuser support for Windows")
    @unittest.skipIf(not RUN_CUDA, "fuser requires CUDA")
    @skipIfRocm
    def test_lstm_cuda(self):
        inputs = get_lstm_inputs('cuda', training=True)
        module = self.checkScript(LSTMCellS, inputs)
        forward_graph = module.graph_for(*inputs)
        self.assertGraphContainsExactly(
            forward_graph, 'prim::FusionGroup', 1, consider_subgraphs=True)
        self.assertTrue(len(list(forward_graph.nodes())) == 2)
        # Everything is differentiable but TupleConstruct return
        FileCheck().check("DifferentiableGraph").check_next("TupleConstruct") \
            .check_next("return").run(str(forward_graph))

        hy, cy = module(*inputs)
        (hy + cy).sum().backward()
        backward = backward_graph(module)
        FileCheck().check("FusionGroup_0").check_next("FusionGroup_1") \
            .check_not("FusionGroup_2").run(str(backward))

    @unittest.skipIf(IS_WINDOWS, "NYI: fuser support for Windows")
    @unittest.skipIf(not RUN_CUDA, "fuser requires CUDA")
    @skipIfRocm
    def test_lstm_concat_cuda(self):
        inputs = get_lstm_inputs('cuda')
        ge = self.checkTrace(LSTMCellC, inputs)
        graph = ge.graph_for(*inputs)
        FileCheck().check("FusedConcat").check_next("return").run(str(graph))

    @unittest.skipIf(IS_WINDOWS, "NYI: fuser support for Windows")
    @unittest.skipIf(not RUN_CUDA, "fuser requires CUDA")
    @skipIfRocm
    def test_lstm_gates_permutations_cuda(self):
        # lstm has gates = x.mm(w_ih.t()) + hx.mm(w_hh.t()) + b_ih + b_hh.
        # Test that any permutation of this will still result in one FusionGroup.
        choices = ['x.mm(w_ih.t())', 'hx.mm(w_hh.t())', 'b_ih', 'b_hh']
        template = dedent('''
        def cell(x, hx, cx, w_ih, w_hh, b_ih, b_hh):
            gates = {} + {} + {} + {}
            ingate, forgetgate, cellgate, outgate = gates.chunk(4, 1)
            return ingate * forgetgate * cellgate * outgate
        ''')
        for permutation in itertools.permutations(choices, len(choices)):
            code = template.format(*permutation)
            scope = {}
            exec(code, globals(), scope)
            cu = torch.jit.CompilationUnit(code)

            inputs = get_lstm_inputs('cuda', training=False)
            self.assertEqual(cu.cell(*inputs), scope['cell'](*inputs))
            forward_graph = cu.cell.graph_for(*inputs)
            self.assertGraphContainsExactly(forward_graph, 'prim::FusionGroup', 1)

    # TODO: Fuser doesn't work at all when inputs require grad. Fix that
    @unittest.skipIf(IS_WINDOWS, "NYI: fuser support for Windows")
    @unittest.skipIf(not RUN_CUDA, "fuser requires CUDA")
    @skipIfRocm
    def test_lstm_traced_cuda(self):
        inputs = get_lstm_inputs('cuda')
        ge = self.checkTrace(LSTMCellF, inputs)
        graph = ge.graph_for(*inputs)
        FileCheck().check_not("Chunk").check_not("aten::add").check_not("aten::sigmoid") \
            .check_not("aten::tanh").check("FusionGroup").check_next("TupleConstruct") \
            .check_next("return").check_not("FusionGroup_1").run(str(graph))

    @unittest.skipIf(IS_WINDOWS or IS_SANDCASTLE, "NYI: fuser support for Windows or Sandcastle")
    @unittest.skip("Test is flaky, see https://github.com/pytorch/pytorch/issues/8746")
    @enable_cpu_fuser
    def test_lstm_traced_cpu(self):
        inputs = get_lstm_inputs('cpu')
        try:
            ge = self.checkTrace(LSTMCellF, inputs)
            graph = ge.graph_for(*inputs)
            FileCheck.check("FusionGroup").run(str(graph))
        except RuntimeError as e:
            if 'Failed to compile' in e.args[0]:
                warnings.warn('CPU fuser test has failed! This is not a hard failure, '
                              'because the kernels sometimes trigger bugs in compilers '
                              '(most notably GCC 7.2).')
                raise unittest.SkipTest('Failed to compile')
            else:
                raise

    @unittest.skipIf(IS_WINDOWS, "NYI: fuser support for Windows")
    @unittest.skipIf(not RUN_CUDA, "fuser requires CUDA")
    @skipIfRocm
    def test_milstm_cuda(self):
        inputs = get_milstm_inputs('cuda', training=True)
        module = self.checkScript(MiLSTMCell, inputs)
        forward_graph = module.graph_for(*inputs)
        self.assertGraphContainsExactly(
            forward_graph, 'prim::FusionGroup', 1, consider_subgraphs=True)
        FileCheck().check("DifferentiableGraph").check_next("TupleConstruct") \
            .check_next("return").check("FusionGroup").run(str(forward_graph))
        hy, cy = module(*inputs)
        (hy + cy).sum().backward()

    @unittest.skipIf(IS_WINDOWS, "NYI: fuser support for Windows")
    @unittest.skipIf(not RUN_CUDA, "fuser requires CUDA")
    @skipIfRocm
    def test_rand_cuda(self):
        class M(torch.jit.ScriptModule):
            __constants__ = ['d']

            def __init__(self):
                self.d = torch.device('cuda')

            @torch.jit.script_method
            def create(self, x):
                return x * x + x + torch.rand_like(x)

        x = torch.zeros([3, 4, 5], dtype=torch.float, device='cuda')
        m = M()
        out1 = m.create(x)
        out2 = m.create(x)
        self.assertNotEqual(out1, out2)
        self.assertTrue(torch.all(out1 >= 0))
        self.assertTrue(torch.all(out1 < 1))
        self.assertTrue(torch.all(out2 >= 0))
        self.assertTrue(torch.all(out2 < 1))
        self.assertAllFused(m.create.graph_for(x))

    @staticmethod
    def fn_test_relu(x, y):
        return F.relu(x + .5 * y)

    @unittest.skipIf(IS_WINDOWS, "NYI: fuser support for Windows")
    @unittest.skipIf(not RUN_CUDA, "fuser requires CUDA")
    @skipIfRocm
    def test_relu_cuda(self):
        x = torch.randn(4, 4, dtype=torch.float, device='cuda')
        y = torch.randn(4, 4, dtype=torch.float, device='cuda')

        ge = self.checkTrace(self.fn_test_relu, (x, y))
        self.assertAllFused(ge.graph_for(x, y))

    @unittest.skipIf(IS_WINDOWS, "NYI: fuser support for Windows")
    @unittest.skipIf(not RUN_CUDA, "fuser requires CUDA")
    @skipIfRocm
    def test_erf_cuda(self):
        def fn_test_erf(x):
            return F.relu(torch.erf(x) - torch.erfc(x))

        x = torch.randn(4, 4, dtype=torch.float, device='cuda')
        ge = self.checkTrace(fn_test_erf, (x,))
        self.assertAllFused(ge.graph_for(x))
        x.requires_grad_(True)
        self.assertAllFused(ge.graph_for(x), except_for=("aten::size", "prim::BroadcastSizes"))

    @unittest.skipIf(IS_WINDOWS, "NYI: fuser support for Windows")
    @unittest.skipIf(not RUN_CUDA, "fuser requires CUDA")
    @skipIfRocm
    def test_rand_broadcast_cuda(self):
        def fn_test_rand(x, y):
            r = torch.rand_like(y)
            return r * x + x

        x = torch.randn(4, 4, dtype=torch.float, device='cuda')
        y = torch.randn(4, 4, dtype=torch.float, device='cuda')
        script_f = torch.jit.script(fn_test_rand, (x, y))
        out = script_f(x, y)
        self.assertAllFused(script_f.graph_for(x, y))
        x.requires_grad_(True)
        out = script_f(x, y)
        self.assertAllFused(script_f.graph_for(x, y), except_for=("aten::size", "prim::BroadcastSizes"))
        # test that broadcasting random produces correct results
        x = torch.ones(4, 4, dtype=torch.float, device='cuda')
        y = torch.ones(4, dtype=torch.float, device='cuda')
        out = script_f(x, y)
        self.assertEqual(out[0], out[1])

    @unittest.skipIf(IS_WINDOWS or IS_SANDCASTLE, "NYI: fuser support for Windows or Sandcastle")
    @enable_cpu_fuser
    def test_scalar(self):
        def fn(x, y):
            return 2 * x + y

        x = torch.tensor(0.1, dtype=torch.float, device='cpu')
        y = torch.tensor(1, dtype=torch.float, device='cpu')
        ge = self.checkScript(fn, (x, y))
        self.assertAllFused(ge.graph_for(x, y))

    @unittest.skipIf(IS_WINDOWS, "NYI: fuser support for Windows")
    @unittest.skipIf(not RUN_CUDA, "fuser requires CUDA")
    @skipIfRocm
    def test_small_constant_cuda(self):
        def fn_test_small_constant(x, y):
            return (1e-8 * x + 5e-9 * y) * 1e8
        x = torch.randn(4, 4, dtype=torch.float, device='cuda')
        y = torch.randn(4, 4, dtype=torch.float, device='cuda')

        ge = self.checkTrace(fn_test_small_constant, (x, y))
        self.assertAllFused(ge.graph_for(x, y))

    @unittest.skipIf(IS_WINDOWS, "NYI: fuser support for Windows")
    @unittest.skipIf(not RUN_CUDA, "fuser requires CUDA")
    @skipIfRocm
    def test_tensor_scalar_ops_cuda(self):
        def should_fuse(x):
            z = 3.
            y = x + z
            return x * y

        # XXX: right now we only support fusing scalars if
        # they're constant (#9940)
        def should_not_fuse(x, z):
            y = x + int(z)
            return x * y

        inputs = [torch.randn(2, 2, dtype=torch.float, device='cuda')]
        ge = self.checkScript(should_fuse, inputs)
        self.assertAllFused(ge.graph_for(*inputs))

        inputs = [
            torch.randn(2, 2, dtype=torch.float, device='cuda'),
            torch.tensor(3., dtype=torch.float, device='cuda'),
        ]
        ge = self.checkScript(should_not_fuse, inputs)
        self.assertGraphContainsExactly(
            ge.graph_for(*inputs), 'prim::FusionGroup', 0, consider_subgraphs=True)

    @unittest.skipIf(IS_WINDOWS or IS_SANDCASTLE, "NYI: fuser support for Windows or Sandcastle")
    @enable_cpu_fuser
    def test_where_and_typing(self):
        def f(x, y):
            mask = x > y
            res = torch.where(mask, x, y)
            return mask, res

        script_f = torch.jit.script(f)

        x = torch.randn(4, 4, dtype=torch.double)
        y = torch.randn(4, 4, dtype=torch.double)

        result1, result2 = script_f(x, y)
        expected1, expected2 = f(x, y)
        self.assertEqual(result1, expected1)
        self.assertEqual(result2, expected2)
        self.assertAllFused(script_f.graph_for(x, y), except_for={'prim::TupleConstruct'})

    @unittest.skipIf(not IS_WINDOWS, "Test that the fuser is disabled on Windows")
    @unittest.skipIf(not RUN_CUDA, "fuser requires CUDA")
    def test_windows_cuda(self):
        def scaleshift(x, scale, shift):
            return x * scale + shift

        inputs = [
            torch.randn(4, 4, dtype=torch.float, device='cuda'),
            torch.randn(4, dtype=torch.float, device='cuda'),
            torch.randn(4, dtype=torch.float, device='cuda'),
        ]

        ge = self.checkScript(scaleshift, inputs)
        self.assertGraphContainsExactly(
            ge.graph_for(*inputs), 'prim::FusionGroup', 0, consider_subgraphs=True)


# NB: torch.jit.script, when used as a function, uses the current scope
# to resolve variable names. This function cannot be made local to
# TestAutodiffSubgraphSlicing because those tests call torch.jit.script on functions
# in a different scope than they are defined in.
def pyfn(a, b):
    return a * b


class TestAutodiffSubgraphSlicing(JitTestCase):
    # TODO: It is better if we can test directly on graphs instead of the current
    # end-to-end fashion.
    def _perform_ad_subgraph_slicing(self, fn, *input_sizes):
        ge = torch.jit.script(fn)
        ge.debug_disable_autodiff_subgraph_inlining()
        inputs = [torch.randn(size, requires_grad=True) for size in input_sizes]
        ge(*inputs)
        return ge.graph_for(*inputs)

    def assertGraphSize(self, graph, size):
        self.assertEqual(len(list(graph.nodes())), size)

    def test_simple_merge(self):
        # o --> o
        def fn(x, y, z):
            a = x * y
            b = a * z
            return b

        graph = self._perform_ad_subgraph_slicing(fn, 1, 1, 1)

        self.assertGraphSize(graph, 1)
        self.assertGraphContainsExactly(graph, 'prim::DifferentiableGraph', 1)

    def test_simple_no_merge(self):
        # o: autodiff supported. x: not autodiff supported.
        # o --> x
        def fn(x, y, z):
            a = x * y
            b = pyfn(a, z)
            return b

        graph = self._perform_ad_subgraph_slicing(fn, 1, 1, 1)

        self.assertGraphSize(graph, 2)
        self.assertGraphContainsExactly(graph, 'prim::DifferentiableGraph', 1)

    def test_does_not_merge_unrelated(self):
        # o  o
        def fn(w, x, y, z):
            a = x * y
            b = w * z
            return a, b

        graph = self._perform_ad_subgraph_slicing(fn, 1, 1, 1, 1)

        self.assertGraphSize(graph, 3)
        self.assertGraphContainsExactly(graph, 'prim::DifferentiableGraph', 2)

    def test_merges_without_cycles(self):
        # o --> o --> o
        # |           ^
        #  \_________/
        def fn(w, x, y):
            a = w * x
            b = a * y
            c = a * b
            return c

        graph = self._perform_ad_subgraph_slicing(fn, 1, 1, 1)

        self.assertGraphSize(graph, 1)
        self.assertGraphContainsExactly(graph, 'prim::DifferentiableGraph', 1)

    def test_merges_dense(self):
        #   o      o
        #   |\    /|
        #   | \  / |
        #   |  /\  |
        #   vv    vv
        #   o      o
        def fn(x, y):
            a, b = x.chunk(2)
            c, d = y.chunk(2)
            return a + c, b + d

        graph = self._perform_ad_subgraph_slicing(fn, 2, 2)

        self.assertGraphSize(graph, 2)
        self.assertGraphContainsExactly(graph, 'prim::DifferentiableGraph', 1)

    def test_does_not_create_cycles(self):
        # o --> x --> o
        # |           ^
        #  \_________/
        def fn(w, x, y):
            a = w * x
            b = pyfn(a, y)
            c = a * b
            return c

        graph = self._perform_ad_subgraph_slicing(fn, 1, 1, 1)

        self.assertGraphSize(graph, 3)
        self.assertGraphContainsExactly(graph, 'prim::DifferentiableGraph', 2)

    def test_merges_up(self):
        # o --> x     o
        # |           ^
        #  \_________/
        def fn(w, x, y, z):
            a = w * x
            b = pyfn(a, y)
            c = a * z
            return b, c

        graph = self._perform_ad_subgraph_slicing(fn, 1, 1, 1, 1)

        self.assertGraphSize(graph, 3)
        self.assertGraphContainsExactly(graph, 'prim::DifferentiableGraph', 1)

    def test_merges_down(self):
        # o     x --> o
        # |           ^
        #  \_________/
        def fn(v, w, x, y):
            a = v * w
            b = pyfn(x, y)
            c = b * a
            return a, c

        graph = self._perform_ad_subgraph_slicing(fn, 1, 1, 1, 1)

        self.assertGraphSize(graph, 3)
        self.assertGraphContainsExactly(graph, 'prim::DifferentiableGraph', 1)

    def test_respects_lexical_scoping(self):
        def fn(x, k):
            y = x * 1.1
            if bool(k):
                k = k + y
            z = y * k
            return z, k

        graph = self._perform_ad_subgraph_slicing(fn, 1, 1)

        # We should not have combined the two multiplications into
        # the same group; they should each be a separate DiffGraph
        self.assertGraphContainsExactly(graph, 'prim::DifferentiableGraph', 2)


class TestCustomOperators(JitTestCase):

    def test_dynamic_op_registry(self):
        from torch._ops import _OpNamespace
        self.assertTrue(hasattr(torch, 'ops'))

        if '_test' in torch.ops.__dict__:
            torch.ops.__dict__.pop('_test')

        # Don't use `hasattr()` because it will call `__getattr__`.
        self.assertNotIn('_test', torch.ops.__dict__)
        torch.ops._test
        self.assertIn('_test', torch.ops.__dict__)
        self.assertEqual(type(torch.ops._test), _OpNamespace)

        self.assertNotIn('leaky_relu', torch.ops._test.__dict__)
        op = torch.ops._test.leaky_relu
        self.assertTrue(callable(op))
        self.assertIn('leaky_relu', torch.ops._test.__dict__)
        op2 = torch.ops._test.leaky_relu
        self.assertEqual(op, op2)

    def test_simply_calling_an_operator(self):
        input = torch.randn(100)
        output = torch.ops.aten.relu(input)
        self.assertEqual(output, input.relu())

    def test_default_arguments_are_used(self):
        output = torch.ops._test.leaky_relu(torch.tensor([-1.0, 1.0]))
        self.assertEqual(output, torch.tensor([-0.01, 1]))

    def test_only_kwargs(self):
        output = torch.ops._test.leaky_relu(self=torch.tensor(-1.0))
        self.assertEqual(output, torch.tensor(-0.01))

    def test_passing_too_many_args(self):
        with self.assertRaisesRegex(
            RuntimeError,
            r"aten::relu\(\) expected at most 1 argument\(s\) but received 2 argument\(s\)"
        ):
            torch.ops.aten.relu(1, 2)

    def test_passing_too_few_args(self):
        with self.assertRaisesRegex(
            RuntimeError,
            r"aten::relu\(\) is missing value for argument 'self'."
        ):
            torch.ops.aten.relu()

    def test_passing_one_positional_but_not_the_second(self):
        with self.assertRaisesRegex(
            RuntimeError,
            r"aten::transpose\(\) is missing value for argument 'dim0'."
        ):
            torch.ops.aten.transpose(torch.ones(5, 5))

    def test_passing_an_argument_both_as_positional_and_kwarg(self):
        with self.assertRaisesRegex(
            RuntimeError,
            "Argument 'self' specified both as positional and keyword argument"
        ):
            torch.ops._test.leaky_relu(torch.ones(5), self=torch.ones(5))

    def test_passing_unknown_kwargs(self):
        with self.assertRaisesRegex(
            RuntimeError,
            "Unknown keyword argument 'foo' for operator '_test::leaky_relu'"
        ):
            torch.ops._test.leaky_relu(torch.ones(5), foo=torch.ones(5))

    def test_passing_and_returning_lists(self):
        # Replace with actual test once we support lists.
        a, b = torch.rand(5), torch.rand(5)
        output = torch.ops._test.cat([a, b])
        output_ref = torch.cat([a, b])
        self.assertEqual(output, output_ref)

    def test_calling_scripted_custom_op(self):
        @torch.jit.script
        def func(x):
            return torch.ops.aten.relu(x)
        input = torch.ones(5, 5)
        self.assertEqual(func(input), input.relu())

    def test_calling_traced_custom_op(self):
        input = torch.ones(5, 5)
        func = torch.jit.trace(torch.ops.aten.relu, [input])
        self.assertEqual(func(input), input.relu())

    def test_script_graph_for_custom_ops_matches_traced_graph(self):
        input = torch.ones(5, 5)
        trace = torch.jit.trace(torch.ops.aten.relu, [input])
        self.assertExpectedInline(canonical(trace.graph), '''\
graph(%0 : Double(5, 5)):
  %1 : Double(5, 5) = aten::relu(%0)
  return (%1)
''')

    def test_script_graph_contains_custom_op(self):
        @torch.jit.script
        def func(x):
            return torch.ops.aten.relu(x)
        self.assertExpectedInline(canonical(func.graph), '''\
graph(%x : Tensor):
  %1 : Tensor = aten::relu(%x)
  return (%1)
''')

    def test_generic_list(self):
        self.assertEqual(torch.ops._test.get_first([['hello']]), 'hello')


class TestJitGeneratedAutograd(JitTestCase):
    pass


class TestJitGeneratedModule(JitTestCase):
    pass


class TestJitGeneratedFunctional(JitTestCase):
    pass


# UBSAN per-function exclusions don't seem to work with OpenMP pragmas,
# and we have to disable the failing tests here instead.
UBSAN_BLACKLISTED_TESTS = [
    "test___rdiv___constant",
    "test___rdiv___scalar_constant",
    "test_addcdiv",
    "test_addcdiv_broadcast_all",
    "test_addcdiv_broadcast_rhs",
    "test_addcdiv_scalar",
    "test_addcdiv_scalar_broadcast_lhs",
    "test_addcdiv_scalar_broadcast_rhs",
    "test_addcdiv_scalar_scale",
    "test_addcdiv_scalar_scale_broadcast_lhs",
    "test_addcdiv_scalar_scale_broadcast_rhs",
    "test_addcdiv_scale",
    "test_addcdiv_scale_broadcast_all",
    "test_addcdiv_scale_broadcast_rhs",
    "test_add_broadcast_all",
    "test_add_broadcast_lhs",
    "test_add_broadcast_rhs",
    "test_add_constant",
    "test_add_scalar",
    "test_add_scalar_broadcast_lhs",
    "test_add_scalar_broadcast_rhs",
    "test_div",
    "test_div_broadcast_all",
    "test_div_broadcast_lhs",
    "test_div_broadcast_rhs",
    "test_div_scalar",
    "test_div_scalar_broadcast_lhs",
    "test_div_scalar_broadcast_rhs",
    "test_rsqrt",
    "test_rsqrt_scalar",
    "test_add",
    "test_reciprocal",
    "test_reciprocal_scalar",
]

L = 20
M = 10
S = 5

#  module cannot be exported /imported currently
EXCLUDE_MODULE_EXPORT_IMPORT = {
    'EmbeddingBag',
    'MaxPool1d',
    'MaxPool2d',
    'MaxPool3d',
    'AdaptiveAvgPool2d',
    'AdaptiveAvgPool3d',
    'Fold',
    'Unfold',
}

# NB: JIT script tests for all nn functional interfaces, script mode does
# not support in_place operations yet, so no inplace operation tests added.
# removed all the deprecated functions
#
# (
#   method name,
#   input size/constructing fn,
#   args (tuple represents shape of a tensor arg),
#   test variant name(will be used at test name suffix,
#       'inplace' skips grad tests),                         // optional
#   fn to determine if test should be skipped,               // optional
#   fn mapping output to part that should be gradcheck'ed,   // optional
#   kwargs for function,                                     // optional
# )
nn_functional_tests = [
    ('conv1d', (S, S, S), ((S, S, S),)),
    ('conv2d', (S, S, S, S), ((S, S, S, S),)),
    ('conv3d', (S, S, S, S, S), ((S, S, S, S, S),)),
    ('conv_transpose1d', (S, S, S), ((S, S, S),)),
    ('conv_transpose2d', (S, S, S, S), ((S, S, S, S),)),
    ('conv_transpose3d', (S, S, S, S, S), ((S, S, S, S, S),)),
    ('conv_tbc', (S, S, S), ((S, S, S), (S,), 2)),
    ('avg_pool1d', (S, S, S), (3,)),
    ('avg_pool2d', (S, S, S, S), (3,)),
    ('avg_pool3d', (S, S, S, S, S), (3,)),
    ('fractional_max_pool2d', (S, S, S, S), (3, [2, 3],)),
    ('max_pool1d', (S, S, S), (2, 1)),
    ('max_pool1d', (S, S, S), (2, 1, 1, 1, False, True), 'with_indices'),
    ('max_pool2d', (S, S, S, S), (2, 1)),
    ('max_pool3d', (S, S, S, S, S), (2, 1)),
    ('max_unpool1d', torch.tensor([[[2., 4]]]), (torch.tensor([[[1, 3]]]), 2, 2, 0)),
    ('max_unpool2d', torch.tensor([[[[2., 4]]]]), (torch.tensor([[[[1, 3]]]]), 2, 2, 0)),
    ('max_unpool3d', torch.tensor([[[[[2., 4]]]]]), (torch.tensor([[[[[1, 3]]]]]), 2, 2, 0)),
    ('lp_pool1d', (S, S, S), (2., 3, 2,)),
    ('lp_pool2d', (S, S, S, S), (2., 3, 2,)),
    ('adaptive_max_pool1d', (S, S, S), (5,)),
    ('adaptive_max_pool2d', (S, S, S, S), ([5, 7],)),
    ('adaptive_max_pool3d', (S, S, S, S, S), ([3, 2, 2],)),
    ('adaptive_avg_pool1d', (S, S, S), (5,)),
    ('adaptive_avg_pool2d', (S, S, S, S), ([5, 7],)),
    ('adaptive_avg_pool3d', (S, S, S, S, S), ([3, 2, 2],)),
    ('dropout', (S, S, S), (0.5,)),
    ('alpha_dropout', (S, S, S), (0.5,)),
    ('dropout2d', (S, S, S), (0.5,)),
    ('dropout3d', (S, S, S), (0.5,)),
    ('feature_alpha_dropout', (S, S, S), (0.5,)),
    ('threshold', (S, S, S), (0.1, 2.),),
    ('threshold', (S, S, S), (0.1, 2., True), 'inplace'),
    ('relu', (S, S, S), (),),
    ('relu', (S, S, S), (), 'inplace'),
    ('glu', (S - 1, S - 1, S - 1), (),),
    ('hardtanh', (S, S, S), (-0.5, 0.5),),
    ('hardtanh', (S, S, S), (-0.5, 0.5, True), 'inplace'),
    ('relu6', (S, S, S), (),),
    ('relu6', (S, S, S), (True), 'inplace'),
    ('elu', (S, S, S), (0.9,),),
    ('elu', (S, S, S), (0.9, True), 'inplace'),
    ('selu', (S, S, S), (),),
    ('selu', (S, S, S), (True), 'inplace'),
    ('celu', (S, S, S), (0.9,),),
    ('celu', (S, S, S), (0.9, True), 'inplace'),
    ('leaky_relu', (S, S, S), (0.02,),),
    ('leaky_relu', (S, S, S), (0.02,), 'inplace'),
    ('rrelu', (S, S), (0.1, 0.3, False),),
    ('rrelu', (S, S), (0.1, 0.3, False, True), 'inplace'),
    ('hardshrink', (S, S, S), (0.4,),),
    ('tanhshrink', (S, S, S), (),),
    ('softsign', (S, S, S), (),),
    ('softplus', (S, S, S), (),),
    ('softmin', (S, S, S), (0,),),
    ('softmax', (S, S, S), (0,),),
    ('softmax', (S, S, S), (0, 3, torch.double), 'with_all_args'),
    ('tanh', (S, S, S), (),),
    ('sigmoid', (S, S, S), (),),
    ('log_softmax', (S, S, S), (0,),),
    ('linear', (S, S), ((M, S),),),
    ('bilinear', (S, S, S), ((S, S, M), torch.zeros(M, S, M),),),
    ('embedding', torch.tensor([[1, 2, 4, 5], [4, 3, 2, 5]]), (torch.rand(6, 3), ),),
    ('embedding_bag', torch.tensor([1, 2, 4, 2]), (torch.rand(5, 3), torch.tensor([0, 4]),),),
    ('batch_norm', (S, S), (non_differentiable(torch.randn(S)), non_differentiable(torch.ones(S)), ),),
    ('instance_norm', (S, S, S), (non_differentiable(torch.zeros(S)), non_differentiable(torch.ones(S))),),
    ('layer_norm', (S, S, S, S), ([5],),),
    ('layer_norm', (S, S, S, S), ([5], (S,)), 'with_only_weight'),
    ('layer_norm', (S, S, S, S), ([5], None, (S,)), 'with_only_bias'),
    ('layer_norm', (S, S, S, S), ([5], (S,), (S,)), 'with_weight_and_bias'),
    ('group_norm', (S, S, S), (1, torch.rand(5),),),
    ('local_response_norm', (S, S, S), (2, ),),
    ('nll_loss', F.log_softmax(torch.randn(3, 5), dim=0), (torch.tensor([1, 0, 4]),),),
    ('poisson_nll_loss', torch.rand(S, 2), (torch.rand(S, 2),),),
    ('poisson_nll_loss', torch.rand(S, 2), (torch.rand(S, 2), True, True), 'full'),
    ('kl_div', F.log_softmax(torch.randn(S, 10), 1), (F.softmax(torch.randn(S, 10), 1),),),
    ('cross_entropy', (3, S), (torch.randint(S, (3,), dtype=torch.int64),),),
    ('binary_cross_entropy_with_logits', (3,), (torch.empty(3).random_(2), ),),
    ('smooth_l1_loss', (3, S), (non_differentiable(torch.rand(3, S)),),),
    ('l1_loss', (3, S), (non_differentiable(torch.rand(3, S)),),),
    ('mse_loss', (3, S), (non_differentiable(torch.rand(3, S)),),),
    ('smooth_l1_loss', (3, S), ((torch.rand(3, S)),), 'with_grad'),
    ('l1_loss', (3, S), ((torch.rand(3, S)),), 'with_grad'),
    ('mse_loss', (3, S), ((torch.rand(3, S)),), 'with_grad'),
    ('margin_ranking_loss', (3, S), ((3, S), (S,)),),
    ('hinge_embedding_loss', (3, S), (non_differentiable(torch.rand(3, S)),),),
    ('soft_margin_loss', (3, S), (non_differentiable(torch.rand(3, S)),),),
    ('multilabel_soft_margin_loss', (3, S), (non_differentiable(torch.rand(3, S)),),),
    ('cosine_embedding_loss', (S, S), ((S, S), non_differentiable(torch.rand(S,))),),
    ('pixel_shuffle', (1, 9, 4, 4), (3,),),
    ('affine_grid', (S, 2, 3), (torch.Size([S, 1, 7, 7]),),),
    ('pad', (3, 3, 4, 2), ([1, 1],),),
    ('pairwise_distance', (S, S), ((S, S),),),
    ('pdist', (S, S), (),),
    ('cosine_similarity', (S, S), ((S, S),),),
    ('triplet_margin_loss', (S, S), ((S, S), (S, S)),),
    ('normalize', (S, S, S), (),),
    ('unfold', (S, S, S, S), ([2, 3]),),
    ('fold', (1, 3 * 2 * 2, 12), ([4, 5], [2, 2]),),
    ('grid_sample', (S, S, S, S), (non_differentiable(torch.rand(S, S, S, 2)),),),
    ('gumbel_softmax', (S, S), (2.,),),
    ('gumbel_softmax', (S, S), (2., True,), 'hard'),
    ('multilabel_margin_loss', torch.tensor([[0.2, -0.2, 0.07]]), (torch.tensor([[0, 0, 1]]),),),
    ('multi_margin_loss', (S, S), (non_differentiable(torch.randint(S, (S, ), dtype=torch.int64)),
                                   1, 1., non_differentiable(torch.randn(S))),),
    ('binary_cross_entropy', torch.randn(3, 2).sigmoid(), (non_differentiable(torch.rand(3, 2)),
                                                           non_differentiable(torch.randn(3, 2))),),
    ('binary_cross_entropy', torch.randn(3, 2).sigmoid(),
        (non_differentiable(torch.rand(3, 2)),
         non_differentiable(torch.randn(3, 2)), None, None, 'mean'), 'size_average'),
    ('ctc_loss', torch.rand(S, S, S).log_softmax(2).detach().requires_grad_(),
     (torch.randint(1, S, (S, S), dtype=torch.long), torch.full((S,), S, dtype=torch.long),
      torch.randint(1, S, (S,), dtype=torch.long))),
    ('upsample', torch.randn(S, S, M, M), (None, 2), 'with_scale'),
    ('upsample', torch.randn(S, S, M, M), (4,), 'with_size'),
    ('interpolate', torch.zeros(3, 3).view(1, 1, 3, 3), (2,), 'nearest_4d'),
    ('interpolate', torch.randn(S, S, M, M), (None, 2.), 'nearest_4d_with_scale'),
    ('interpolate', torch.randn(S, S, M, M), (4,), 'nearest_4d_with_size'),
    ('interpolate', torch.zeros(3, 3).view(1, 1, 3, 3), (2,), 'area_4d'),
    ('interpolate', torch.randn(S, S, M, M), (None, 2.), 'area_4d_with_scale'),
    ('interpolate', torch.randn(S, S, M, M), (4,), 'area_4d_with_size'),
    ('interpolate', torch.zeros(3, 3).view(1, 1, 3, 3), (2,), 'bilinear_4d'),
    ('interpolate', torch.randn(S, S, M, M), (None, 2.), 'bilinear_4d_with_scale'),
    ('interpolate', torch.randn(S, S, M, M), (4,), 'bilinear_4d_with_size'),
    ('interpolate', torch.zeros(3, 3).view(1, 1, 3, 3), (2,), 'bicubic_4d'),
    ('interpolate', torch.randn(S, S, M, M), (None, 2.), 'bicubic_4d_with_scale'),
    ('interpolate', torch.randn(S, S, M, M), (4,), 'bicubic_4d_with_size'),
    ('interpolate', torch.zeros(3, 3).view(1, 3, 3), (2,), 'nearest_3d'),
    ('interpolate', torch.randn(S, M, M), (None, 2.), 'nearest_3d_with_scale'),
    ('interpolate', torch.randn(S, M, M), (4,), 'nearest_3d_with_size'),
    ('interpolate', torch.zeros(3, 3).view(1, 3, 3), (2,), 'area_3d'),
    ('interpolate', torch.randn(S, M, M), (None, 2.), 'area_3d_with_scale'),
    ('interpolate', torch.randn(S, M, M), (4,), 'area_3d_with_size'),
    ('interpolate', torch.zeros(3, 3).view(1, 3, 3), (2,), 'linear_3d'),
    ('interpolate', torch.randn(S, M, M), (None, 2.), 'linear_3d_with_scale'),
    ('interpolate', torch.randn(S, M, M), (4,), 'linear_3d_with_size'),
    ('interpolate', torch.randn(S, M, M, M, M), (None, 2.), 'nearest_5d_with_scale'),
    ('interpolate', torch.randn(S, M, M, M, M), (4,), 'nearest_5d_with_size'),
    ('interpolate', torch.zeros(3, 3, 3).view(1, 1, 3, 3, 3), (2,), 'area_5d'),
    ('interpolate', torch.randn(S, M, M, M, M), (None, 2.), 'area_5d_with_scale'),
    ('interpolate', torch.randn(S, M, M, M, M), (4,), 'area_5d_with_size'),
    ('interpolate', torch.zeros(3, 3, 3).view(1, 1, 3, 3, 3), (2,), 'trilinear_5d'),
    ('interpolate', torch.randn(S, M, M, M, M), (None, 2.), 'trilinear_5d_with_scale'),
    ('interpolate', torch.randn(S, M, M, M, M), (4,), 'trilinear_5d_with_size'),
]


# Test names in this set are only checked for a single derivative
nn_functional_single_grad = frozenset('test_nn_' + name for name in [
    'pdist',
    'multilabel_margin_loss',
    'max_unpool3d',
    'multi_margin_loss',
    'binary_cross_entropy',
    'binary_cross_entropy_size_average',
    'ctc_loss',
    'grid_sample',
])

# additional modules test
# TODO: delete this list once we make all nn_tests work
additional_module_tests = [
    {
        'module_name': 'Bilinear',
        'constructor_args': (S, S, M),
        'input_size': (S, S),
        'extra_args': ((S, S),)
    },
    {
        'module_name': 'RNNCell',
        'constructor_args': (S, S),
        'input_size': (S, S),
    },
    {
        'module_name': 'LSTMCell',
        'constructor_args': (S, S),
        'input_size': (S, S),
    },
    {
        'module_name': 'GRUCell',
        'constructor_args': (S, S),
        'input_size': (S, S),
    },
]


def add_autograd_test(
        name,
        self_size,
        args,
        variant_name='',
        dim_args_idx=(),
        skipTestIf=(),
        output_process_fn=lambda x: x,
        kwargs=None):
    basic_test_name = 'test_' + name
    if variant_name != '':
        basic_test_name += '_' + variant_name

    for dim_perm in product([-1, 1], repeat=len(dim_args_idx)):
        test_name = basic_test_name
        new_args = [arg * dim_perm[dim_args_idx.index(i)] if i in dim_args_idx else arg for i, arg in enumerate(args)]
        test_name = basic_test_name + ''.join('_neg' + str(i) for i, idx in enumerate(dim_perm) if idx < 0)
        new_args = tuple(new_args)

        # for-loop bodies don't define scopes, so we have to save the variables
        # we want to close over in some way
        def do_test(self, name=name, self_size=self_size, args=new_args, test_name=test_name,
                    output_process_fn=output_process_fn):
            def check(name):
                set_rng_seed(2)
                is_magic_method = name[:2] == '__' and name[-2:] == '__'
                is_inplace = name[-1] == "_" and not is_magic_method
                self_variable = create_input((self_size,))[0][0]
                # FixMe: run grad checks on inplace self
                if is_inplace:
                    self_variable.requires_grad = False
                # need to record this because methods can change the size (e.g. unsqueeze)
                args_variable, kwargs_variable = create_input(args, requires_grad=not is_inplace, call_kwargs=kwargs)
                self_tensor = deepcopy(self_variable.data)
                args_tensor = deepcopy(unpack_variables(args_variable))

                def fn(*inputs, **kwargs):
                    output = getattr(inputs[0], name)(*inputs[1:], **kwargs)
                    return output_process_fn(output)

                check_types = test_name not in EXCLUDE_TYPE_CHECK

                if not is_inplace and name not in EXCLUDE_GRADCHECK and not exclude_tensor_method(name, test_name):
                    # Test with disable_autodiff_subgraph_inlining, which forces the graph
                    # to contain DifferentiableGraph nodes whenever possible. This allows us
                    # to test autodiff; we assume that autograd is correct and use autodiff for backprop
                    if test_name not in EXCLUDE_TRACED:
                        check_against_reference(self,
                                                create_traced_fn(self, fn,
                                                                 disable_autodiff_subgraph_inlining=True),
                                                fn, (self_variable,) + args_variable, kwargs_variable,
                                                check_types=check_types)

                    if not is_magic_method and test_name not in EXCLUDE_SCRIPT:
                        check_against_reference(self,
                                                create_script_fn(self, name, 'method', output_process_fn,
                                                                 disable_autodiff_subgraph_inlining=True),
                                                fn, (self_variable,) + args_variable, kwargs_variable,
                                                check_types=check_types)

                # functional interface tests
                if hasattr(torch, name) and name not in EXCLUDE_FUNCTIONAL:
                    def fn(*inputs, **kwargs):
                        output = getattr(torch, name)(*inputs, **kwargs)
                        return output_process_fn(output)

                    f_args_variable = (self_variable,) + args_variable
                    f_args_tensor = (self_tensor,) + args_tensor

                    if not is_inplace and test_name not in EXCLUDE_TRACED:
                        check_against_reference(self,
                                                create_traced_fn(self, fn,
                                                                 disable_autodiff_subgraph_inlining=True),
                                                fn, f_args_variable, kwargs_variable, check_types=check_types)

                    if not is_inplace and test_name not in EXCLUDE_SCRIPT:
                        check_against_reference(self,
                                                create_script_fn(self, name, 'functional', output_process_fn,
                                                                 disable_autodiff_subgraph_inlining=True),
                                                fn, f_args_variable, kwargs_variable,
                                                check_types=check_types)

                # alias annotation testing
                if is_inplace and test_name not in EXCLUDE_SCRIPT:
                    check_alias_annotation(name, (self_variable,) + args_variable, kwargs_variable)

            check(name)
            inplace_name = name + '_'
            # can't broadcast inplace to left hand side
            broadcast_skip_inplace = 'broadcast_lhs' in test_name or 'broadcast_all' in test_name
            if hasattr(torch.ones(1), inplace_name) and not broadcast_skip_inplace:
                check(inplace_name)

        post_add_test(test_name, skipTestIf, do_test, TestJitGeneratedAutograd)


def suppress_warnings(fn):
    @wraps(fn)
    def wrapper(*args, **kwargs):
        with warnings.catch_warnings(record=True):
            return fn(*args, **kwargs)
    return wrapper


def add_nn_functional_test(name, self_size, args, variant_name='', skipTestIf=(),
                           output_process_fn=lambda x: x, kwargs=None):
    test_name = 'test_nn_' + name

    if variant_name != '':
        test_name = test_name + '_' + variant_name

    no_grad = variant_name == 'inplace'

    @suppress_warnings
    def do_test(self, name=name, args=args, test_name=test_name):
        torch.manual_seed(2)

        self_variable = create_input((self_size,))[0][0]

        # need to record this because methods can change the size (e.g. unsqueeze)
        args_variable, kwargs_variable = create_input(args, call_kwargs=kwargs)

        self_tensor = deepcopy(self_variable.data)
        args_tensor = deepcopy(unpack_variables(args_variable))

        if not no_grad:
            output_variable = getattr(F, name)(self_variable, *args_variable, **kwargs_variable)

        def fn(*inputs, **kwargs):
            output = getattr(F, name)(*inputs, **kwargs)
            return output_process_fn(output)

        f_args_variable = (self_variable,) + args_variable
        f_args_tensor = (self_tensor,) + args_tensor

        if test_name not in EXCLUDE_SCRIPT:
            disable_ad_subgraph_inlining = test_name in DISABLE_AUTODIFF_SUBGRAPH_INLINING

            def run_test():
                script_fn = create_script_fn(self, name, 'nn_functional', output_process_fn,
                                             disable_autodiff_subgraph_inlining=disable_ad_subgraph_inlining)
                check_against_reference(self, script_fn, fn, f_args_variable, kwargs_variable, no_grad=no_grad)

            if test_name in EXCLUDE_PYTHON_PRINT:
                with self.disableModuleHook():
                    run_test()
            else:
                run_test()

    post_add_test(test_name, skipTestIf, do_test, TestJitGeneratedFunctional)


def add_nn_module_test(*args, **kwargs):
    if 'module_name' in kwargs:
        name = kwargs['module_name']
    elif 'fullname' in kwargs:
        name = kwargs['fullname']
    elif 'constructor' in kwargs:
        name = kwargs['constructor'].__name__

    no_grad = False if 'no_grad' not in kwargs else kwargs['no_grad']

    module_name = name.split("_")[0]

    module = getattr(torch.nn, module_name, None)
    if module is None or torch._jit_internal.weak_types.get(module) is None:
        return

    if 'desc' in kwargs and 'eval' in kwargs['desc']:
        # eval() is not supported, so skip these tests
        return

    test_name = name
    if 'desc' in kwargs:
        test_name = "{}_{}".format(test_name, kwargs['desc'])
    test_name = 'test_nn_{}'.format(test_name)

    @suppress_warnings
    def do_test(self):
        if test_name in EXCLUDE_SCRIPT_MODULES:
            return
        if 'constructor' in kwargs:
            nn_module = kwargs['constructor']
        else:
            nn_module = getattr(torch.nn, name)

        if "FunctionalModule" in str(nn_module):
            return

        if 'constructor_args_fn' in kwargs:
            constructor_args = kwargs['constructor_args_fn']()
        else:
            constructor_args = kwargs.get('constructor_args', ())

        # Construct a script module that passes arguments through
        # to self.submodule
        def create_script_module(*args, **kwargs):
            formals, tensors, actuals = get_script_args(args)

            method_args = ', '.join(['self'] + actuals)
            call_args_str = ', '.join(actuals)
            call = "self.submodule({})".format(call_args_str)
            script = script_method_template.format(method_args, call)

            submodule_constants = []
            if kwargs.get('is_constant'):
                submodule_constants = ['submodule']

            # Create module to use the script method
            class TheModule(torch.jit.ScriptModule):
                __constants__ = submodule_constants

                def __init__(self):
                    super(TheModule, self).__init__()
                    self.submodule = nn_module(*constructor_args)
            # module cannot be imported / exported
            if module_name in EXCLUDE_MODULE_EXPORT_IMPORT:
                with self.disableModuleHook():
                    module = TheModule()
                    module.define(script)
                    create_script_module.last_graph = module.graph
                    mod = module(*args)
            else:
                module = TheModule()
                module.define(script)
                self.assertExportImportModule(module, tensors)
                create_script_module.last_graph = module.graph
                mod = module(*args)
            return mod

        # Construct a normal nn module to stay consistent with create_script_module
        # and make use of a single global rng_state in module initialization
        def create_nn_module(*args, **kwargs):
            module = nn_module(*constructor_args)
            return module(*args)

        # Set up inputs from tuple of sizes or constructor fn
        if 'input_fn' in kwargs:
            input = kwargs['input_fn']()
        else:
            input = (kwargs['input_size'],)

        # Extra parameters to forward()
        if 'extra_args' in kwargs:
            input = input + kwargs['extra_args']

        if 'target_size' in kwargs:
            input = input + (kwargs['target_size'],)
        elif 'target_fn' in kwargs:
            if torch.is_tensor(input):
                input = (input,)
            input = input + (kwargs['target_fn'](),)

        args_variable, kwargs_variable = create_input(input)
        f_args_variable = deepcopy(unpack_variables(args_variable))

        # Check against Python module as reference
        check_against_reference(self, create_script_module, create_nn_module, f_args_variable, no_grad=no_grad)

    post_add_test(test_name, (), do_test, TestJitGeneratedModule)


def post_add_test(test_name, skipTestIf, do_test, test_class):
    assert not hasattr(test_class, test_name), 'Two tests have the same name: ' + test_name

    for skip in skipTestIf:
        do_test = skip(do_test)

    if not (TEST_WITH_UBSAN and test_name in UBSAN_BLACKLISTED_TESTS):
        setattr(test_class, test_name, do_test)


class TestAsync(JitTestCase):
    def test_async_python(self):
        @torch.jit.script
        def foo(x):
            return torch.neg(x)

        x = torch.rand(3, 4)
        fut = torch.jit._fork(foo, x)
        y_hat = foo(x)
        y = torch.jit._wait(fut)
        # assert nothing; only to make sure the fake python path works

    def test_async_parsing(self):
        @torch.jit.script
        def foo(x):
            # type: (Tensor) -> List[Tensor]
            return [torch.neg(x), x.t()]

        @torch.jit.script
        def bar(x):
            futures = torch.jit.annotate(List[Future[List[Tensor]]], [])
            for _ in range(3):
                future = torch.jit.annotate(
                    Future[List[Tensor]],
                    torch.jit._fork(foo, x)
                )
                futures.append(future)

            output = torch.jit.annotate(List[List[Tensor]], [])
            for i in range(3):
                output.append(torch.jit._wait(futures[i]))
            return output

        x = torch.rand(3, 3)
        result = bar(x)
        self.assertEqual(len(result), 3)

    def test_async_script(self):
        @torch.jit.script
        def foo(x):
            return torch.neg(x), x

        x = torch.rand(3, 4)

        @torch.jit.script
        def wait_script(x):
            fut = torch.jit._fork(foo, x)
            y_hat = foo(x)
            y = torch.jit._wait(fut)
            return y, y_hat

        y, y_hat = wait_script(x)

        self.assertEqual(y, y_hat)

    def test_async_script_capture(self):
        class Mod(torch.jit.ScriptModule):
            __constants__ = ['const']

            def __init__(self):
                super(Mod, self).__init__(False)
                self.const = 42
                self.param = nn.Parameter(torch.randn(2, 2))

            @torch.jit.script_method
            def foo(self, x1, x2):
                return torch.neg(x1), self.param, self.const, torch.neg(x2), self.param

            @torch.jit.script_method
            def wait_script(self, x1, x2):
                fut = torch.jit._fork(self.foo, x1, x2)
                y_hat = self.foo(x1, x2)
                y = torch.jit._wait(fut)
                return y, y_hat

        x1 = torch.rand(3, 4)
        x2 = torch.rand(5, 6)

        m = Mod()
        y, y_hat = m.wait_script(x1, x2)

        self.assertEqual(y, y_hat)

    def test_async_script_nested(self):
        @torch.jit.script
        def foo(x):
            return torch.neg(x), x

        x = torch.rand(3, 4)

        @torch.jit.script
        def wait_script(x):
            fut = torch.jit._fork(foo, x)
            y_hat = foo(x)
            y = torch.jit._wait(fut)
            return y, y_hat

        @torch.jit.script
        def wait_script_nest(x):
            fut = torch.jit._fork(wait_script, x)
            return torch.jit._wait(fut)

        y, y_hat = wait_script_nest(x)

        self.assertEqual(y, y_hat)

    def test_async_script_no_script_mod(self):
        x = torch.rand(3, 4)

        with self.assertRaisesRegex(RuntimeError, 'cannot call a value'):
            @torch.jit.script
            def wait_script(x):
                fut = torch.jit._fork(x)
                return fut

    def test_async_script_multi_waits(self):
        @torch.jit.script
        def foo(x):
            return torch.neg(x).t() + x

        @torch.jit.script
        def wait_script(x):
            fut = torch.jit._fork(foo, x)

            # wait twice on the same future
            y1 = torch.jit._wait(fut)
            y2 = torch.jit._wait(fut)
            return y1, y2

        x = torch.rand(2, 2)
        y1, y2 = wait_script(x)
        self.assertEqual(y1, y2)

    def test_async_script_multi_forks(self):
        @torch.jit.script
        def foo1(x):
            return torch.neg(x).t() + x

        @torch.jit.script
        def foo2(x, y):
            return torch.neg(x).t() + x + torch.neg(y).t()

        @torch.jit.script
        def foo3(x, y, z):
            return torch.neg(z).t() + y.t() + x

        x1 = torch.rand(10, 10)
        x2 = torch.rand(10, 10)
        x3 = torch.rand(10, 10)

        @torch.jit.script
        def wait_script(x1, x2, x3):
            f1 = torch.jit._fork(foo1, x1)
            f2 = torch.jit._fork(foo2, x1, x2)
            f3 = torch.jit._fork(foo3, x1, x2, x3)
            f4 = torch.jit._fork(foo1, x2)
            f5 = torch.jit._fork(foo2, x2, x3)

            # ignore some forks
            y1 = torch.jit._wait(f1)
            y2 = torch.jit._wait(f2)
            y3 = torch.jit._wait(f3)

            return y1, y2, y3

        y1, y2, y3 = wait_script(x1, x2, x3)
        self.assertEqual(y1, foo1(x1))
        self.assertEqual(y2, foo2(x1, x2))
        self.assertEqual(y3, foo3(x1, x2, x3))

    def test_async_script_trace(self):
        class Traced(nn.Module):
            def __init__(self):
                super(Traced, self).__init__()

            def forward(self, x):
                return (torch.neg(x), x)

        class Mod(torch.jit.ScriptModule):
            def __init__(self):
                super(Mod, self).__init__(False)
                x = torch.rand(3, 3)
                self.traced = torch.jit.trace(Traced(), (x), _force_outplace=True)

            @torch.jit.script_method
            def forward(self, x):
                # type: (Tensor) -> Tuple[List[Tensor], Tuple[Tensor, Tensor], Tensor]
                future1 = torch.jit._fork(self.traced, x)
                future2 = torch.jit._fork(torch.neg, x)

                tensor_tuple = torch.jit._wait(future1)
                tensor_single = torch.jit._wait(future2)

                tensor_list = []
                tensor_list.append(tensor_tuple[0])
                tensor_list.append(tensor_single)

                # return a nested structure of tensors
                return (tensor_list, tensor_tuple, tensor_tuple[1])

        class TupleCl(nn.Module):
            def __init__(self):
                super(TupleCl, self).__init__()
                self.module = Mod()

            def forward(self, x):
                z = torch.neg(x)
                y = self.module(x)
                list = [z, y[0][0], y[0][1], y[1][0], y[1][1], y[2]]
                return tuple(list)

        x = torch.rand(3, 3)
        module = torch.jit.trace(TupleCl(), (x), _force_outplace=True)

        # Make sure we have forks
        self.assertGraphContainsExactly(module.graph, kind='prim::fork', num_kind_nodes=2)
        # Make sure 1 ::neg is in the root graph and 2 ::negs are in the subgraphs
        self.assertGraphContainsExactly(module.graph, kind='aten::neg', num_kind_nodes=1)
        self.assertGraphContainsExactly(module.graph, kind='aten::neg', num_kind_nodes=3, consider_subgraphs=True)

        y = torch.neg(x)
        self.assertEqual(module(x), (y, y, y, y, x, x))

    def test_async_script_error(self):
        x = torch.rand(3, 4)

        @torch.jit.script
        def foo(x):
            # error here
            return x.t() + x

        @torch.jit.script
        def wait_script(x):
            fut = torch.jit._fork(foo, x)
            return torch.jit._wait(fut)

        @torch.jit.script
        def wait_script_nest(x):
            fut = torch.jit._fork(wait_script, x)
            return torch.jit._wait(fut)

        # no future
        error_msg = 'The size.*must match the size of tensor'
        with self.assertRaisesRegex(Exception, error_msg):
            foo(x)

        # one future
        with self.assertRaisesRegex(Exception, error_msg):
            wait_script(x)

        # two futures with a different error
        x = torch.rand(3, 4, 5)
        with self.assertRaisesRegex(Exception, 'expects a tensor with <= 2 dimensions'):
            wait_script_nest(x)

    def test_async_grad_guard_with_grad(self):
        @torch.jit.script
        def foo(x):
            y = x * 2
            return y.requires_grad

        @torch.jit.script
        def bar(x):
            fut = torch.jit._fork(foo, x)
            requires_grad_in_fork = torch.jit._wait(fut)
            z = x * 2
            return (requires_grad_in_fork, z.requires_grad)

        x = torch.randn(3, requires_grad=True)

        with torch.enable_grad():
            (inside_fork, after_wait) = bar(x)

        self.assertEqual(inside_fork, True)
        self.assertEqual(after_wait, True)

    def test_async_grad_guard_no_grad(self):
        @torch.jit.script
        def foo(x):
            y = x * 2
            return y.requires_grad

        @torch.jit.script
        def bar(x):
            fut = torch.jit._fork(foo, x)
            requires_grad_in_fork = torch.jit._wait(fut)
            z = x * 2
            return (requires_grad_in_fork, z.requires_grad)

        x = torch.randn(3, requires_grad=True)

        with torch.no_grad():
            (inside_fork, after_wait) = bar(x)

        self.assertEqual(inside_fork, False)
        self.assertEqual(after_wait, False)

    def test_trace_fork_wait(self):
        def fork_body(x):
            return x.neg(), x.neg() + 1

        def fn(x):
            fut = torch.jit._fork(fork_body, x)
            vals = torch.jit._wait(fut)
            return vals[0], vals[1], x - 1

        traced = torch.jit.trace(fn, (torch.rand(3, 4),))
        x = torch.rand(3, 4)
        self.assertEqual(fn(x), traced(x))

        self.assertGraphContainsExactly(traced.graph, kind='prim::fork', num_kind_nodes=1)
        self.assertGraphContainsExactly(traced.graph, kind='aten::wait', num_kind_nodes=1)
        self.assertGraphContainsExactly(traced.graph, kind='aten::neg', num_kind_nodes=2, consider_subgraphs=True)

    def test_trace_fork_wait_leaking(self):
        my_list = []

        def fork_body(x):
            my_list.append(x + 1)
            return x + 1

        def fn(x):
            fut = torch.jit._fork(fork_body, x)
            val = torch.jit._wait(fut)
            return my_list[0]

        with self.assertRaisesRegex(RuntimeError, 'did not have observable data dependence with trace inputs; '
                                                  'this probably indicates your program cannot be understood '
                                                  'by the tracer.'):
            traced = torch.jit.trace(fn, (torch.rand(3, 4),), check_trace=False)

    def test_trace_fork_wait_inline(self):
        def fork_body(x):
            return x + 1, x + 2

        def fn(x):
            fut = torch.jit._fork(fork_body, x)
            val = torch.jit._wait(fut)
            return val[1]

        traced = torch.jit.trace(fn, (torch.rand(3, 4),))
        torch._C._jit_pass_inline_fork_wait(traced.graph)
        torch._C._jit_pass_dce(traced.graph)
        self.assertGraphContainsExactly(traced.graph, kind='prim::fork', num_kind_nodes=0)
        self.assertGraphContainsExactly(traced.graph, kind='aten::wait', num_kind_nodes=0)
        self.assertGraphContainsExactly(traced.graph, kind='aten::add', num_kind_nodes=2)

    def test_trace_fork_wait_inline_onnx(self):
        def fork_body(x):
            return torch.neg(x), torch.neg(x)

        class MyMod(torch.nn.Module):
            def forward(self, x):
                fut = torch.jit._fork(fork_body, x)
                val = torch.jit._wait(fut)
                return val[1]

        # smoke test for ONNX export
        f = io.BytesIO()
        torch.onnx.export(MyMod(), (torch.rand(3, 4),), f)

    def test_save_load_with_extra_files(self):
        class MyMod(torch.jit.ScriptModule):
            @torch.jit.script_method
            def forward(self, a):
                return a

        expected_extra_files = torch._C.ExtraFilesMap()
        expected_extra_files['foo'] = 'bar'
        m = MyMod()

        # Save to file.
        with TemporaryFileName() as fname:
            m.save(fname, _extra_files=expected_extra_files)
            extra_files = torch._C.ExtraFilesMap()
            extra_files['foo'] = ''
            torch.jit.load(fname, _extra_files=extra_files)
            self.assertEqual('bar', extra_files['foo'])

            # Use torch.jit API
            torch.jit.save(m, fname, _extra_files=expected_extra_files)
            extra_files['foo'] = ''
            torch.jit.load(fname, _extra_files=extra_files)
            self.assertEqual('bar', extra_files['foo'])

        # Save to buffer.
        buffer = io.BytesIO(m.save_to_buffer(_extra_files=expected_extra_files))
        extra_files = torch._C.ExtraFilesMap()
        extra_files['foo'] = ''
        torch.jit.load(buffer, _extra_files=extra_files)
        self.assertEqual('bar', extra_files['foo'])

        # Use torch.jit API
        buffer = io.BytesIO()
        torch.jit.save(m, buffer, _extra_files=expected_extra_files)
        buffer.seek(0)
        extra_files = torch._C.ExtraFilesMap()
        extra_files['foo'] = ''
        torch.jit.load(buffer, _extra_files=extra_files)
        self.assertEqual('bar', extra_files['foo'])

        # Non-existent file 'bar'
        with self.assertRaises(RuntimeError):
            extra_files['bar'] = ''
            torch.jit.load(buffer, _extra_files=extra_files)


class TestDataParallel(JitTestCase):
    class Mpy(torch.nn.Module):
        def __init__(self):
            super(TestDataParallel.Mpy, self).__init__()
            self.m = nn.Sequential(nn.Linear(2, 2), nn.BatchNorm1d(2),
                                   nn.ReLU(), nn.Linear(2, 2))

        def forward(self, input):
            return self.m(input)

    class Mpy1(torch.nn.Module):
        def __init__(self, block):
            super(TestDataParallel.Mpy1, self).__init__()
            self.m = block

        def forward(self, input):
            return self.m.forward(input)

    class Mpy2(torch.nn.Module):
        def __init__(self, block1, block2):
            super(TestDataParallel.Mpy2, self).__init__()
            self.m1 = block1
            self.m2 = block2

        def forward(self, input):
            x = self.m1.forward(input)
            return self.m2(x)

    class Msm(torch.jit.ScriptModule):

        __constants__ = ['m']

        def __init__(self):
            super(TestDataParallel.Msm, self).__init__(False)
            self.m = nn.Sequential(nn.Linear(2, 2), nn.BatchNorm1d(2),
                                   nn.ReLU(), nn.Linear(2, 2))

        @torch.jit.script_method
        def forward(self, input):
            return self.m(input)

    class Msm1(torch.jit.ScriptModule):
        def __init__(self, block):
            super(TestDataParallel.Msm1, self).__init__(False)
            self.block = block

        @torch.jit.script_method
        def forward(self, input):
            x = self.block(input)
            return x

    def check_replicas(self, module, replicas, input_shape=(2, 2)):
        input = torch.randn(input_shape).cuda()
        expected_output = module(input).data
        for i, replica in enumerate(replicas):
            for p in replica.parameters():
                self.assertEqual(p.get_device(), i)
            for b in replica.buffers():
                self.assertEqual(b.get_device(), i)
            replica_input = input.cuda(i)
            self.assertEqual(replica(replica_input).data, expected_output)

    @unittest.skipIf(not RUN_CUDA_MULTI_GPU, "multi-GPU not supported")
    @skipIfRocm
    def test_python_submodule_exception(self):
        module = self.Msm1(self.Mpy()).cuda()
        msg = "Cannot replicate.*"
        with self.assertRaisesRegex(Exception, msg):
            dp.replicate(module, {0, 1})

    @unittest.skipIf(not RUN_CUDA_MULTI_GPU, "multi-GPU not supported")
    @skipIfRocm
    def test_python_submodule_script(self):
        module = self.Mpy1(self.Msm()).cuda()
        replicas = dp.replicate(module, {0, 1})
        self.check_replicas(module, replicas)

    @unittest.skipIf(not RUN_CUDA_MULTI_GPU, "multi-GPU not supported")
    @skipIfRocm
    def test_shared_module(self):
        s = self.Msm()
        p1 = self.Mpy1(s)
        module = self.Mpy2(p1, s).cuda()
        replicas = dp.replicate(module, {0, 1})
        self.check_replicas(module, replicas)

    @unittest.skipIf(not RUN_CUDA_MULTI_GPU, "multi-GPU not supported")
    @skipIfRocm
    def test_traced_module(self):
        module = torch.jit.trace(self.Mpy1(self.Mpy()), torch.ones(2, 2)).cuda()
        replicas = dp.replicate(module, {0, 1})
        self.check_replicas(module, replicas)

    @unittest.skipIf(not RUN_CUDA_MULTI_GPU, "multi-GPU not supported")
    @skipIfRocm
    def test_tensor_sharing(self):
        module = self.Msm1(self.Msm()).cuda()
        replica = dp.replicate(module, {0, 1})
        optimizer = optim.SGD(module.parameters(), lr=1, momentum=1)
        x = torch.ones(2, 2, requires_grad=True).cuda()
        first_forward = module.forward(x)
        first_forward.sum().backward()
        optimizer.step()
        second_forward = module.forward(first_forward)

        # replica which is on the same GPU has a shallow copy of the original
        # params and buffers
        r0_forward = replica[0].forward(x)
        self.assertEqual(second_forward, r0_forward)

        # replca which is on a different GPU has a deep copy of the original
        # params and buffers
        x1 = torch.ones(2, 2, requires_grad=True).cuda(device=1)
        r1_forward = replica[1].forward(x1)
        self.assertEqual(first_forward, r1_forward)


class TestClassType(JitTestCase):
    def test_get_with_method(self):
        # Remove this when import/export is implemented for classes
        with self.disableModuleHook():
            @torch.jit.script
            class FooTest:
                def __init__(self, x):
                    self.foo = x

                def getFooTest(self):
                    return self.foo

            @torch.jit.script
            def fn(x):
                foo = FooTest(x)
                return foo.getFooTest()

            input = torch.ones(2, 3)
            self.assertEqual(fn(input), input)

    def test_get_attr(self):
        # Remove this when import/export is implemented for classes
        with self.disableModuleHook():
            @torch.jit.script
            class FooTest:
                def __init__(self, x):
                    self.foo = x

            @torch.jit.script
            def fn(x):
                foo = FooTest(x)
                return foo.foo

            input = torch.ones(2, 3)
            self.assertEqual(fn(input), input)

    def test_set_attr_in_method(self):
        # Remove this when import/export is implemented for classes
        with self.disableModuleHook():
            @torch.jit.script
            class FooTest:
                def __init__(self, x):
                    # type: (int) -> None
                    self.foo = x

                def incFooTest(self, y):
                    # type: (int) -> None
                    self.foo = self.foo + y

            @torch.jit.script
            def fn(x):
                # type: (int) -> int
                foo = FooTest(x)
                foo.incFooTest(2)
                return foo.foo

            self.assertEqual(fn(1), 3)

    def test_set_attr_type_mismatch(self):
        # Remove this when import/export is implemented for classes
        with self.disableModuleHook():
            with self.assertRaisesRegex(RuntimeError, "Wrong type for attribute assignment"):
                @torch.jit.script
                class FooTest:
                    def __init__(self, x):
                        self.foo = x
                        self.foo = 10  # should error since int != Tensor

    def test_get_attr_not_initialized(self):
        # Remove this when import/export is implemented for classes
        with self.disableModuleHook():
            with self.assertRaisesRegex(RuntimeError, "Tried to access to nonexistent attribute"):
                @torch.jit.script
                class FooTest:
                    def __init__(self, x):
                        self.foo = x

                    def get_non_initialized(self):
                        return self.asdf  # asdf isn't an attr

    def test_set_attr_non_initialized(self):
        # Remove this when import/export is implemented for classes
        with self.disableModuleHook():
            with self.assertRaisesRegex(RuntimeError, "Tried to set nonexistent attribute"):
                @torch.jit.script
                class FooTest:
                    def __init__(self, x):
                        self.foo = x

                    def set_non_initialized(self, y):
                        self.bar = y  # can't assign to non-initialized attr

    def test_type_annotations(self):
        # Remove this when import/export is implemented for classes
        with self.disableModuleHook():
            with self.assertRaisesRegex(RuntimeError, "expected a value of type bool"):
                @torch.jit.script
                class FooTest:
                    def __init__(self, x):
                        # type: (bool) -> None
                        self.foo = x

                @torch.jit.script
                def fn(x):
                    FooTest(x)

                fn(2)

    def test_conditional_set_attr(self):
        # Remove this when import/export is implemented for classes
        with self.disableModuleHook():
            with self.assertRaisesRegex(RuntimeError, "assignment cannot be in a control-flow block"):
                @torch.jit.script
                class FooTest:
                    def __init__(self, x):
                        if True:
                            self.attr = x

    def test_class_type_as_param(self):
        # Remove this when import/export is implemented for classes
        with self.disableModuleHook():
            @torch.jit.script
            class FooTest:
                def __init__(self, x):
                    self.attr = x

            @torch.jit.script
            def fn(foo):
                # type: (FooTest) -> Tensor
                return foo.attr

            @torch.jit.script
            def fn2(x):
                foo = FooTest(x)
                return fn(foo)

            input = torch.ones(1)
            self.assertEqual(fn2(input), input)

    def test_out_of_order_methods(self):
        # Remove this when import/export is implemented for classes
        with self.disableModuleHook():
            @torch.jit.script
            class FooTest:
                def __init__(self, x):
                    self.x = x
                    self.x = self.get_stuff(x)

                def get_stuff(self, y):
                    return self.x + y

            @torch.jit.script
            def fn(x):
                f = FooTest(x)
                return f.x

            input = torch.ones(1)
            self.assertEqual(fn(input), input + input)


for test in autograd_method_tests():
    add_autograd_test(*test)

for test in nn_functional_tests:
    add_nn_functional_test(*test)

for test in module_tests + new_module_tests + additional_module_tests:
    add_nn_module_test(**test)

for test in criterion_tests:
    test['no_grad'] = True
    add_nn_module_test(**test)

if __name__ == '__main__':
    run_tests()<|MERGE_RESOLUTION|>--- conflicted
+++ resolved
@@ -10636,7 +10636,6 @@
         m._create_method_from_graph("forward", foo.graph)
         self.getExportImportCopy(m)
 
-<<<<<<< HEAD
     def test_attribute_serialization(self):
         class M(torch.jit.ScriptModule):
             def __init__(self):
@@ -10654,7 +10653,7 @@
         m = M()
         imported_m = self.getExportImportCopy(m)
         self.assertEqual(m(), imported_m())
-=======
+
     def test_split(self):
         def split_two(tensor):
             a, b, c = torch.split(tensor, 2, dim=1)
@@ -10662,7 +10661,6 @@
         x = torch.randn(3, 6)
         y = torch.randn(3, 6)
         self.checkScript(split_two, [(x + y)])
->>>>>>> 1e42720a
 
 
 class MnistNet(nn.Module):
