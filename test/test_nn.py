import math
import random
import string
import unittest
import itertools
import contextlib
import warnings
import pickle
from copy import deepcopy
from itertools import repeat, product
from functools import wraps, reduce
from operator import mul
from collections import OrderedDict
import threading

import torch
from torch._six import inf, nan
import torch.backends.cudnn as cudnn
import torch.nn as nn
import torch.nn.functional as F
import torch.nn.parallel as dp
import torch.nn.init as init
import torch.nn.utils.rnn as rnn_utils
from torch.nn.utils import clip_grad_norm_, clip_grad_value_
from torch.nn.utils import parameters_to_vector, vector_to_parameters
from torch.autograd import Variable, gradcheck
from torch.autograd.gradcheck import gradgradcheck
from torch.nn import Parameter
from torch.nn.parallel._functions import Broadcast
from common_utils import freeze_rng_state, run_tests, TestCase, skipIfNoLapack, skipIfRocm, \
    TEST_NUMPY, TEST_SCIPY, download_file, PY3, PY34, to_gpu, \
    get_function_arglist, load_tests
from common_cuda import TEST_CUDA, TEST_MULTIGPU, TEST_CUDNN, \
    TEST_CUDNN_VERSION
from common_nn import NNTestCase, ModuleTest, CriterionTest, TestBase, \
    module_tests, criterion_tests, loss_reference_fns, get_reduction, \
    get_weight, smoothl1loss_reference, kldivloss_reference, \
    ctcloss_reference, new_module_tests

# load_tests from common_utils is used to automatically filter tests for
# sharding on sandcastle. This line silences flake warnings
load_tests = load_tests

if TEST_SCIPY:
    from scipy import stats
    import scipy.ndimage

if TEST_NUMPY:
    import numpy as np

ALL_TENSORTYPES = [torch.float,
                   torch.double,
                   torch.half]

NO_HALF_TENSORTYPES = [torch.float,
                       torch.double]

DOUBLE_TENSORTYPES = [torch.double]

dtype2prec = {torch.float: 1e-5,
              torch.double: 1e-5,
              torch.half: 1e-2}


# WARNING: If you add a new top-level test case to this file, you MUST
# update test/run_test.py to list it, otherwise it will NOT be run in
# CI.


# Used to run the same test with different tensor types
def repeat_test_for_types(dtypes):
    def repeat_helper(f):
        @wraps(f)
        def call_helper(self, *args):
            for dtype in dtypes:
                if PY34:
                    with TestCase.subTest(self, dtype=dtype):
                        f(self, *args, dtype=dtype)
                else:
                    f(self, *args, dtype=dtype)

        return call_helper
    return repeat_helper


class PackedSequenceTest(TestCase):

    _type_by_name = {
        'torch.DoubleTensor': (torch.DoubleTensor, 'double'),
        'torch.FloatTensor': (torch.FloatTensor, 'float'),
        # We leave out `'torch.HalfTensor': (torch.HalfTensor, 'half'),`
        # because of an error in `pad_packed_sequence`
        # > AttributeError: 'torch.HalfTensor' object has no attribute 'fill_'
        'torch.LongTensor': (torch.LongTensor, 'long'),
        'torch.IntTensor': (torch.IntTensor, 'int'),
        'torch.ShortTensor': (torch.ShortTensor, 'short'),
        'torch.CharTensor': (torch.CharTensor, 'char'),
        'torch.ByteTensor': (torch.ByteTensor, 'byte'),
    }

    def __init__(self, *args, **kwargs):
        super(PackedSequenceTest, self).__init__(*args, **kwargs)
        self.batch_size = 5
        self.max_length = 6

    def _ordered_sequence(self, tensor_type):
        """Create ordered list of random sequences"""
        seqs = [tensor_type(random.randint(1, self.max_length))
                for _ in range(self.batch_size)]
        seqs = [s.random_(-128, 128) for s in seqs]
        ordered = sorted(seqs, key=len, reverse=True)
        return ordered

    def _padded_sequence(self, tensor_type):
        """Create Tensor of random padded sequences"""
        ordered = self._ordered_sequence(tensor_type)
        lengths = list(map(len, ordered))
        padded_tensor = rnn_utils.pad_sequence(ordered)
        return padded_tensor, lengths

    def test_type_casts(self):
        """Test type casting of `PackedSequence` against type casting of tensor"""
        for _, (input_type, _) in self._type_by_name.items():
            for expected_type_str, (_, cast_str) in self._type_by_name.items():
                for enforce_sorted in [True, False]:
                    padded, lengths = self._padded_sequence(input_type)
                    packed = rnn_utils.pack_padded_sequence(
                        padded, lengths, enforce_sorted=enforce_sorted)
                    # Apply cast to `PackedSequence` instance and unpack
                    masked = getattr(packed, cast_str)()
                    unpacked, lengths_out = rnn_utils.pad_packed_sequence(masked)
                    self.assertEqual(unpacked.type(), expected_type_str)

    @unittest.skipIf(not TEST_CUDA, "CUDA unavailable")
    def test_cuda_mask(self):
        for enforce_sorted in [True, False]:
            tensor_type = torch.FloatTensor
            cuda_type_str = 'torch.cuda.FloatTensor'
            padded, lengths = self._padded_sequence(tensor_type)
            packed = rnn_utils.pack_padded_sequence(
                padded, lengths, enforce_sorted=enforce_sorted)
            self.assertFalse(packed.is_cuda)
            packed = packed.cuda()
            self.assertTrue(packed.is_cuda)
            unpacked, _ = rnn_utils.pad_packed_sequence(packed)
            self.assertEqual(unpacked.type(), cuda_type_str)

    def test_wrong_order(self):
        a = torch.ones(25, 300)
        b = torch.ones(22, 300)
        b_a = rnn_utils.pad_sequence([b, a])
        self.assertRaises(
            RuntimeError,
            lambda: rnn_utils.pack_padded_sequence(b_a, [22, 25], enforce_sorted=True))

    def test_total_length(self):
        padded, lengths = self._padded_sequence(torch.FloatTensor)
        max_length = max(lengths)
        packed = rnn_utils.pack_padded_sequence(padded, lengths)
        # test ValueError if total_length < max_length
        for total_length in (-1, 0, max_length - 1):
            for batch_first in (True, False):
                def err_fn():
                    rnn_utils.pad_packed_sequence(packed, batch_first=batch_first,
                                                  total_length=total_length)
            self.assertRaisesRegex(ValueError,
                                   r'Expected total_length to be at least the '
                                   r'length of the longest sequence in input',
                                   err_fn)
        # test that pad_packed_sequence returns results of correct length
        for batch_first in (True, False):
            no_extra_pad, _ = rnn_utils.pad_packed_sequence(packed, batch_first=batch_first)
            for total_length_delta in (0, 1, 8):
                total_length = max_length + total_length_delta
                unpacked, lengths_out = rnn_utils.pad_packed_sequence(packed, batch_first=batch_first,
                                                                      total_length=total_length)
                self.assertEqual(lengths, lengths_out)
                self.assertEqual(unpacked.size(1 if batch_first else 0), total_length)
                if total_length_delta == 0:
                    ref_output = no_extra_pad
                elif batch_first:
                    extra_pad = no_extra_pad.new_zeros(self.batch_size, total_length_delta)
                    ref_output = torch.cat([no_extra_pad, extra_pad], 1)
                else:
                    extra_pad = no_extra_pad.new_zeros(total_length_delta, self.batch_size)
                    ref_output = torch.cat([no_extra_pad, extra_pad], 0)
                self.assertEqual(unpacked, ref_output)

    def test_to(self):
        for enforce_sorted in (True, False):
            padded, lengths = self._padded_sequence(torch.IntTensor)
            a = rnn_utils.pack_padded_sequence(
                padded, lengths, enforce_sorted=enforce_sorted).cpu()

            self.assertIs(a, a.to('cpu'))
            self.assertIs(a, a.to('cpu', dtype=torch.int32))
            self.assertEqual(a.long(), a.to(torch.int64))

            if torch.cuda.is_available():
                for cuda in ['cuda', 'cuda:0' if torch.cuda.device_count() == 1 else 'cuda:1']:
                    b = a.cuda(device=cuda)
                    self.assertIs(b, b.to(cuda))
                    self.assertEqual(a, b.to('cpu'))
                    self.assertEqual(b, a.to(cuda))
                    self.assertEqual(a, b.to('cpu', dtype=torch.int32))
                    self.assertIs(b, b.to(dtype=torch.int32))
                    self.assertEqual(b.long(), b.to(dtype=torch.int64))


def default_tensor_type(type):
    type_str = torch.typename(type)

    def decorator(fn):
        @wraps(fn)
        def wrapper(*args, **kwargs):
            old_type = torch.Tensor().type()
            torch.set_default_tensor_type(type_str)
            try:
                return fn(*args, **kwargs)
            finally:
                torch.set_default_tensor_type(old_type)

        return wrapper

    return decorator


def _assertGradAndGradgradChecks(test_case, apply_fn, inputs):
    # call assert function rather than returning a bool since it's nicer
    # if we get whether this failed on the gradcheck or the gradgradcheck.
    test_case.assertTrue(gradcheck(apply_fn, inputs))
    test_case.assertTrue(gradgradcheck(apply_fn, inputs))


class InputVariableMixin(object):
    def _get_input(self):
        input = TestBase._get_input(self, False)

        def map_variables(i):
            if isinstance(i, torch.Tensor):
                if i.is_floating_point():
                    i.requires_grad = True
                return i
            else:
                return type(i)(map_variables(elem) for elem in i)

        return map_variables(input)


class NewModuleTest(InputVariableMixin, ModuleTest):
    def __init__(self, *args, **kwargs):
        super(NewModuleTest, self).__init__(*args, **kwargs)
        self.cudnn = kwargs.get('cudnn', False)
        self.check_inplace = kwargs.get('check_inplace', False)
        self.check_gradgrad = kwargs.get('check_gradgrad', True)
        self.skip_double = kwargs.get('skip_double', False)

    def _do_test(self, test_case, module, input):
        test_case.check_jacobian(module, input, self.jacobian_input)

        if self.check_gradgrad:
            # could probably unify check_jacobian above with this.
            params = tuple(x for x in module.parameters())
            _assertGradAndGradgradChecks(test_case,
                                         lambda x, *args, **kw: test_case._forward(module, x), (input,) + params)

        # check if module can be printed
        module.__repr__()

        if self.check_inplace:
            # check if the inplace variant of the module gives the same result
            # as the out-of-place

            module_ip = self.constructor(*self.constructor_args, inplace=True)

            input_version = input._version
            with freeze_rng_state():
                output = module(input)
            test_case.assertEqual(input._version, input_version)

            input_ip = deepcopy(input)
            input_ip_clone = input_ip.clone()
            with freeze_rng_state():
                output_ip = module_ip(input_ip_clone)
            test_case.assertNotEqual(input_ip_clone._version, input_version)
            test_case.assertEqual(output, output_ip)
            grad = output.data.clone().normal_()
            input.grad.data.zero_()
            output.backward(grad)
            output_ip.backward(grad)
            test_case.assertEqual(input.grad, input_ip.grad)

        if isinstance(input, torch.LongTensor) and TEST_CUDA:
            # check that cuda() moves module parameters to correct GPU device,
            # and that float() casts parameters correctly

            input = input.cuda()
            module.float().cuda()
            module(input)
            for p in module.parameters():
                test_case.assertIsInstance(p, torch.cuda.FloatTensor)
                test_case.assertEqual(p.get_device(), 0)

            if torch.cuda.device_count() > 1:
                input = input.cuda(1)
                module.cuda(1)
                with torch.cuda.device(1):
                    module(input)
                for p in module.parameters():
                    test_case.assertIsInstance(p, torch.cuda.FloatTensor)
                    test_case.assertEqual(p.get_device(), 1)
        else:
            # check that float()/double() casters work correctly

            # to float
            if not isinstance(input, torch.LongTensor):
                input = input.float()
            module.float()
            module(input)
            for p in module.parameters():
                test_case.assertIsInstance(p, torch.FloatTensor)

            # and back to double
            if not isinstance(input, torch.LongTensor):
                input = input.double()
            module.double()
            module(input)
            for p in module.parameters():
                test_case.assertIsInstance(p, torch.DoubleTensor)

            if TEST_CUDA and self.should_test_cuda:
                # check that cuda() moves module parameters to correct GPU device,
                # and that float() casts parameters correctly

                # to GPU0
                input = input.float().cuda()
                module.float().cuda()
                module(input)
                for p in module.parameters():
                    test_case.assertIsInstance(p, torch.cuda.FloatTensor)
                    test_case.assertEqual(p.get_device(), 0)

                # to CPU
                input = input.cpu()
                module.cpu()
                module(input)
                for p in module.parameters():
                    test_case.assertIsInstance(p, torch.FloatTensor)

                # back to GPU0
                input = input.cuda()
                module.cuda()
                module(input)
                for p in module.parameters():
                    test_case.assertIsInstance(p, torch.cuda.FloatTensor)
                    test_case.assertEqual(p.get_device(), 0)

                # test that forwards of module runs correctly without cuDNN
                if self.cudnn:
                    with torch.backends.cudnn.flags(enabled=False):
                        module(input)
                        for p in module.parameters():
                            test_case.assertIsInstance(p, torch.cuda.FloatTensor)
                            test_case.assertEqual(p.get_device(), 0)

                if torch.cuda.device_count() >= 2:
                    # test cross-GPU transfer works
                    # to GPU1
                    input = input.cuda(1)
                    module.cuda(1)
                    with torch.cuda.device(1):
                        module(input)
                    for p in module.parameters():
                        test_case.assertIsInstance(p, torch.cuda.FloatTensor)
                        test_case.assertEqual(p.get_device(), 1)

                if not self.skip_double:
                    # test double()
                    input = input.double().cuda()
                    module.double().cuda()
                    module(input)
                    for p in module.parameters():
                        test_case.assertIsInstance(p, torch.cuda.DoubleTensor)
                        test_case.assertEqual(p.get_device(), 0)

                # test half()
                input = input.half().cuda()
                module.half().cuda()
                module(input)
                for p in module.parameters():
                    test_case.assertIsInstance(p, torch.cuda.HalfTensor)
                    test_case.assertEqual(p.get_device(), 0)

    def _get_target(self):
        return self._get_arg('target', False)

    @property
    def constructor_args(self):
        return self._get_arg('constructor_args', False)


class NewCriterionTest(InputVariableMixin, CriterionTest):
    # TODO: check that criterions don't ignore grad_output

    def __init__(self, *args, **kwargs):
        super(NewCriterionTest, self).__init__(*args, **kwargs)
        self.check_gradgrad = kwargs.get('check_gradgrad', True)
        self.check_half = kwargs.get('check_half', True)
        self.convert_target = kwargs.get('convert_target', True)

    def _do_extra_tests(self, test_case, module, input, target):
        if not self.check_gradgrad:
            return

        test_case.assertFalse(target.requires_grad)

        params = tuple(x for x in module.parameters())
        if not isinstance(input, tuple):
            inputs = (input,) + params

            def apply_fn(input, *params):
                return module(input, target)
        else:
            inputs = input + params

            def apply_fn(input1, input2, *params):
                return module(input1, input2, target)

        # TODO: we don't pass `target` as part of inputs because we don't
        # currently compute the gradient w.r.t. target for loss functions.
        gradcheck(apply_fn, inputs)
        gradgradcheck(apply_fn, inputs)

    def test_cuda(self, test_case, dtype=None, extra_args=None):
        def convert_dtype(obj, dtype, requires_grad=False):
            if isinstance(obj, torch.Tensor):
                return obj.detach().to(dtype=dtype).requires_grad_(requires_grad)
            elif isinstance(obj, torch.Tensor):
                return obj.to(dtype)
            elif isinstance(obj, tuple):
                return tuple(convert_dtype(o, dtype, requires_grad) for o in obj)
            else:
                return obj

        if not TEST_CUDA or not self.should_test_cuda:
            raise unittest.SkipTest('Excluded from CUDA tests')
        try:
            cpu_input = self._get_input()
            cpu_target = self._get_target()
            cpu_module = self.constructor(*self.constructor_args)
            gpu_module = self.constructor(*self.constructor_args)

            # Convert input, target and module parameters to dtype
            if dtype is not None:
                cpu_input = convert_dtype(cpu_input, dtype, True)
                # NLLLoss requires target to be LongTensor
                if not isinstance(cpu_target, torch.LongTensor) and self.convert_target:
                    cpu_target = convert_dtype(cpu_target, dtype)
                cpu_module.type(dtype)
                gpu_module.type(dtype)

            # GPU setup
            gpu_input = to_gpu(cpu_input)
            gpu_target = to_gpu(cpu_target)
            gpu_module.cuda()

            # torch.HalfTensor doesn't support most operations, converting back to default
            if dtype == torch.half:
                cpu_input = self._get_input()
                cpu_target = self._get_target()
                # Loss modules with weights require consistent input/module weight types
                cpu_module = self.constructor(*self.constructor_args)

            cpu_output = test_case._forward_criterion(cpu_module, cpu_input, cpu_target, extra_args=extra_args)
            gpu_output = test_case._forward_criterion(gpu_module, gpu_input, gpu_target, extra_args=extra_args)
            # dtype can be None, so set precision in this way instead of a precision map
            test_case.assertEqual(cpu_output, gpu_output, 1e-1 if dtype == torch.half else 4e-4)

            cpu_gradInput = test_case._backward_criterion(cpu_module, cpu_input, cpu_target, extra_args=extra_args)
            gpu_gradInput = test_case._backward_criterion(gpu_module, gpu_input, gpu_target, extra_args=extra_args)
            test_case.assertEqual(cpu_gradInput, gpu_gradInput, 1e-1 if dtype == torch.half else 4e-4)
        except NotImplementedError:
            pass

    def _get_target(self):
        return self._get_arg('target', False)

    @property
    def constructor_args(self):
        return self._get_arg('constructor_args', False)

    @property
    def extra_args(self):
        return self._get_arg('extra_args', False)


class TestNN(NNTestCase):
    _do_cuda_memory_leak_check = True

    def _forward(self, module, input):
        with freeze_rng_state():
            return module(input)

    def _backward(self, module, input, output, grad_output, create_graph=False):
        output.backward(grad_output, retain_graph=True, create_graph=create_graph)
        if input.grad is None:
            return None
        return input.grad.data

    def _forward_criterion(self, criterion, input, target, extra_args=None):
        if extra_args is None:
            extra_args = tuple()
        if isinstance(input, tuple):
            args = input + (target,) + extra_args
            output = criterion(*args)
        else:
            output = criterion(input, target, *extra_args)
        return output

    def _backward_criterion(self, criterion, input, target, gradOutput=None, extra_args=None):
        if extra_args is None:
            extra_args = tuple()
        input_tuple = input if isinstance(input, tuple) else (input,)
        for i in input_tuple:
            if i.grad is not None:
                i.grad.data.zero_()
        args = input_tuple + (target,) + extra_args
        if gradOutput is None:
            gradOutput = torch.ones(())
        criterion(*args).backward(gradOutput.type_as(input_tuple[0]))
        if isinstance(input, tuple):
            return tuple(map(lambda i: i.grad.data, input))
        else:
            return input.grad.data

    def _zero_grad_parameters(self, module):
        for p in module.parameters():
            if p.grad is not None:
                with torch.no_grad():
                    p.grad.zero_()
                p.grad.detach_()

    def _get_parameters(self, module):
        params = []
        d_params = []
        for p in module.parameters():
            params.append(p)
            d_params.append(p.grad)
        return params, d_params

    def _create_basic_net(self):
        class Layer(nn.Module):
            def __init__(self):
                super(Layer, self).__init__()
                self.layer_dummy_param = Parameter(torch.Tensor(3, 5))
                self.register_buffer('layer_dummy_buf', torch.zeros(1, 3, 3, 7))

        class Net(nn.Module):
            def __init__(self):
                super(Net, self).__init__()
                self.l1 = Layer()
                self.dummy_param = Parameter(torch.Tensor(3, 5))
                self.register_buffer('dummy_buf', torch.zeros(7, 3, 3, 1))

        l = Layer()
        n = Net()
        s = nn.Sequential(n, n)

        return l, n, s

    def test_module_backcompat(self):
        from torch.serialization import SourceChangeWarning
        path = download_file('https://download.pytorch.org/test_data/linear.pt')
        with warnings.catch_warnings():
            warnings.simplefilter('ignore', SourceChangeWarning)
            m = torch.load(path)
        input = torch.randn(2, 3, dtype=torch.float)
        self.assertEqual(m(input).size(), (2, 5))

    def test_share_memory(self):
        class Net(nn.Module):
            def __init__(self):
                super(Net, self).__init__()
                self.p = nn.Parameter(torch.eye(5))
                self.par = nn.ParameterList()
                self.par.append(nn.Parameter(torch.randn(10)))

            def forward(self, inp):
                # NB: dead code
                return inp.clone()

        net = Net()
        for p in net.parameters():
            self.assertFalse(p.storage().is_shared())
        for b in net.buffers():
            self.assertFalse(b.storage().is_shared())
        net.share_memory()
        for p in net.parameters():
            self.assertTrue(p.storage().is_shared())
        for b in net.buffers():
            self.assertTrue(b.storage().is_shared())

    def test_hooks(self):
        module = nn.Sigmoid()
        input = torch.ones(5, 5, requires_grad=True)

        counter = {
            'forwards': 0,
            'backwards': 0
        }

        def fw_hook(inc, h_module, input, output):
            self.assertIsInstance(input, tuple)
            self.assertTrue(isinstance(output, torch.Tensor))
            self.assertTrue(h_module is module)
            self.assertEqual(input[0].data, torch.ones(5, 5))
            self.assertEqual(output.data, torch.Tensor(5, 5).fill_(1 / (1 + 1 / math.e)))
            counter['forwards'] += inc

        def bw_hook(inc, h_module, grad_input, grad_output):
            self.assertIsInstance(grad_input, tuple)
            self.assertIsInstance(grad_output, tuple)
            self.assertTrue(h_module is module)
            self.assertEqual(grad_output[0].data, torch.ones(5, 5) * 2)
            counter['backwards'] += inc

        test_fwd = module.register_forward_hook(lambda *args: fw_hook(1, *args))

        module(input)
        module(input)
        self.assertEqual(counter['forwards'], 2)
        self.assertEqual(counter['backwards'], 0)

        test_bwd = module.register_backward_hook(
            lambda *args: bw_hook(1, *args))

        output = module(input)
        self.assertEqual(counter['forwards'], 3)
        self.assertEqual(counter['backwards'], 0)

        output.backward(torch.ones(5, 5) * 2, retain_graph=True)
        self.assertEqual(counter['forwards'], 3)
        self.assertEqual(counter['backwards'], 1)

        output.backward(torch.ones(5, 5) * 2, retain_graph=True)
        self.assertEqual(counter['forwards'], 3)
        self.assertEqual(counter['backwards'], 2)

        test2_fwd = module.register_forward_hook(lambda *args: fw_hook(2, *args))

        output = module(input)
        self.assertEqual(counter['forwards'], 6)
        self.assertEqual(counter['backwards'], 2)

        test2_bwd = module.register_backward_hook(lambda *args: bw_hook(2, *args))

        module(input).backward(torch.ones(5, 5) * 2)
        self.assertEqual(counter['forwards'], 9)
        self.assertEqual(counter['backwards'], 5)

        test2_bwd.remove()

        module(input).backward(torch.ones(5, 5) * 2)
        self.assertEqual(counter['forwards'], 12)
        self.assertEqual(counter['backwards'], 6)

        test2_fwd.remove()

        module(input).backward(torch.ones(5, 5) * 2)
        self.assertEqual(counter['forwards'], 13)
        self.assertEqual(counter['backwards'], 7)

        test_fwd.remove()
        test_bwd.remove()

    def test_hook_cpp(self):
        counter = [0]
        bn = nn.BatchNorm1d(5)

        def hook(module, grad_inputs, grad_outputs):
            counter[0] += 1
            self.assertEqual(len(grad_inputs), 3)
            self.assertEqual(len(grad_outputs), 1)
            self.assertEqual(module, bn)

        bn.register_backward_hook(hook)
        output = bn(torch.randn(5, 5, requires_grad=True))
        output.sum().backward()

    def test_hook_fail(self):
        module = nn.Sigmoid()
        input = torch.randn(5, 5, requires_grad=True)

        def fw_fail1(self, input, output):
            return output

        def fw_fail2(self, input, output):
            return input

        def bw_fail1(self, grad_input, grad_output):
            return grad_input[:-1]

        def bw_fail2(self, grad_input, grad_output):
            return grad_input + (torch.randn(2, 2),)

        with module.register_forward_hook(fw_fail1):
            with self.assertRaises(RuntimeError) as err:
                module(input)
            self.assertIn("fw_fail", err.exception.args[0])
            self.assertIn("didn't return None", err.exception.args[0])

        with module.register_forward_hook(fw_fail2):
            with self.assertRaises(RuntimeError) as err:
                module(input)
            self.assertIn("fw_fail2", err.exception.args[0])
            self.assertIn("didn't return None", err.exception.args[0])

        with module.register_backward_hook(bw_fail1):
            with self.assertRaises(RuntimeError) as err:
                module(input).sum().backward()
            self.assertIn("bw_fail", err.exception.args[0])
            self.assertIn("got 0, but expected 1", err.exception.args[0])

        with module.register_backward_hook(bw_fail2):
            with self.assertRaises(RuntimeError) as err:
                module(input).sum().backward()
            self.assertIn("bw_fail2", err.exception.args[0])
            self.assertIn("got 2, but expected 1", err.exception.args[0])

    def test_hook_writeable(self):
        module = nn.Linear(5, 5)
        input = torch.randn(5, 5, requires_grad=True)

        def bw_hook(module, grad_input, grad_output):
            for grad in grad_input:
                self.assertTrue(isinstance(grad, torch.Tensor))
            for grad in grad_output:
                self.assertTrue(isinstance(grad, torch.Tensor))
            return tuple(gi * 2 for gi in grad_input)

        module.register_backward_hook(bw_hook)
        module(input).backward(torch.ones(5, 5))
        expected_grad = torch.ones(5, 5).mm(module.weight.data) * 2
        self.assertEqual(input.grad.data, expected_grad)

    def test_to(self):
        m = nn.Linear(3, 5)
        self.assertIs(m, m.to('cpu'))
        self.assertIs(m, m.to('cpu', dtype=torch.float32))
        self.assertEqual(m.double(), m.to(torch.float64))
        self.assertRaises(RuntimeError, lambda: m.to('cpu', copy=True))

        if torch.cuda.is_available():
            for cuda in ['cuda', 'cuda:0' if torch.cuda.device_count() == 1 else 'cuda:1']:
                m2 = m.cuda(device=cuda)
                self.assertIs(m2, m2.to(cuda))
                self.assertEqual(m, m2.to('cpu'))
                self.assertEqual(m2, m.to(cuda))
                self.assertIs(m2, m2.to(dtype=torch.float32))
                self.assertEqual(m2.double(), m2.to(dtype=torch.float64))

    def test_zero_grad(self):
        i = torch.randn(2, 5, requires_grad=True)
        module = nn.Linear(5, 5)
        for p in module.parameters():
            p.requires_grad = False
        module.zero_grad()

        module.weight.requires_grad = True
        module.zero_grad()
        self.assertIsNone(module.weight.grad)  # uninitialized grad

        module(i).sum().backward()
        self.assertIsNotNone(module.weight.grad)
        self.assertGreater(module.weight.grad.data.abs().sum(), 0)
        module.zero_grad()
        self.assertEqual(module.weight.grad.data, module.weight.data.clone().zero_())

        module.bias.requires_grad = True
        module.zero_grad()
        self.assertIsNotNone(module.weight.grad)
        self.assertIsNone(module.bias.grad)
        module(i).sum().backward()
        self.assertIsNotNone(module.weight.grad)
        self.assertIsNotNone(module.bias.grad)
        self.assertGreater(module.weight.grad.data.abs().sum(), 0)
        self.assertGreater(module.bias.grad.data.abs().sum(), 0)
        module.zero_grad()
        self.assertEqual(module.weight.grad.data, module.weight.data.clone().zero_())
        self.assertEqual(module.bias.grad.data, module.bias.data.clone().zero_())

    def test_no_grad(self):
        module = nn.Conv2d(2, 5, kernel_size=3, padding=1)
        input = torch.randn(1, 2, 10, 10)
        x = input
        y = input.clone()

        output = module(x)
        self.assertTrue(output.requires_grad)
        output.backward(torch.ones(1, 5, 10, 10))

        with torch.no_grad():
            output2 = module(y)
            self.assertFalse(output2.requires_grad)
            self.assertRaises(RuntimeError, lambda: output2.backward(torch.ones(1, 5, 10, 10)))

    def test_invalid_conv1d(self):
        module = nn.Conv1d(in_channels=3, out_channels=33, kernel_size=10, stride=1, bias=True)
        input = torch.randn(1, 3, 4)
        with self.assertRaisesRegex(RuntimeError,
                                    r'Calculated padded input size per channel: \(4\). ' +
                                    r'Kernel size: \(10\). Kernel size can\'t be greater than actual input size'):
            module(input)

        # Negative stride check
        module = nn.Conv1d(in_channels=3, out_channels=6, kernel_size=3, stride=-1, bias=True)
        input = torch.randn(1, 3, 4)
        with self.assertRaisesRegex(RuntimeError, 'negative stride is not supported'):
            module(input)

    def test_invalid_conv2d(self):
        module = torch.nn.Conv2d(1, 1, kernel_size=3, dilation=2, stride=2)
        input = torch.empty(1, 1, 4, 4)
        self.assertRaises(RuntimeError, lambda: module(input))

        module = nn.Conv2d(in_channels=3, out_channels=33, kernel_size=10, stride=1, bias=True)
        input = torch.randn(1, 3, 1, 1)
        with self.assertRaisesRegex(RuntimeError,
                                    r'Calculated padded input size per channel: \(1 x 1\). ' +
                                    r'Kernel size: \(10 x 10\). Kernel size can\'t be greater than actual input size'):
            module(input)

        # Negative stride check
        module = nn.Conv2d(in_channels=3, out_channels=6, kernel_size=4, stride=-1, bias=True)
        input = torch.randn(1, 3, 4, 4)
        with self.assertRaisesRegex(RuntimeError, 'negative stride is not supported'):
            module(input)

    def test_invalid_conv3d(self):
        module = torch.nn.Conv3d(1, 1, kernel_size=3, dilation=2, stride=2)
        input = torch.empty(1, 1, 4, 4, 4)
        self.assertRaises(RuntimeError, lambda: module(input))

        # Negative stride check
        module = torch.nn.Conv3d(1, 1, kernel_size=3, stride=-2)
        input = torch.empty(1, 1, 4, 4, 4)
        with self.assertRaisesRegex(RuntimeError, 'negative stride is not supported'):
            module(input)

    def _test_dropout(self, cls, cuda, input):
        p = 0.2
        device = torch.device("cuda") if cuda else torch.device("cpu")
        input = input.to(device).fill_(1 - p)

        module = cls(p)
        input_var = input.clone().requires_grad_()
        output = module(input_var)
        self.assertLess(abs(output.data.mean() - (1 - p)), 0.05)
        output.backward(input)
        self.assertLess(abs(input_var.grad.data.mean() - (1 - p)), 0.05)

        module = cls(p, True)
        input_var = input.clone().requires_grad_()
        output = module(input_var + 0)
        self.assertLess(abs(output.data.mean() - (1 - p)), 0.05)
        output.backward(input)
        self.assertLess(abs(input_var.grad.data.mean() - (1 - p)), 0.05)

        # check eval mode doesn't change anything
        for inplace in [True, False]:
            module = cls(p, inplace).eval()
            self.assertEqual(input, module(input))

        # Check that these don't raise errors
        module.__repr__()
        str(module)

    def _test_alpha_dropout(self, cls, input):
        mean = input.mean()
        std = input.std()

        for p in [0.2, 0.5, 0.8]:
            module = cls(p)
            input_var = input.detach().clone().requires_grad_()
            output = module(input_var)
            # output mean should be close to input mean
            self.assertLess(abs(output.data.mean() - mean), 0.1)
            # output std should be close to input std
            self.assertLess(abs(output.data.std() - std), 0.1)
            output.backward(input)

    def test_parameters_and_named_parameters(self):
        def names(named_parameters):
            return [k for k, _ in named_parameters]

        l, n, s = self._create_basic_net()

        self.assertEqual(len(list(l.parameters())), 1)
        self.assertEqual(
            names(l.named_parameters()),
            ['layer_dummy_param'])

        self.assertEqual(len(list(n.parameters())), 2)
        self.assertEqual(
            names(n.named_parameters()),
            ['dummy_param', 'l1.layer_dummy_param'])

        self.assertEqual(len(list(n.parameters(recurse=False))), 1)
        self.assertEqual(
            names(n.named_parameters(recurse=False)),
            ['dummy_param'])

        self.assertEqual(len(list(s.parameters())), 2)
        self.assertEqual(
            names(s.named_parameters()),
            ['0.dummy_param', '0.l1.layer_dummy_param'])

    def test_buffers_and_named_buffers(self):
        def names(named_buffers):
            return [k for k, _ in named_buffers]

        l, n, s = self._create_basic_net()

        self.assertEqual(len(list(l.buffers())), 1)
        self.assertEqual(
            names(l.named_buffers()),
            ['layer_dummy_buf'])

        self.assertEqual(len(list(n.buffers())), 2)
        self.assertEqual(
            names(n.named_buffers()),
            ['dummy_buf', 'l1.layer_dummy_buf'])

        self.assertEqual(len(list(n.buffers(recurse=False))), 1)
        self.assertEqual(
            names(n.named_buffers(recurse=False)),
            ['dummy_buf'])

        self.assertEqual(len(list(s.buffers())), 2)
        self.assertEqual(
            names(s.named_buffers()),
            ['0.dummy_buf', '0.l1.layer_dummy_buf'])

    def test_call_supports_python_dict_output(self):
        class Net(nn.Module):
            def __init__(self):
                super(Net, self).__init__()
                self.l1 = nn.Linear(10, 20)
                self.register_backward_hook(self.hook)
                self.check_backward_hook_flag = False

            def hook(self, module, grad_out, grad_in):
                self.check_backward_hook_flag = True

            def forward(self, inputs):
                return {"output": self.l1(inputs).sum()}

        net = Net()
        model_output = net(torch.randn([5, 10]))
        model_output["output"].backward()
        self.assertTrue(net.check_backward_hook_flag)

    def test_children(self):
        l1 = nn.Linear(2, 2)
        l2 = nn.Linear(2, 2)
        l3 = nn.Linear(2, 2)
        l4 = nn.Linear(2, 2)
        subnet = nn.Sequential(l3, l4)
        s = nn.Sequential(l1, l2, l1, l2, subnet)
        self.assertEqual(list(s.children()), [l1, l2, subnet])

    def test_dir(self):
        linear = nn.Linear(2, 2)
        linear._test_submodule = nn.Linear(2, 2)
        linear._test_parameter = Parameter(torch.Tensor(2, 2))
        linear.register_buffer('_test_buffer', torch.Tensor(2, 2))
        keys = dir(linear)
        self.assertIn('_test_submodule', keys)
        self.assertIn('_test_parameter', keys)
        self.assertIn('_test_buffer', keys)

        for key in keys:
            self.assertTrue(hasattr(linear, key))

    def test_repr(self):
        # no extra information or sub-modules
        empty_sequential = nn.Sequential()
        expected_repr_empty = 'Sequential()'
        self.assertEqual(repr(empty_sequential), expected_repr_empty)

        # one liner extra information
        linear = nn.Linear(1, 1)
        expected_repr_linear = 'Linear(in_features=1, out_features=1, bias=True)'
        self.assertEqual(repr(linear), expected_repr_linear)

        # sub-modules repr
        sequential = nn.Sequential(linear)
        expected_repr_sequential = 'Sequential(\n' \
            '  (0): Linear(in_features=1, out_features=1, bias=True)\n' \
            ')'
        self.assertEqual(repr(sequential), expected_repr_sequential)

    def test_dir_digit(self):
        model = nn.Sequential(nn.Linear(2, 2))
        keys = dir(model)
        self.assertNotIn('0', keys)

    def test_named_children(self):
        l1 = nn.Linear(2, 2)
        l2 = nn.Linear(2, 2)
        l3 = nn.Linear(2, 2)
        l4 = nn.Linear(2, 2)
        subnet = nn.Sequential(l3, l4)
        s = nn.Sequential()
        with self.assertRaises(KeyError):
            s.add_module('', l1)
        with self.assertRaises(KeyError):
            s.add_module('name.with.dot', l1)
        s.add_module('layer1', l1)
        s.add_module('layer2', l2)
        s.add_module('layer3', l1)
        s.add_module('layer4', l2)
        s.add_module('subnet', subnet)
        self.assertEqual(list(s.named_children()), [('layer1', l1), ('layer2', l2), ('subnet', subnet)])

    def test_modules(self):
        class Net(nn.Module):
            def __init__(self):
                super(Net, self).__init__()
                self.l1 = l
                self.l2 = l
                self.param = torch.empty(3, 5)

        l = nn.Linear(10, 20)
        n = Net()
        s = nn.Sequential(n, n, n, n)
        self.assertEqual(list(s.modules()), [s, n, l])

    def test_named_modules(self):
        class Net(nn.Module):
            def __init__(self):
                super(Net, self).__init__()
                self.l1 = l
                self.l2 = l
                self.param = torch.empty(3, 5)
                self.block = block
        l = nn.Linear(10, 20)
        l1 = nn.Linear(10, 20)
        l2 = nn.Linear(10, 20)
        block = nn.Sequential()
        block.add_module('linear1', l1)
        block.add_module('linear2', l2)
        n = Net()
        s = nn.Sequential(n, n, n, n)
        self.assertEqual(list(s.named_modules()), [('', s), ('0', n), ('0.l1', l),
                                                   ('0.block', block), ('0.block.linear1', l1),
                                                   ('0.block.linear2', l2)])

    def test_register_buffer_raises_error_if_name_is_not_string(self):
        m = nn.Module()
        expected_error = 'buffer name should be a string. Got '
        with self.assertRaisesRegex(TypeError, expected_error + 'int'):
            m.register_buffer(1, torch.rand(5))
        with self.assertRaisesRegex(TypeError, expected_error + 'NoneType'):
            m.register_buffer(None, torch.rand(5))

    def test_register_buffer_raises_error_if_attr_exists(self):
        m = nn.Module()
        m.attribute_name = 5
        with self.assertRaises(KeyError):
            m.register_buffer('attribute_name', torch.rand(5))

        del m.attribute_name
        m.register_parameter('attribute_name', nn.Parameter())
        with self.assertRaises(KeyError):
            m.register_buffer('attribute_name', torch.rand(5))

        del m.attribute_name
        m.add_module('attribute_name', nn.Module())
        with self.assertRaises(KeyError):
            m.register_buffer('attribute_name', torch.rand(5))

    def test_register_buffer_raises_error_if_not_tensor(self):
        m = nn.Module()
        with self.assertRaises(TypeError):
            m.register_buffer('attribute_name', 5)

    def test_register_buffer_allows_overwriting_with_same_name(self):
        m = nn.Module()
        buffer1 = torch.rand(5)
        buffer2 = buffer1 + 5
        buffer3 = None
        m.register_buffer('buffer_name', buffer1)
        self.assertEqual(m.buffer_name, buffer1)
        m.register_buffer('buffer_name', buffer2)
        self.assertEqual(m.buffer_name, buffer2)
        m.register_buffer('buffer_name', buffer3)
        self.assertEqual(m.buffer_name, buffer3)

    def test_register_parameter_raises_error_if_name_is_not_string(self):
        m = nn.Module()
        expected_error = 'parameter name should be a string. Got '
        with self.assertRaisesRegex(TypeError, expected_error + 'int'):
            m.register_parameter(1, nn.Parameter())
        with self.assertRaisesRegex(TypeError, expected_error + 'NoneType'):
            m.register_parameter(None, nn.Parameter())

    def test_register_parameter_raises_error_if_attr_exists(self):
        m = nn.Module()
        m.attribute_name = 5
        with self.assertRaises(KeyError):
            m.register_parameter('attribute_name', nn.Parameter())

        del m.attribute_name
        m.register_buffer('attribute_name', torch.rand(5))
        with self.assertRaises(KeyError):
            m.register_parameter('attribute_name', nn.Parameter())

        del m.attribute_name
        m.add_module('attribute_name', nn.Module())
        with self.assertRaises(KeyError):
            m.register_parameter('attribute_name', nn.Parameter())

    def test_register_parameter_allows_overwriting_with_same_name(self):
        m = nn.Module()
        param1 = nn.Parameter(torch.rand(5))
        param2 = nn.Parameter(param1.data + 5)
        param3 = None
        m.register_parameter('param_name', param1)
        self.assertEqual(m.param_name, param1)
        m.register_parameter('param_name', param2)
        self.assertEqual(m.param_name, param2)
        m.register_parameter('param_name', param3)
        self.assertEqual(m.param_name, param3)

    def test_add_module_raises_error_if_attr_exists(self):
        m = nn.Module()
        m.attribute_name = 5
        with self.assertRaises(KeyError):
            m.add_module('attribute_name', nn.Module())

        del m.attribute_name
        m.register_buffer('attribute_name', torch.rand(5))
        with self.assertRaises(KeyError):
            m.add_module('attribute_name', nn.Module())

        del m.attribute_name
        m.register_parameter('attribute_name', nn.Parameter())
        with self.assertRaises(KeyError):
            m.add_module('attribute_name', nn.Module())

    def test_Sequential_getitem(self):
        l1 = nn.Linear(10, 20)
        l2 = nn.Linear(20, 30)
        l3 = nn.Linear(30, 40)
        l4 = nn.Linear(40, 50)
        n = nn.Sequential(l1, l2, l3, l4)
        self.assertIs(n[0], l1)
        self.assertIs(n[1], l2)
        self.assertIs(n[2], l3)
        self.assertIs(n[3], l4)
        self.assertIs(n[torch.tensor(3, dtype=torch.int64)], l4)
        self.assertEqual(n[1:], nn.Sequential(l2, l3, l4))
        self.assertEqual(n[3:], nn.Sequential(l4))
        self.assertEqual(n[:-1], nn.Sequential(l1, l2, l3))
        self.assertEqual(n[:-3], nn.Sequential(l1))
        self.assertEqual(n[::-1], nn.Sequential(l4, l3, l2, l1))

    def test_Sequential_setitem(self):
        l1 = nn.Linear(10, 20)
        l2 = nn.Linear(20, 30)
        l3 = nn.Linear(30, 40)
        l4 = nn.Linear(40, 50)
        n = nn.Sequential(l1, l2, l3)
        n[0] = l4
        n[-1] = l4
        n[torch.tensor(1, dtype=torch.int16)] = l1
        self.assertIs(n[0], l4)
        self.assertIs(n[1], l1)
        self.assertIs(n[2], l4)

    def test_Sequential_setitem_named(self):
        l1 = nn.Linear(10, 20)
        l2 = nn.Linear(20, 30)
        l3 = nn.Linear(30, 40)
        l4 = nn.Linear(40, 50)
        n = nn.Sequential(OrderedDict([
            ('linear1', l1),
            ('linear2', l2),
            ('linear3', l3),
        ]))

        n[0] = l4
        n[-1] = l4
        self.assertEqual(n.linear1, l4)
        self.assertEqual(n.linear3, l4)

    def test_Sequential_delitem(self):
        l1 = nn.Linear(10, 20)
        l2 = nn.Linear(20, 30)
        l3 = nn.Linear(30, 40)
        l4 = nn.Linear(40, 50)
        n = nn.Sequential(l1, l2, l3, l4)
        del n[-1]
        self.assertEqual(n, nn.Sequential(l1, l2, l3))
        del n[1::2]
        self.assertEqual(n, nn.Sequential(l1, l3))

    def test_ModuleList(self):
        modules = [nn.ReLU(), nn.Linear(5, 5)]
        module_list = nn.ModuleList(modules)

        def check():
            self.assertEqual(len(module_list), len(modules))
            for m1, m2 in zip(modules, module_list):
                self.assertIs(m1, m2)
            for m1, m2 in zip(modules, module_list.children()):
                self.assertIs(m1, m2)
            for i in range(len(modules)):
                self.assertIs(module_list[i], modules[i])

        check()
        modules += [nn.Conv2d(3, 4, 3)]
        module_list += [modules[-1]]
        check()
        modules.insert(1, nn.Linear(3, 2))
        module_list.insert(1, modules[1])
        check()
        modules.append(nn.Tanh())
        module_list.append(modules[-1])
        check()
        next_modules = [nn.Linear(5, 5), nn.Sigmoid()]
        modules.extend(next_modules)
        module_list.extend(next_modules)
        check()
        modules[2] = nn.Conv2d(5, 3, 2)
        module_list[2] = modules[2]
        check()
        modules[-1] = nn.Conv2d(5, 2, 1)
        module_list[-1] = modules[-1]
        check()
        idx = torch.tensor(2, dtype=torch.int32)
        modules[2] = nn.Conv2d(5, 3, 2)
        module_list[idx] = modules[2]
        self.assertIs(module_list[idx], modules[2])
        check()
        self.assertEqual(module_list[1:], nn.ModuleList(modules[1:]))
        self.assertEqual(module_list[3:], nn.ModuleList(modules[3:]))
        self.assertEqual(module_list[:-1], nn.ModuleList(modules[:-1]))
        self.assertEqual(module_list[:-3], nn.ModuleList(modules[:-3]))
        self.assertEqual(module_list[::-1], nn.ModuleList(modules[::-1]))
        del module_list[-1]
        self.assertEqual(module_list, nn.ModuleList(modules[:-1]))
        del module_list[1::2]
        self.assertEqual(module_list, nn.ModuleList(modules[:-1][0::2]))

        with self.assertRaises(TypeError):
            module_list += nn.ReLU()
        with self.assertRaises(TypeError):
            module_list.extend(nn.ReLU())

        l1 = nn.Linear(1, 2)
        l2 = nn.Linear(2, 3)
        l3 = nn.Linear(3, 2)
        l4 = nn.Linear(2, 3)
        subnet = nn.Sequential(l3, l4)
        s = nn.Sequential(
            OrderedDict([
                ("layer1", l1),
                ("layer2", l2),
                ("layer3", l3),
                ("layer4", l4),
                ("subnet_layer", subnet)
            ])
        )
        modules = list(s.modules())
        module_list = nn.ModuleList()
        module_list.extend(s.modules())
        check()

    def test_ModuleDict(self):
        modules = OrderedDict([
            ('act', nn.ReLU()),
            ('conv', nn.Conv2d(10, 10, 5)),
            ('fc', nn.Linear(5, 5)),
        ])

        module_dict = nn.ModuleDict(modules)

        def check():
            self.assertEqual(len(module_dict), len(modules))
            for k1, m2 in zip(modules, module_dict.children()):
                self.assertIs(modules[k1], m2)
            for k1, k2 in zip(modules, module_dict):
                self.assertIs(modules[k1], module_dict[k2])
            for k in module_dict:
                self.assertIs(module_dict[k], modules[k])
            for k in module_dict.keys():
                self.assertIs(module_dict[k], modules[k])
            for k, v in module_dict.items():
                self.assertIs(modules[k], v)
            for k1, m2 in zip(modules, module_dict.values()):
                self.assertIs(modules[k1], m2)
            for k in modules.keys():
                self.assertTrue(k in module_dict)
        check()

        modules['conv'] = nn.Conv2d(3, 4, 3)
        module_dict['conv'] = modules['conv']
        check()

        next_modules = [
            ('fc2', nn.Linear(5, 5)),
            ('act', nn.Sigmoid()),
        ]
        modules.update(next_modules)
        module_dict.update(next_modules)
        check()

        next_modules = OrderedDict([
            ('fc3', nn.Linear(5, 5)),
            ('act2', nn.Sigmoid()),
        ])
        modules.update(next_modules)
        module_dict.update(next_modules)
        check()

        next_modules = {
            'fc4': nn.Linear(5, 5),
            'act3': nn.Sigmoid()
        }
        modules.update(sorted(next_modules.items()))
        module_dict.update(next_modules)
        check()

        del module_dict['fc']
        del modules['fc']
        check()

        with self.assertRaises(TypeError):
            module_dict.update(nn.ReLU())

        with self.assertRaises(TypeError):
            module_dict.update([nn.ReLU()])

        with self.assertRaises(ValueError):
            module_dict.update([[nn.ReLU()]])

        with self.assertRaises(TypeError):
            module_dict[1] = nn.ReLU()

        s = nn.Sequential(modules)
        module_dict = nn.ModuleDict(s.named_children())
        check()

        c = module_dict.pop('conv')
        self.assertIs(c, modules['conv'])
        modules.pop('conv')
        check()

        module_dict.clear()
        self.assertEqual(len(module_dict), 0)
        modules.clear()
        check()

    def test_ParameterList(self):
        def make_param():
            return Parameter(torch.randn(10, 10))
        parameters = [make_param(), make_param()]
        param_list = nn.ParameterList(parameters)

        def check():
            self.assertEqual(len(parameters), len(param_list))
            for p1, p2 in zip(parameters, param_list):
                self.assertIs(p1, p2)
            for p1, p2 in zip(parameters, param_list.parameters()):
                self.assertIs(p1, p2)
            for i in range(len(parameters)):
                self.assertIs(parameters[i], param_list[i])

        check()
        parameters += [make_param()]
        param_list += [parameters[-1]]
        check()
        parameters.append(make_param())
        param_list.append(parameters[-1])
        check()
        next_params = [make_param(), make_param()]
        parameters.extend(next_params)
        param_list.extend(next_params)
        check()
        parameters[2] = make_param()
        param_list[2] = parameters[2]
        check()
        parameters[-1] = make_param()
        param_list[-1] = parameters[-1]
        check()
        idx = torch.tensor(2, dtype=torch.int32)
        parameters[2] = make_param()
        param_list[idx] = parameters[2]
        self.assertIs(param_list[idx], parameters[2])
        check()
        self.assertEqual(param_list[1:], nn.ParameterList(parameters[1:]))
        self.assertEqual(param_list[3:], nn.ParameterList(parameters[3:]))
        self.assertEqual(param_list[:-1], nn.ParameterList(parameters[:-1]))
        self.assertEqual(param_list[:-3], nn.ParameterList(parameters[:-3]))
        self.assertEqual(param_list[::-1], nn.ParameterList(parameters[::-1]))

        with self.assertRaises(TypeError):
            param_list += make_param()
        with self.assertRaises(TypeError):
            param_list.extend(make_param())

        l1 = nn.Linear(1, 2)
        l2 = nn.Linear(2, 3)
        l3 = nn.Linear(3, 2)
        l4 = nn.Linear(2, 3)
        subnet = nn.Sequential(l3, l4)
        s = nn.Sequential(
            OrderedDict([
                ("layer1", l1),
                ("layer2", l2),
                ("layer3", l3),
                ("layer4", l4),
                ("subnet_layer", subnet)
            ])
        )
        parameters = list(s.parameters())
        param_list = nn.ParameterList()
        param_list.extend(s.parameters())
        check()

    def test_ParameterDict(self):
        parameters = OrderedDict([
            ('p1', Parameter(torch.randn(10, 10))),
            ('p2', Parameter(torch.randn(10, 10))),
            ('p3', Parameter(torch.randn(10, 10))),
        ])

        parameter_dict = nn.ParameterDict(parameters)

        def check():
            self.assertEqual(len(parameter_dict), len(parameters))
            for k1, m2 in zip(parameters, parameter_dict.parameters()):
                self.assertIs(parameters[k1], m2)
            for k1, k2 in zip(parameters, parameter_dict):
                self.assertIs(parameters[k1], parameter_dict[k2])
            for k in parameter_dict:
                self.assertIs(parameter_dict[k], parameters[k])
            for k in parameter_dict.keys():
                self.assertIs(parameter_dict[k], parameters[k])
            for k, v in parameter_dict.items():
                self.assertIs(v, parameters[k])
            for k1, m2 in zip(parameters, parameter_dict.values()):
                self.assertIs(parameters[k1], m2)
            for k in parameters.keys():
                self.assertTrue(k in parameter_dict)

        check()

        parameters['p4'] = Parameter(torch.randn(10, 10))
        parameter_dict['p4'] = parameters['p4']
        check()

        next_parameters = [
            ('p5', Parameter(torch.randn(10, 10))),
            ('p2', Parameter(torch.randn(10, 10))),
        ]
        parameters.update(next_parameters)
        parameter_dict.update(next_parameters)
        check()

        next_parameters = OrderedDict([
            ('p6', Parameter(torch.randn(10, 10))),
            ('p5', Parameter(torch.randn(10, 10))),
        ])
        parameters.update(next_parameters)
        parameter_dict.update(next_parameters)
        check()

        next_parameters = {
            'p8': Parameter(torch.randn(10, 10)),
            'p7': Parameter(torch.randn(10, 10))
        }
        parameters.update(sorted(next_parameters.items()))
        parameter_dict.update(next_parameters)
        check()

        del parameter_dict['p3']
        del parameters['p3']
        check()

        with self.assertRaises(TypeError):
            parameter_dict.update(1)

        with self.assertRaises(TypeError):
            parameter_dict.update([1])

        with self.assertRaises(ValueError):
            parameter_dict.update(Parameter(torch.randn(10, 10)))

        with self.assertRaises(TypeError):
            parameter_dict[1] = Parameter(torch.randn(10, 10))

        p_pop = parameter_dict.pop('p4')
        self.assertIs(p_pop, parameters['p4'])
        parameters.pop('p4')
        check()

        parameter_dict.clear()
        self.assertEqual(len(parameter_dict), 0)
        parameters.clear()
        check()

    def test_add_module(self):
        l = nn.Linear(10, 20)
        net = nn.Module()
        net.l = l
        net.l2 = l
        net.add_module('empty', None)
        self.assertEqual(net.l, l)
        self.assertEqual(net.l2, l)
        self.assertEqual(net.empty, None)
        net.add_module('l3', l)
        self.assertEqual(net.l3, l)
        l3 = nn.Linear(20, 10)
        net.add_module('l', l3)
        self.assertEqual(net.l, l3)
        self.assertRaises(TypeError, lambda: net.add_module('x', 'non-module'))
        self.assertRaisesRegex(TypeError, 'module name should be a string. Got int',
                               lambda: net.add_module(1, l))
        self.assertRaisesRegex(TypeError, 'module name should be a string. Got NoneType',
                               lambda: net.add_module(None, l))

    def test_module_to_argparse(self):
        net = nn.Sequential(nn.Linear(3, 3))
        cpu = torch.device('cpu')
        with self.assertRaises(TypeError):
            net.to(cpu, True)
        with self.assertRaises(TypeError):
            net.to(torch.long)
        with self.assertRaises(TypeError):
            net.to(None, True)
        with self.assertRaises(TypeError):
            net.to(cpu, torch.long, True)
        with self.assertRaises(TypeError):
            net.to(cpu, dtype=torch.long, non_blocking=True)
        with self.assertRaises(TypeError):
            net.to([])
        with self.assertRaises(TypeError):
            net.to({}, non_blocking=True)
        with self.assertRaises(TypeError):
            net.to(torch.tensor(3, dtype=torch.long), non_blocking=True)
        with self.assertRaises(TypeError):
            net.to(cpu, torch.tensor(3, dtype=torch.long), non_blocking=True)

    def test_type(self):
        l = nn.Linear(10, 20)
        net = nn.Module()
        net.l = l
        net.l2 = l
        net.add_module('empty', None)
        net.register_buffer('indices', torch.LongTensor(1))
        net.float()
        self.assertIsInstance(l.weight.data, torch.FloatTensor)
        self.assertIsInstance(l.bias.data, torch.FloatTensor)
        self.assertIsInstance(net.indices, torch.LongTensor)
        net.double()
        self.assertIsInstance(l.weight.data, torch.DoubleTensor)
        self.assertIsInstance(l.bias.data, torch.DoubleTensor)
        self.assertIsInstance(net.indices, torch.LongTensor)
        net.to(torch.half)
        self.assertIsInstance(l.weight.data, torch.HalfTensor)
        self.assertIsInstance(l.bias.data, torch.HalfTensor)
        self.assertIsInstance(net.indices, torch.LongTensor)
        if TEST_CUDA:
            net.float().cuda()
            self.assertIsInstance(l.weight.data, torch.cuda.FloatTensor)
            self.assertIsInstance(l.bias.data, torch.cuda.FloatTensor)
            self.assertIsInstance(net.indices, torch.cuda.LongTensor)
            net.cpu()
            self.assertIsInstance(l.weight.data, torch.FloatTensor)
            self.assertIsInstance(l.bias.data, torch.FloatTensor)
            self.assertIsInstance(net.indices, torch.LongTensor)
            net.to("cuda", torch.double, True)
            self.assertIsInstance(l.weight.data, torch.cuda.DoubleTensor)
            self.assertIsInstance(l.bias.data, torch.cuda.DoubleTensor)
            self.assertIsInstance(net.indices, torch.cuda.LongTensor)
            net.to(torch.empty(1, device="cuda:0", dtype=torch.half))
            self.assertIsInstance(l.weight.data, torch.cuda.HalfTensor)
            self.assertIsInstance(l.bias.data, torch.cuda.HalfTensor)
            self.assertIsInstance(net.indices, torch.cuda.LongTensor)
        net.to(torch.device("cpu"), non_blocking=True)
        self.assertIsInstance(l.weight.data, torch.HalfTensor)
        self.assertIsInstance(l.bias.data, torch.HalfTensor)
        self.assertIsInstance(net.indices, torch.LongTensor)
        net.type(torch.FloatTensor)
        self.assertIsInstance(l.weight.data, torch.FloatTensor)
        self.assertIsInstance(l.bias.data, torch.FloatTensor)
        net.to(torch.DoubleTensor(1))
        self.assertIsInstance(l.weight.data, torch.DoubleTensor)
        self.assertIsInstance(l.bias.data, torch.DoubleTensor)
        if TEST_CUDA:
            net.type(torch.cuda.FloatTensor)
            self.assertIsInstance(l.weight.data, torch.cuda.FloatTensor)
            self.assertIsInstance(l.bias.data, torch.cuda.FloatTensor)

    def test_non_leaf_parameters(self):
        l1 = nn.Linear(10, 10)
        l2 = nn.Linear(10, 10)

        def assign_weight():
            l2.weight = l1.weight + 2

        self.assertRaises(TypeError, assign_weight)
        # This should work though
        l2.weight = Parameter(torch.randn(10, 10))

    def test_clip_grad_norm(self):
        l = nn.Linear(10, 10)
        max_norm = 2

        def compute_norm(norm_type):
            norm_type = float(norm_type)
            if norm_type != inf:
                total_norm = 0
                for p in l.parameters():
                    total_norm += p.grad.data.abs().pow(norm_type).sum()
                return pow(total_norm, 1. / norm_type)
            else:
                return max(p.grad.data.abs().max() for p in l.parameters())

        def compare_scaling(grads):
            p_scale = [p.grad.data.div(g).view(-1) for p, g in zip(l.parameters(), grads)]
            scale = torch.cat(p_scale)
            self.assertEqual(scale.std(), 0)
            return scale[0]

        grads = torch.arange(1., 101).view(10, 10), torch.ones(10).div(1000)
        for norm_type in [0.5, 1.5, 2, 4, 'inf']:
            for p, g in zip(l.parameters(), grads):
                p._grad = Variable(g.clone().view_as(p.data))
            norm_before = compute_norm(norm_type)
            norm = clip_grad_norm_(l.parameters(), max_norm, norm_type=norm_type)
            norm_after = compute_norm(norm_type)
            self.assertEqual(norm, norm_before)
            self.assertEqual(norm_after, max_norm)
            self.assertLessEqual(norm_after, norm_before)
            compare_scaling(grads)

        # Small gradients should be left unchanged
        grads = torch.rand(10, 10).div(10000), torch.ones(10).div(500)
        for norm_type in [0.5, 1.5, 2, 4, 'inf']:
            for p, g in zip(l.parameters(), grads):
                p.grad.data.copy_(g)
            norm_before = compute_norm(norm_type)
            norm = clip_grad_norm_(l.parameters(), max_norm, norm_type=norm_type)
            norm_after = compute_norm(norm_type)
            self.assertEqual(norm, norm_before)
            self.assertEqual(norm_before, norm_after)
            self.assertLessEqual(norm_after, max_norm)
            scale = compare_scaling(grads)
            self.assertEqual(scale, 1)

        # Should accept a single Tensor as input
        p1, p2 = torch.randn(10, 10), torch.randn(10, 10)
        g = torch.arange(1., 101).view(10, 10)
        p1._grad = g.clone()
        p2._grad = g.clone()
        for norm_type in [0.5, 1.5, 2, 4, 'inf']:
            clip_grad_norm_(p1, max_norm, norm_type=norm_type)
            clip_grad_norm_([p2], max_norm, norm_type=norm_type)
            self.assertEqual(p1.grad, p2.grad)

    def test_clip_grad_value(self):
        l = nn.Linear(10, 10)
        clip_value = 2.5

        grad_w, grad_b = torch.arange(-50., 50).view(10, 10).div_(5), torch.ones(10).mul_(2)
        for grad_list in [[grad_w, grad_b], [grad_w, None]]:
            for p, g in zip(l.parameters(), grad_list):
                p._grad = g.clone().view_as(p.data) if g is not None else g

        clip_grad_value_(l.parameters(), clip_value)
        for p in filter(lambda p: p.grad is not None, l.parameters()):
            self.assertLessEqual(p.grad.data.max(), clip_value)
            self.assertGreaterEqual(p.grad.data.min(), -clip_value)

        # Should accept a single Tensor as input
        p1, p2 = torch.randn(10, 10), torch.randn(10, 10)
        g = torch.arange(-50., 50).view(10, 10).div_(5)
        p1._grad = g.clone()
        p2._grad = g.clone()
        clip_grad_value_(p1, clip_value)
        clip_grad_value_([p2], clip_value)
        self.assertEqual(p1.grad, p2.grad)

    def test_parameters_to_vector(self):
        conv1 = nn.Conv2d(3, 10, 5)
        fc1 = nn.Linear(10, 20)
        model = nn.Sequential(conv1, fc1)

        vec = parameters_to_vector(model.parameters())
        self.assertEqual(vec.size(0), 980)

    def test_vector_to_parameters(self):
        conv1 = nn.Conv2d(3, 10, 5)
        fc1 = nn.Linear(10, 20)
        model = nn.Sequential(conv1, fc1)

        vec = Variable(torch.arange(0., 980))
        vector_to_parameters(vec, model.parameters())

        sample = next(model.parameters())[0, 0, 0]
        self.assertTrue(torch.equal(sample.data, vec.data[:5]))

    # We don't want to make propagating NaN a hard requirement on ops, but for
    # these easy ones, we should make them do so.
    def _test_nonlinearity_propagate_nan(self, device):
        def test(nonlinearity, *args, **kwargs):
            x = torch.tensor([nan], device=device)
            fn = getattr(F, nonlinearity)
            try:
                self.assertTrue(math.isnan(fn(x, *args, **kwargs).item()))
            except Exception as e:
                if 'not implemented' not in str(e):
                    raise

        test('relu')
        test('relu', inplace=True)
        test('relu6')
        test('elu')
        test('selu')
        test('celu')
        test('rrelu')
        test('rrelu', inplace=True)
        test('hardtanh')
        test('tanh')
        test('sigmoid')
        test('logsigmoid')
        test('hardshrink')
        test('tanhshrink')
        test('softsign')
        test('softmin', 0)
        test('softmax', 0)
        test('log_softmax', 0)
        test('leaky_relu', 0.2)
        test('threshold', 3, 2)
        test('threshold', 3, 2, inplace=True)

    def test_nonlinearity_propagate_nan(self):
        self._test_nonlinearity_propagate_nan('cpu')

    @unittest.skipIf(not TEST_CUDA, "CUDA unavailable")
    def test_nonlinearity_propagate_nan_cuda(self):
        self._test_nonlinearity_propagate_nan('cuda')

    def test_weight_norm(self):
        input = torch.randn(3, 5)
        m = nn.Linear(5, 7)
        expected_output = m(input)

        # add weight normalization
        m = torch.nn.utils.weight_norm(m)
        self.assertEqual(m.weight_v.size(), m.weight.size())
        self.assertEqual(m.weight_g.size(), (7, 1))
        self.assertEqual(m(input), expected_output)

        # remove weight norm
        m = torch.nn.utils.remove_weight_norm(m)
        self.assertFalse(hasattr(m, 'weight_g'))
        self.assertFalse(hasattr(m, 'weight_v'))
        self.assertEqual(m(input), expected_output)

        # test with dim=1
        m = torch.nn.utils.weight_norm(m, dim=1)
        self.assertEqual(m.weight_v.size(), m.weight.size())
        self.assertEqual(m.weight_g.size(), (1, 5))
        self.assertEqual(m(input), expected_output)

        # test with dim=None
        m = nn.Linear(5, 7)
        expected_output = m(input)
        m = torch.nn.utils.weight_norm(m, dim=None)
        self.assertEqual(m(input), expected_output)

        with self.assertRaisesRegex(RuntimeError, 'register two weight_norm hooks'):
            m = torch.nn.utils.weight_norm(m)
            m = torch.nn.utils.weight_norm(m)

    def test_weight_norm_pickle(self):
        m = torch.nn.utils.weight_norm(nn.Linear(5, 7))
        m = pickle.loads(pickle.dumps(m))
        self.assertIsInstance(m, nn.Linear)

    def test_spectral_norm(self):
        input = torch.randn(3, 5)
        m = nn.Linear(5, 7)
        m = torch.nn.utils.spectral_norm(m)

        self.assertEqual(m.weight_u.size(), torch.Size([m.weight.size(0)]))
        # weight_orig should be trainable
        self.assertTrue(hasattr(m, 'weight_orig'))
        self.assertTrue('weight_orig' in m._parameters)
        # weight_u should be just a reused buffer
        self.assertTrue(hasattr(m, 'weight_u'))
        self.assertTrue('weight_u' in m._buffers)
        self.assertTrue('weight_v' in m._buffers)
        # weight should be a plain attribute, not counted as a buffer or a param
        self.assertFalse('weight' in m._buffers)
        self.assertFalse('weight' in m._parameters)
        # it should also be sharing storage as `weight_orig`
        self.assertEqual(m.weight_orig.storage(), m.weight.storage())
        self.assertEqual(m.weight_orig.size(), m.weight.size())
        self.assertEqual(m.weight_orig.stride(), m.weight.stride())

        m = torch.nn.utils.remove_spectral_norm(m)
        self.assertFalse(hasattr(m, 'weight_orig'))
        self.assertFalse(hasattr(m, 'weight_u'))
        # weight should be converted back as a parameter
        self.assertTrue(hasattr(m, 'weight'))
        self.assertTrue('weight' in m._parameters)

        with self.assertRaisesRegex(RuntimeError, 'register two spectral_norm hooks'):
            m = torch.nn.utils.spectral_norm(m)
            m = torch.nn.utils.spectral_norm(m)

        # test correctness in training/eval modes and cpu/multi-gpu settings
        for apply_dp in (True, False):
            if apply_dp:
                if not TEST_MULTIGPU:
                    continue
                device = torch.device('cuda:0')

                def maybe_wrap(m):
                    return torch.nn.DataParallel(m, [0, 1])
            else:
                device = torch.device('cpu')

                def maybe_wrap(m):
                    return m

            for requires_grad in (True, False):
                m = nn.Linear(3, 4).to(device)
                m.weight.requires_grad_(requires_grad)
                m = torch.nn.utils.spectral_norm(m)
                wrapped_m = maybe_wrap(m)
                self.assertTrue(hasattr(m, 'weight_u'))
                u0 = m.weight_u.clone()
                v0 = m.weight_v.clone()

                # TEST TRAINING BEHAVIOR

                # assert that u and v are updated
                input = torch.randn(2, 3, device=device)
                out = wrapped_m(input)
                self.assertNotEqual(u0, m.weight_u)
                self.assertNotEqual(v0, m.weight_v)

                # assert that backprop reaches weight_orig
                # can't use gradcheck because the function changes as we
                # activate through it in training mode
                if requires_grad:
                    torch.autograd.grad(out.sum(), m.weight_orig)

                # test backward works with multiple forwards
                # it uses training mode so we need to reset `u` and `v` vectors
                # to same value at beginning for finite difference test to pass
                saved_u = m.weight_u.clone()
                saved_v = m.weight_v.clone()

                def fn(input):
                    m.weight_u.data.copy_(saved_u)
                    m.weight_v.data.copy_(saved_v)
                    out0 = wrapped_m(input)
                    out1 = wrapped_m(input)
                    return out0 + out1

                torch.autograd.gradcheck(fn, (input.clone().requires_grad_(),))

                # test removing
                pre_remove_out = wrapped_m(input)
                m = torch.nn.utils.remove_spectral_norm(m)
                self.assertEqual(wrapped_m(input), pre_remove_out)

                m = torch.nn.utils.spectral_norm(m)
                for _ in range(3):
                    pre_remove_out = wrapped_m(input)
                m = torch.nn.utils.remove_spectral_norm(m)
                self.assertEqual(wrapped_m(input), pre_remove_out)

                # TEST EVAL BEHAVIOR

                m = torch.nn.utils.spectral_norm(m)
                wrapped_m(input)
                last_train_out = wrapped_m(input)
                last_train_u = m.weight_u.clone()
                last_train_v = m.weight_v.clone()
                wrapped_m.zero_grad()
                wrapped_m.eval()

                eval_out0 = wrapped_m(input)
                # assert eval gives same result as last training iteration
                self.assertEqual(eval_out0, last_train_out)
                # assert doing more iteartion in eval don't change things
                self.assertEqual(eval_out0, wrapped_m(input))
                self.assertEqual(last_train_u, m.weight_u)
                self.assertEqual(last_train_v, m.weight_v)

                # FIXME: the code below is flaky when executed with DataParallel
                # see https://github.com/pytorch/pytorch/issues/13818
                if apply_dp:
                    continue

                # test backward works with multiple forwards in mixed training
                # and eval modes
                # it uses training mode so we need to reset `u` and `v` vectors
                # to same value at beginning for finite difference test to pass
                saved_u = m.weight_u.clone()
                saved_v = m.weight_v.clone()

                def fn(input):
                    m.weight_u.data.copy_(saved_u)
                    m.weight_v.data.copy_(saved_v)
                    wrapped_m.train()
                    out0 = wrapped_m(input)
                    wrapped_m.eval()
                    out1 = wrapped_m(input)
                    wrapped_m.train()
                    out2 = wrapped_m(input)
                    wrapped_m.eval()
                    out3 = wrapped_m(input)
                    return out0 + out1 + out2 + out3

                torch.autograd.gradcheck(fn, (input.clone().requires_grad_(),))

                # assert that backprop reaches weight_orig in eval
                if requires_grad:
                    def fn(weight):
                        return wrapped_m(input)

                    torch.autograd.gradcheck(fn, (m.weight_orig,))

    def test_spectral_norm_load_state_dict(self):
        inp = torch.randn(2, 3)
        for activate_times in (0, 3):
            # Test backward compatibility
            # At version None -> 1: weight becomes not a buffer and v vector becomes a buffer
            m = nn.Linear(3, 5)
            snm = torch.nn.utils.spectral_norm(m)
            snm.train()
            for _ in range(activate_times):
                snm(inp)

            # craft a version None state_dict
            version_none_state_dict = deepcopy(snm.state_dict())
            self.assertEqual({'weight_orig', 'bias', 'weight_u', 'weight_v'}, set(version_none_state_dict.keys()))
            self.assertIn('spectral_norm', version_none_state_dict._metadata[''])
            del version_none_state_dict._metadata['']['spectral_norm']       # remove metadata info
            del version_none_state_dict['weight_v']                          # remove v vector
            version_none_state_dict['weight'] = snm.weight.detach().clone()  # set W as a buffer

            # normal state_dict
            version_latest_state_dict = deepcopy(snm.state_dict())

            snm.eval()
            out0_eval = snm(inp)
            snm.train()
            out1_train = snm(inp)
            out2_train = snm(inp)
            snm.eval()
            out3_eval = snm(inp)

            snm.load_state_dict(version_none_state_dict)
            if activate_times > 0:
                # since in loading version None state dict, we assume that the
                # values in the state dict have gone through at lease one
                # forward, we only test for equivalence when activate_times > 0.
                snm.eval()
                self.assertEqual(out0_eval, snm(inp))
                snm.train()
                self.assertEqual(out1_train, snm(inp))
                self.assertEqual(out2_train, snm(inp))
                snm.eval()
                self.assertEqual(out3_eval, snm(inp))

            # Test normal loading
            snm.load_state_dict(version_latest_state_dict)
            snm.eval()
            self.assertEqual(out0_eval, snm(inp))
            snm.train()
            self.assertEqual(out1_train, snm(inp))
            self.assertEqual(out2_train, snm(inp))
            snm.eval()
            self.assertEqual(out3_eval, snm(inp))

    def test_spectral_norm_dim(self):
        inp = torch.randn(2, 3, 10, 12)
        m = nn.ConvTranspose2d(3, 4, (5, 6))
        m = torch.nn.utils.spectral_norm(m)
        # this should not run into incompatible shapes
        x = m(inp)
        # check that u refers to the same dimension
        self.assertEqual(m.weight_u.shape, m.weight_orig[0, :, 0, 0].shape)

    def test_spectral_norm_forward(self):
        input = torch.randn(3, 5)
        m = nn.Linear(5, 7)
        m = torch.nn.utils.spectral_norm(m)
        # naive forward
        _weight, _bias, _u = m.weight_orig, m.bias, m.weight_u
        _weight_mat = _weight.view(_weight.size(0), -1)
        _v = torch.mv(_weight_mat.t(), _u)
        _v = F.normalize(_v, dim=0, eps=1e-12)
        _u = torch.mv(_weight_mat, _v)
        _u = F.normalize(_u, dim=0, eps=1e-12)
        _weight.data /= torch.dot(_u, torch.matmul(_weight_mat, _v))
        out_hat = torch.nn.functional.linear(input, _weight, _bias)
        expect_out = m(input)
        self.assertAlmostEqual(expect_out, out_hat)

    def test_spectral_norm_pickle(self):
        m = torch.nn.utils.spectral_norm(nn.Linear(5, 7))
        m = pickle.loads(pickle.dumps(m))
        self.assertIsInstance(m, nn.Linear)

    def test_threshold_int(self):
        x = torch.tensor([-3, -2, -1, 0, 1, 2, 3])
        expected = torch.tensor([99, 99, 99, 99, 1, 2, 3])
        self.assertEqual(F.threshold(x, 0, 99), expected)

    def test_embedding_sparse_basic(self):
        embedding = nn.Embedding(10, 20, sparse=True)
        input = Variable(torch.LongTensor([[0, 2, 4, 5], [4, 3, 0, 9]]))
        embedding(input).sum().backward()
        self.assertTrue(embedding.weight.grad.is_sparse)
        self.assertEqual(embedding.weight.grad.shape, embedding.weight.shape)

    def test_embedding_sparse_empty_tensor(self):
        embedding = nn.Embedding(0, 0, sparse=True)
        input = torch.tensor([], dtype=torch.int64)
        embedding(input).sum().backward()
        self.assertTrue(embedding.weight.grad.is_sparse)
        self.assertEqual(embedding.weight.grad.shape, embedding.weight.shape)

        embedding = nn.Embedding(10, 0, sparse=True)
        input = torch.LongTensor([[0, 2, 4, 5], [4, 3, 0, 9]])
        embedding(input).sum().backward()
        self.assertTrue(embedding.weight.grad.is_sparse)
        self.assertEqual(embedding.weight.grad.shape, embedding.weight.shape)

    def test_embedding_sparse_backward(self):
        embedding = nn.Embedding(10, 3, sparse=True)
        embedding.zero_grad()
        embedding(torch.LongTensor([7, 1, 3])).sum().backward()
        self.assertEqual(embedding.weight.grad._indices(), torch.LongTensor([[7, 1, 3]]))
        self.assertEqual(embedding.weight.grad._values(), torch.tensor(1.).expand(3, 3))

        embedding.zero_grad()
        embedding(torch.LongTensor([7, 1, 3])).sum().backward()
        embedding(torch.LongTensor([7, 1, 3])).sum().backward()
        self.assertEqual(embedding.weight.grad._indices(), torch.LongTensor([[7, 1, 3, 7, 1, 3]]))
        self.assertEqual(embedding.weight.grad._values(), torch.tensor(1.).expand(6, 3))

        embedding.zero_grad()
        embedding(torch.LongTensor([7, 1, 3])).sum().backward()
        embedding(torch.LongTensor([8, 1, 3])).sum().backward()
        self.assertEqual(embedding.weight.grad._indices(), torch.LongTensor([[7, 1, 3, 8, 1, 3]]))
        self.assertEqual(embedding.weight.grad._values(), torch.tensor(1.).expand(6, 3))

    def test_embedding_padding_idx(self):
        embedding = nn.Embedding(10, 20, padding_idx=0)
        input = Variable(torch.LongTensor([[0, 2, 4, 5], [4, 3, 0, 9]]))
        output = embedding(input)
        self.assertEqual(output[0][0].sum(), 0)
        self.assertEqual(output[1][2].sum(), 0)

        embedding = nn.Embedding(10, 20, padding_idx=0, sparse=True)
        input = Variable(torch.LongTensor([[0, 2, 4, 5], [4, 3, 0, 9]]))
        output = embedding(input)
        self.assertEqual(output[0][0].sum(), 0)
        self.assertEqual(output[1][2].sum(), 0)

        # negative indexing check for padding_idx
        # padding_idx=-2, num_embeddings=10 ==> index 8 padded
        embedding = nn.Embedding(10, 20, padding_idx=-2)
        input = Variable(torch.LongTensor([[0, 2, 8, 5], [4, 8, 0, 9]]))
        output = embedding(input)
        self.assertEqual(output[0][2].sum(), 0)
        self.assertEqual(output[1][1].sum(), 0)

        embedding = nn.Embedding(10, 20, padding_idx=-2, sparse=True)
        input = Variable(torch.LongTensor([[0, 2, 8, 5], [4, 8, 0, 9]]))
        output = embedding(input)
        self.assertEqual(output[0][2].sum(), 0)
        self.assertEqual(output[1][1].sum(), 0)

        # out of bounds check for padding_idx
        self.assertRaises(AssertionError, nn.Embedding, num_embeddings=10, embedding_dim=20, padding_idx=25)
        self.assertRaises(AssertionError, nn.Embedding, num_embeddings=10, embedding_dim=20, padding_idx=-25)

        # test backward when input contains padding_idx
        padding_idx = 0
        embedding = nn.Embedding(5, 2, padding_idx=padding_idx)
        for n in (1, 2):
            for other_indices in ([], [1, 3], [2]):
                indices = torch.LongTensor(other_indices + [padding_idx] * n)
                pre = embedding.weight[padding_idx].clone()
                embedding(indices).sum().backward()
                after = (embedding.weight + embedding.weight.grad)[padding_idx]
                embedding.zero_grad()
                self.assertEqual(after, pre)

    def test_embedding_max_norm(self):
        embedding = nn.Embedding(22, 5, max_norm=1.0)
        input = Variable(torch.LongTensor([2, 8, 8, 6]))
        output = embedding(input)
        self.assertEqual(output[1], output[2])
        self.assertTrue(output.data.norm(p=2, dim=1).le(1).all())

    @unittest.skipIf(not TEST_CUDA, "CUDA unavailable")
    @repeat_test_for_types(ALL_TENSORTYPES)
    def test_embedding_max_norm_cuda(self, dtype=torch.float):
        embedding = nn.Embedding(22, 5, max_norm=1.0).to("cuda", dtype=dtype)
        # nn.Embedding only takes LongTensor as input
        input = torch.tensor([2, 8, 8, 6], device="cuda", dtype=torch.long)
        output = embedding(input)
        self.assertEqual(output[1], output[2])
        self.assertTrue(output.data.norm(p=2, dim=1).le(1).all())

    def test_embedding_from_pretrained(self):
        a = torch.Tensor([[1, 2, 3], [4, 5, 6]])
        embedding = nn.Embedding.from_pretrained(a)
        self.assertEqual(a, embedding.weight.data)

        input = torch.LongTensor([0, 1])
        output = embedding(input)
        self.assertEqual(a, output)

    def test_embedding_from_pretrained_options(self):
        a = torch.Tensor([[1, 2, 3], [4, 5, 6]])
        opts = {
            "max_norm": 2.,
            "norm_type": .5,
            "scale_grad_by_freq": False,
            "sparse": True
        }
        embedding = nn.Embedding.from_pretrained(a, **opts)
        input = torch.LongTensor([0, 1])
        output = embedding(input)
        # test output and that weight matrix was renormalized
        self.assertEqual(a, output)
        self.assertTrue(a.ne(torch.arange(1, 7, dtype=a.dtype).view(2, 3)).all())
        self.assertTrue(output.data.norm(p=opts["norm_type"], dim=1).le(opts["max_norm"]).all())

    def test_embedding_functional(self):
        a = torch.tensor([
            [1, 3, 2],
            [0, 2, 1]
        ], dtype=torch.long)
        embeddings = torch.rand(4, 3, requires_grad=True)

        embed_old = torch.nn.Embedding(4, 3)
        embed_old.weight.data = embeddings.data
        res_old = embed_old(a)

        res_F = F.embedding(a, embeddings)
        self.assertEqual(res_old, res_F)

    @unittest.skipIf(not TEST_CUDA, "CUDA unavailable")
    @repeat_test_for_types([torch.float, torch.half])
    @skipIfRocm
    def test_softmax_dtype(self, dtype=torch.float):
        input = torch.rand(32, 100, device="cuda", dtype=dtype, requires_grad=True)
        inputf = input.to(torch.float).detach().requires_grad_(True)
        out = F.softmax(input, dim=-1, dtype=torch.float)
        outf = F.softmax(inputf, dim=-1)
        # should be bitwise equal
        self.assertEqual(out, outf, prec=0)
        gO = torch.empty_like(outf).uniform_()
        out.backward(gO)
        outf.backward(gO)
        # should be bitwise equal
        self.assertEqual(input.grad, inputf.grad.to(dtype), prec=0)

    def _test_softmax_backward(self, device):
        if device.type == 'cuda':
            dtypes = [torch.float, torch.half]
        else:
            dtypes = [torch.float]
        # FIXME: add (10, 0) after https://github.com/pytorch/pytorch/issues/17262 is fixed
        sizes = [(0, 10), (32, 20)]
        for fn in [F.softmax, F.log_softmax]:
            for dtype in dtypes:
                for size in sizes:
                    input = torch.rand(size, device=device, dtype=dtype, requires_grad=True)
                    output = fn(input, dtype=torch.float, dim=1).sum()
                    grad_input, = torch.autograd.grad(output, input, create_graph=True)
                    grad_input.sum().backward()

    def test_softmax_backward(self):
        self._test_softmax_backward(torch.device('cpu'))

    @unittest.skipIf(not TEST_CUDA, "CUDA unavailable")
    @skipIfRocm
    def test_softmax_backward_cuda(self):
        self._test_softmax_backward(torch.device('cuda'))

    def _test_gumbel_softmax_st_shapes(self, cuda, dtype, shape, dim, count_expected):
        logits = torch.randn(shape, dtype=torch.float)
        logits = logits.to(dtype)
        if cuda:
            logits = logits.cuda()

        y_draw = F.gumbel_softmax(logits, hard=True, dim=dim)

        # All values positive
        self.assertGreaterEqual(y_draw.min(), 0)
        # Shape unchanged
        self.assertTrue(y_draw.shape == logits.shape)
        # One choice per draw
        self.assertEqual(y_draw.sum(), count_expected, prec=torch.finfo(y_draw.dtype).eps)

    def _test_gumbel_softmax_straight_through(self, cuda, dtype):
        num_draws = 100

        logits = torch.tensor([[0.2, 0.8, 0.1]])
        logits = logits.reshape([1, 3])
        logits = logits.to(dtype).requires_grad_()
        if cuda:
            logits = logits.cuda()
        probs = logits.softmax(dim=-1)

        counts = torch.zeros_like(logits)
        for _ in range(num_draws):
            y_draw = F.gumbel_softmax(logits, hard=True)
            counts = counts + y_draw

        # All values positive
        self.assertGreaterEqual(y_draw.min(), 0)
        # Each experiment should result in 1 draw.
        self.assertEqual(counts.sum(), num_draws, prec=torch.finfo(counts.dtype).eps)

        # check results is asymptotically as expected.
        expected = probs * num_draws
        # ~z is approximately N(0,1) for unbiased count
        z = (counts - expected) / (expected * (1 - probs)).sqrt()
        # A (lazy) approximate 99% two-sided test:
        # occurs with prob alpha~>=0.01 if unbiased
        self.assertLess(z.abs().max().item(), 2.58)

    def _test_gumbel_softmax_grad(self, cuda, dtype):
        # "hard" and "not hard" should propagate same gradient.
        device = torch.device("cuda") if cuda else torch.device("cpu")
        logits_soft = torch.zeros(10, 10, dtype=dtype, device=device, requires_grad=True)
        logits_hard = torch.zeros(10, 10, dtype=dtype, device=device, requires_grad=True)

        seed = torch.random.get_rng_state()
        y_soft = F.gumbel_softmax(logits_soft, hard=False)
        torch.random.set_rng_state(seed)
        y_hard = F.gumbel_softmax(logits_hard, hard=True)

        y_soft.sum().backward()
        y_hard.sum().backward()

        # 2eps = 1x addition + 1x subtraction.
        tol = 2 * torch.finfo(dtype).eps
        self.assertAlmostEqual(logits_soft.grad, logits_hard.grad, delta=tol)

    @repeat_test_for_types(NO_HALF_TENSORTYPES)
    def test_gumbel_softmax(self, dtype=torch.float):
        """
        NO_HALF_TENSORTYPES because many half-ops doesnt work on cpu.
        """
        self._test_gumbel_softmax_st_shapes(cuda=False, dtype=dtype, shape=[5], dim=0, count_expected=1)
        self._test_gumbel_softmax_st_shapes(cuda=False, dtype=dtype, shape=[5], dim=-1, count_expected=1)
        self._test_gumbel_softmax_st_shapes(cuda=False, dtype=dtype, shape=[5, 4], dim=1, count_expected=5)
        self._test_gumbel_softmax_st_shapes(cuda=False, dtype=dtype, shape=[5, 4, 3], dim=1, count_expected=5 * 3)
        self._test_gumbel_softmax_st_shapes(cuda=False, dtype=dtype, shape=[5, 4, 3], dim=-1, count_expected=5 * 4)
        self._test_gumbel_softmax_straight_through(cuda=False, dtype=dtype)
        self._test_gumbel_softmax_grad(cuda=False, dtype=dtype)

    @unittest.skipIf(not TEST_CUDA, "CUDA unavailable")
    @repeat_test_for_types(ALL_TENSORTYPES)
    def test_gumbel_softmax_cuda(self, dtype=torch.float):
        self._test_gumbel_softmax_st_shapes(cuda=True, dtype=dtype, shape=[5], dim=0, count_expected=1)
        self._test_gumbel_softmax_st_shapes(cuda=True, dtype=dtype, shape=[5], dim=-1, count_expected=1)
        self._test_gumbel_softmax_st_shapes(cuda=True, dtype=dtype, shape=[5, 4], dim=1, count_expected=5)
        self._test_gumbel_softmax_st_shapes(cuda=True, dtype=dtype, shape=[5, 4, 3], dim=1, count_expected=5 * 3)
        self._test_gumbel_softmax_st_shapes(cuda=True, dtype=dtype, shape=[5, 4, 3], dim=-1, count_expected=5 * 4)
        self._test_gumbel_softmax_straight_through(cuda=True, dtype=dtype)
        self._test_gumbel_softmax_grad(cuda=True, dtype=dtype)

    def _test_EmbeddingBag_vs_Embedding(self, N, D, B, L, max_norm=None,
                                        mode='mean',
                                        device='cpu',
                                        dtype=torch.float,
                                        test_per_sample_weights=False,
                                        trainable_per_sample_weights=False,
                                        sparse=False,
                                        test_backward=True,
                                        backward_prec=None):
        es = nn.EmbeddingBag(N, D, mode=mode, sparse=sparse, max_norm=max_norm).to(device, dtype)
        e = nn.Embedding(N, D, max_norm=max_norm).to(device, dtype)
        e.weight.data.copy_(es.weight)
        input = torch.randint(N, (B, L), device=device, dtype=torch.long)
        offsets = torch.arange(0, B, device=device, dtype=torch.long).mul_(L)
        grad_output = torch.rand(B, D, device=device, dtype=dtype)

        if test_per_sample_weights:
            # To prevent large gradients, weights should sum to 1 for each bag
            per_sample_weights = \
                torch.randn(B, L, device=device, dtype=dtype).softmax(dim=-1)
            per_sample_weights_reference = \
                per_sample_weights.clone().requires_grad_(trainable_per_sample_weights)
            per_sample_weights.requires_grad_(trainable_per_sample_weights)
            output = es(input.view(-1), offsets, per_sample_weights.view(-1))
        else:
            output = es(input.view(-1), offsets)
            per_sample_weights = None
            per_sample_weights_reference = None

        if mode == 'sum':
            if test_per_sample_weights:
                ref_output = (e(input) * per_sample_weights_reference.unsqueeze(-1)).sum(1)
            else:
                ref_output = e(input).sum(1)
        elif mode == 'mean':
            assert not test_per_sample_weights
            ref_output = e(input).mean(1)
        elif mode == 'max':
            assert not test_per_sample_weights
            ref_output = e(input).max(1)[0]

        self.assertEqual(output, ref_output, dtype2prec[dtype])

        if not test_backward:
            return

        output.backward(grad_output)
        ref_output.backward(grad_output)
        es_weight_grad = es.weight.grad.data
        if sparse:
            es_weight_grad = es.weight.grad.data.to_dense()

        # We have more floating point error here because we are dealing with larger numbers
        if backward_prec is None:
            needed_prec = dtype2prec[dtype] * 2
        else:
            needed_prec = backward_prec
        self.assertEqual(es_weight_grad, e.weight.grad, needed_prec)

        if test_per_sample_weights and trainable_per_sample_weights:
            self.assertEqual(per_sample_weights.grad, per_sample_weights_reference.grad)

    def _test_EmbeddingBag(self, cuda, mode, sparse, dtype=torch.double):
        # check a known test example
        device = torch.device("cuda") if cuda else torch.device("cpu")
        es = nn.EmbeddingBag(5, 2, mode=mode, sparse=sparse).to(device, dtype)
        es.weight.data.copy_(torch.arange(1, 11, device=device, dtype=dtype).view_as(es.weight))
        input = torch.tensor([3, 1, 1, 1, 4, 0], device=device, dtype=torch.long)
        offsets = torch.tensor([0, 0, 3, 3, 6], device=device, dtype=torch.long)

        grad_output = torch.tensor(
            [1, 2,
             3, 4], device=device, dtype=dtype).view(2, 2)
        grad_output_with_empty = torch.tensor(
            [99, 99,
             1, 2,
             99, 99,
             3, 4,
             99, 99], device=device, dtype=dtype).view(5, 2)

        if mode == "sum" or mode == "mean":
            denominator = 1 if mode == "sum" else 3
            expected_output = torch.tensor(
                [[13, 16],
                 [13, 16]], device=device, dtype=dtype) / denominator

            expected_output_with_empty = torch.tensor(
                [[0, 0],
                 [13, 16],
                 [0, 0],
                 [13, 16],
                 [0, 0]], device=device, dtype=dtype) / denominator

            expected_grad_weight = torch.tensor(
                [[3, 4],
                 [5, 8],
                 [0, 0],
                 [1, 2],
                 [3, 4]], device=device, dtype=dtype) / denominator
        elif mode == "max":
            expected_output = torch.tensor(
                [[7, 8],
                 [9, 10]], device=device, dtype=dtype)

            expected_output_with_empty = torch.tensor(
                [[0, 0],
                 [7, 8],
                 [0, 0],
                 [9, 10],
                 [0, 0]], device=device, dtype=dtype)

            expected_grad_weight = torch.tensor(
                [[0, 0],
                 [0, 0],
                 [0, 0],
                 [1, 2],
                 [3, 4]], device=device, dtype=dtype)

        output = es(input, offsets)
        output.backward(grad_output_with_empty)

        es_weight_grad = es.weight.grad.data
        if sparse:
            es_weight_grad = es.weight.grad.to_dense()
        self.assertEqual(output, expected_output_with_empty)
        self.assertEqual(es_weight_grad, expected_grad_weight, dtype2prec[dtype])

        # check same example except as 2D (2 x 3)
        input = input.view(2, -1)
        es.zero_grad()
        output = es(input)
        output.backward(grad_output)

        es_weight_grad = es.weight.grad
        if sparse:
            es_weight_grad = es.weight.grad.to_dense()
        self.assertEqual(output, expected_output)
        self.assertEqual(es_weight_grad, expected_grad_weight, dtype2prec[dtype])

        # test all empty bags
        es.zero_grad()
        inputs = torch.tensor([], dtype=torch.long, device=device)
        offsets = torch.tensor([0, 0, 0, 0], device=device)
        es(inputs, offsets).sum().backward()
        dense_grad = es.weight.grad
        if dense_grad.is_sparse:
            dense_grad = dense_grad.to_dense()
        self.assertEqual(dense_grad, torch.zeros_like(es.weight))

        # now compare EmbeddingBag vs Embedding + Sum/Mean, for constant bag length
        N, D, B, L = random.randint(1, 100), random.randint(1, 100), random.randint(1, 50), random.randint(1, 50)
        kwargs = dict(mode=mode, sparse=sparse, device=device, dtype=dtype)
        self._test_EmbeddingBag_vs_Embedding(N, D, B, L, **kwargs)
        for max_norm in (None, 3):
            for p in itertools.product([1, 2], repeat=4):
                self._test_EmbeddingBag_vs_Embedding(*p, max_norm=max_norm, **kwargs)

        # check that giving illegal input combos raises error
        es = nn.EmbeddingBag(10, 20, mode=mode, sparse=sparse)
        input = torch.ones(3, 4)
        offset = torch.arange(0, 3)
        self.assertRaises(ValueError, lambda: es(input, offset))
        self.assertRaises(ValueError, lambda: es(input.view(-1)))
        offset[0] = 1
        self.assertRaises(ValueError, lambda: es(input.view(-1), offset))
        offset[0] = 0
        offset[-1] = 100
        self.assertRaises(ValueError, lambda: es(input.view(-1), offset))

    def test_embeddingbag_from_pretrained(self):
        a = torch.Tensor([[1, 2, 3], [4, 5, 6]])
        embeddingbag = nn.EmbeddingBag.from_pretrained(a)
        self.assertEqual(a, embeddingbag.weight.data)

        input = torch.LongTensor([[0, 1]])
        output = embeddingbag(input)
        self.assertEqual(a.mean(0, keepdim=True), output)

    def test_embeddingbag_from_pretrained_options(self):
        a = torch.Tensor([[1, 2, 3], [4, 5, 6]])
        opts = {
            "max_norm": 2.,
            "norm_type": .5,
            "scale_grad_by_freq": False,
            "mode": "max",
            "sparse": False
        }
        embeddingbag = nn.EmbeddingBag.from_pretrained(a, **opts)

        input = torch.LongTensor([[0, 1]])
        output = embeddingbag(input)
        self.assertEqual(a.max(0, keepdim=True)[0], output)
        self.assertTrue(a.ne(torch.arange(1, 7, dtype=a.dtype).view(2, 3)).all())
        self.assertTrue(a.norm(p=opts["norm_type"], dim=1).le(opts["max_norm"]).all())

    @unittest.skipIf(not TEST_CUDA, "CUDA unavailable")
    def test_pool3d_size_one_feature_dim(self):
        # Tests crazy strides for feature dim of size 1
        x = Variable(torch.randn(7, 1, 5, 3, 2, device="cuda"))
        strange_strides = [30, 1234, 6, 2, 1]
        y = x.as_strided(x.size(), strange_strides)
        x = x.cpu().as_strided(x.size(), strange_strides)

        to_test = {
            'max_pool3d': lambda t: F.max_pool3d(t, (5, 1, 1), stride=(5, 1, 1)),
            'avg_pool3d': lambda t: F.avg_pool3d(t, (5, 1, 1), stride=(5, 1, 1)),
        }

        for test, fn in to_test.items():
            # Should not crash
            out_y = fn(y)
            out_x = fn(x)
            self.assertEqual(out_y, out_x.cuda(), test)

    @unittest.skipIf(not TEST_CUDA, "CUDA unavailable")
    def test_AvgPool3d_backward_after_cat_dim1_cuda(self):
        # x has to have batch_size 1 to test contiguous checks
        x = torch.randn(1, 3, 4, 4, 4, device="cuda", requires_grad=True)
        y = F.avg_pool3d(x, kernel_size=3, padding=1, stride=2)

        grad = torch.randn(y.size(), device="cuda")
        # increase the stride in dimension 0. the tensor is still contiguous because size[0] is 1
        stride = list(grad.stride())
        stride[0] = stride[0] * 2
        grad.set_(grad.storage(), 0, grad.size(), stride)
        assert grad.is_contiguous()

        y.backward(grad)

    @unittest.skipIf(not TEST_CUDNN, "needs cudnn")
    def test_contig_wrong_stride_cudnn(self):
        # x has to have batch_size 1 to test contiguous checks
        x = torch.randn(1, 16, 5, 5, device="cuda")
        stride = list(x.stride())
        stride[0] = 20
        # change the stride in dimension 0. the tensor is still contiguous because size[0] is 1
        x.set_(x.storage(), 0, x.size(), stride)
        self.assertTrue(x.is_contiguous())
        F.conv_transpose2d(x, torch.randn(16, 1, 1, 1, device="cuda"))
        F.conv2d(x, torch.randn(1, 16, 1, 1, device="cuda"))

    def test_embedding_bag(self):
        self._test_EmbeddingBag(False, 'sum', False)
        self._test_EmbeddingBag(False, 'mean', False)
        self._test_EmbeddingBag(False, 'max', False)

        self._test_EmbeddingBag(False, 'sum', True)
        self._test_EmbeddingBag(False, 'mean', True)

    @staticmethod
    def _embedding_bag_reference_impl(input, weight, offsets=None, mode='sum',
                                      per_sample_weights=None):
        assert mode == 'sum'
        assert offsets is not None
        if per_sample_weights is None:
            per_sample_weights = torch.ones(input.size())
        assert input.numel() == per_sample_weights.numel()

        bags = []
        embeddings = weight.index_select(0, input) * per_sample_weights.unsqueeze(1)
        for index, offset in enumerate(offsets):
            if index + 1 < len(offsets):
                next_offset = offsets[index + 1]
            else:
                next_offset = len(input)
            length = next_offset - offset
            bags.append(embeddings.narrow(0, offset, length).sum(0))
        return torch.stack(bags)

    @staticmethod
    def _test_EmbeddingBag_per_sample_weights_failures(self, device='cpu'):
        # Failure 1: mismatched embeddings / per_sample_weights dtype
        es = nn.EmbeddingBag(5, 2, mode='sum').to(dtype=torch.float, device=device)
        input = torch.tensor([3, 1, 1, 1, 4, 0], dtype=torch.long, device=device)
        offsets = torch.tensor([0, 0, 3, 3, 6], dtype=torch.long, device=device)
        per_sample_weights = torch.randn_like(input, dtype=torch.double, device=device)
        if device == 'cpu':
            with self.assertRaisesRegex(RuntimeError, 'have the same type as'):
                es(input, offsets, per_sample_weights)
        else:
            with self.assertRaisesRegex(RuntimeError, 'expected scalar type'):
                es(input, offsets, per_sample_weights)

        # Failure 2.1: input/per_sample_weights have different sizes (1d input)
        input = torch.tensor([3, 1, 1, 1, 4, 0], dtype=torch.long, device=device)
        offsets = torch.tensor([0, 0, 3, 3, 6], dtype=torch.long, device=device)
        per_sample_weights = torch.randn(5, dtype=torch.float, device=device)
        with self.assertRaisesRegex(ValueError, 'same shape as the input'):
            es(input, offsets, per_sample_weights)

        # Failure 2.2: input/per_sample_weights have different sizes (2d input)
        input = torch.randint(5, (7, 3), dtype=torch.long, device=device)
        offsets = None
        per_sample_weights = torch.randn(7 * 3, dtype=torch.float, device=device)
        with self.assertRaisesRegex(ValueError, 'same shape as the input'):
            es(input, offsets, per_sample_weights)

        # Failure 3: Unsupported per_sample_weights and mode=('max', 'mean')
        for unsupported_mode in ('max', 'mean'):
            es = nn.EmbeddingBag(5, 2, mode=unsupported_mode).to(
                dtype=torch.float, device=device)
            input = torch.randint(5, (7, 3), dtype=torch.long, device=device)
            offsets = None
            per_sample_weights = torch.randn(7, 3, dtype=torch.float, device=device)
            with self.assertRaisesRegex(NotImplementedError,
                                        "only supported for mode='sum'"):
                es(input, offsets, per_sample_weights)

    def test_EmbeddingBag_per_sample_weights_failures(self):
        self._test_EmbeddingBag_per_sample_weights_failures(self)

    @unittest.skipIf(not TEST_CUDA, "CUDA unavailable")
    def test_EmbeddingBag_per_sample_weights_failures_cuda(self):
        self._test_EmbeddingBag_per_sample_weights_failures(self, device='cuda')

    @staticmethod
    def _test_EmbeddingBag_per_sample_weights_and_offsets(self, device='cpu'):
        def test_per_sample_weights(mode, dtype, trainable_scale):
            es = nn.EmbeddingBag(5, 2, mode=mode).to(dtype=dtype, device=device)
            es.weight.data.copy_(
                torch.arange(1, 11, device=device, dtype=dtype).view_as(es.weight))
            input = torch.tensor([3, 1, 1, 1, 4, 0], device=device, dtype=torch.long)
            offsets = torch.tensor([0, 0, 3, 3, 6], device=device, dtype=torch.long)
            per_sample_weights = torch.randn_like(input, dtype=dtype) \
                                      .requires_grad_(trainable_scale)
            ref_per_sample_weights = \
                per_sample_weights.detach().requires_grad_(trainable_scale)
            reference_weights = es.weight.detach().requires_grad_()

<<<<<<< HEAD
            expected = self._embedding_bag_reference(
                input, reference_weights, offsets, mode, ref_per_sample_weights)
=======
            expected = self._embedding_bag_reference_impl(
                input, reference_weights, offsets, mode, per_sample_weights)
>>>>>>> 47d3e048
            result = es(input, offsets, per_sample_weights)
            self.assertEqual(result, expected)

            grad = torch.randn_like(expected)
            result.backward(grad)
            expected.backward(grad)
            self.assertEqual(es.weight.grad, reference_weights.grad)
            if trainable_scale:
                self.assertEqual(per_sample_weights.grad, ref_per_sample_weights.grad)

        dtypes = (torch.float, torch.double)
        modes = ('sum',)
        trainable_scale = (True, False)
        for dtype, mode, trainable in itertools.product(dtypes, modes, trainable_scale):
            test_per_sample_weights(mode, dtype, trainable)

    def test_EmbeddingBag_per_sample_weights_and_offsets(self):
        self._test_EmbeddingBag_per_sample_weights_and_offsets(self)

    @unittest.skipIf(not TEST_CUDA, "CUDA unavailable")
    def test_EmbeddingBag_per_sample_weights_and_offsets_cuda(self):
        self._test_EmbeddingBag_per_sample_weights_and_offsets(self, device='cuda')

    @staticmethod
    def _test_EmbeddingBag_per_sample_weights_and_no_offsets(self, device='cpu'):
        dtypes = (torch.float, torch.double)
        modes = ('sum',)
        sparsity = (True, False)
        trainable_scale = (True, False)
        for dtype, mode, sparse, trainable_per_sample_weights in \
                itertools.product(dtypes, modes, sparsity, trainable_scale):
            kwargs = dict(test_per_sample_weights=True, device=device,
                          mode=mode, dtype=dtype, sparse=sparse,
                          trainable_per_sample_weights=trainable_per_sample_weights)

            # Simple case
            self._test_EmbeddingBag_vs_Embedding(2, 3, 5, 7, **kwargs)

            # B * L > 1000
            self._test_EmbeddingBag_vs_Embedding(2, 5, 53, 23, **kwargs)

            # Large num_embedding
            self._test_EmbeddingBag_vs_Embedding(101, 5, 3, 7, **kwargs)

            # Large embedding_dim
            self._test_EmbeddingBag_vs_Embedding(2, 101, 3, 7, **kwargs)

    def test_EmbeddingBag_per_sample_weights_and_no_offsets(self):
        self._test_EmbeddingBag_per_sample_weights_and_no_offsets(self)

    @unittest.skipIf(not TEST_CUDA, "CUDA unavailable")
    def test_EmbeddingBag_per_sample_weights_and_no_offsets_cuda(self):
        self._test_EmbeddingBag_per_sample_weights_and_no_offsets(self, device='cuda')

    @unittest.skipIf(not TEST_CUDA, "CUDA unavailable")
    @repeat_test_for_types(ALL_TENSORTYPES)
    def test_embedding_bag_cuda(self, dtype=torch.float):
        self._test_EmbeddingBag(True, 'sum', False, dtype)
        self._test_EmbeddingBag(True, 'mean', False, dtype)
        self._test_EmbeddingBag(True, 'max', False, dtype)
        if dtype != torch.half:
            # torch.cuda.sparse.HalfTensor is not enabled.
            self._test_EmbeddingBag(True, 'sum', True, dtype)
            self._test_EmbeddingBag(True, 'mean', True, dtype)

    def test_fractional_max_pool2d(self):
        x = torch.randn(1, 2, 7, 7, requires_grad=True)
        samples = x.new(1, 2, 2).uniform_()

        def func(x):
            return F.fractional_max_pool2d(
                x, (2, 2), output_size=(3, 3), _random_samples=samples)

        self.assertEqual(func(x).shape, (1, 2, 3, 3))
        gradcheck(func, [x])
        gradgradcheck(func, [x])

        x = torch.randn(2, 7, 7, requires_grad=True)
        samples = x.new(2, 2).uniform_()
        self.assertEqual(func(x).shape, (2, 3, 3))
        gradcheck(func, [x])
        gradgradcheck(func, [x])

    def test_Dropout(self):
        input = torch.Tensor(1000)
        self._test_dropout(nn.Dropout, False, input)

    def test_Dropout2d(self):
        b = random.randint(1, 5)
        w = random.randint(1, 5)
        h = random.randint(1, 5)
        num_features = 1000
        input = torch.Tensor(num_features, b, w, h)
        self._test_dropout(nn.Dropout2d, False, input)

    def test_Dropout3d(self):
        b = random.randint(1, 5)
        w = random.randint(1, 5)
        h = random.randint(1, 5)
        d = random.randint(1, 2)
        num_features = 1000
        input = torch.Tensor(num_features, b, d, w, h)
        self._test_dropout(nn.Dropout3d, False, input)

    @unittest.skipIf(not TEST_CUDA, "CUDA unavailable")
    def test_Dropout_cuda(self):
        input = torch.Tensor(1000)
        self._test_dropout(nn.Dropout, True, input)

    @unittest.skipIf(not TEST_CUDA, "CUDA unavailable")
    def test_Dropout2d_cuda(self):
        b = random.randint(1, 5)
        w = random.randint(1, 5)
        h = random.randint(1, 5)
        num_features = 1000
        input = torch.Tensor(num_features, b, w, h)
        self._test_dropout(nn.Dropout2d, True, input)

    @unittest.skipIf(not TEST_CUDA, "CUDA unavailable")
    def test_Dropout3d_cuda(self):
        b = random.randint(1, 5)
        w = random.randint(1, 5)
        h = random.randint(1, 5)
        d = random.randint(1, 2)
        num_features = 1000
        input = torch.Tensor(num_features, b, d, w, h)
        self._test_dropout(nn.Dropout3d, True, input)

    def test_AlphaDropout(self):
        # generate random tensor with zero mean and unit std
        input = torch.randn(5000)
        self._test_alpha_dropout(nn.AlphaDropout, input)

    def test_FeatureAlphaDropout(self):
        b = random.randint(1, 5)
        w = random.randint(1, 5)
        h = random.randint(1, 5)
        d = random.randint(1, 2)
        num_features = 1000
        input = torch.randn(num_features, b, d, w, h)
        self._test_alpha_dropout(nn.FeatureAlphaDropout, input)

    def _test_InstanceNorm_general(self, cls, input, device="cpu", dtype=torch.float):
        # default case track_running_stats=False
        b, c = input.size(0), input.size(1)
        input_var = input.to(device=device, dtype=dtype).requires_grad_()

        IN = cls(c, eps=0).to(device, dtype)

        output = IN(input_var)
        out_reshaped = output.view(b * c, -1)

        mean = out_reshaped.mean(1)
        var = out_reshaped.var(1, unbiased=False)

        self.assertAlmostEqual(torch.abs(mean.data).mean(), 0, delta=1e-5)
        self.assertAlmostEqual(torch.abs(var.data).mean(), 1, delta=1e-5)

        # check that eval mode doesn't change behavior
        grad_out = torch.randn_like(output)
        res1 = output.data.clone()
        output.backward(grad_out)
        grad1 = input_var.grad.data.clone()

        IN.eval()
        output = IN(input_var)
        input_var.grad = None
        output.backward(grad_out)
        res2 = output.data
        grad2 = input_var.grad.data
        self.assertEqual(res1, res2)
        self.assertEqual(grad1, grad2)

        # If track_running_stats=True and momentum=1, running_mean/var should be
        # equal to mean/var of the input (with unbias correction)
        IN = cls(c, momentum=1, eps=0, track_running_stats=True).to(device, dtype)

        output = IN(input_var)

        input_reshaped = input_var.transpose(1, 0).reshape(c, -1)
        mean = input_reshaped.mean(1)

        input_reshaped = input_var.transpose(1, 0).reshape(c, b, -1)
        var = input_reshaped.var(2, unbiased=True)[:, :]

        self.assertAlmostEqual(torch.abs(mean.data - IN.running_mean).mean(), 0, delta=1e-5)
        self.assertAlmostEqual(torch.abs(var.data.mean(1) - IN.running_var).mean(), 0, delta=1e-5)

        # in eval mode, adding X * std to a channel in input should make the
        # corresponding channel in output have mean X
        IN.eval()
        delta = IN.running_var.sqrt() * torch.arange(c, device=device, dtype=dtype)
        delta = delta.view(-1, *[1 for _ in range(2, input.dim())])
        output = IN(input_var + delta)
        self.assertEqual(output.transpose(0, 1).reshape(c, -1).mean(1), torch.arange(c))

    def _test_InstanceNorm_cuda_half(self, cls, input):
        # THNN
        input = Variable(input.cuda().half().random_(1, 10), requires_grad=True)
        m = cls(input.size(1), affine=True, track_running_stats=True).to("cuda", torch.half)
        thnn_output = m(input)
        thnn_output.sum().backward()
        thnn_input_grad = input.grad.data.clone()
        self.assertEqual(thnn_output.type(), input.type())
        # cuDNN
        if TEST_CUDNN:
            input.grad = None
            m = m.float()
            cudnn_output = m(input)
            cudnn_output.sum().backward()
            cudnn_input_grad = input.grad.data.clone()
            self.assertEqual(cudnn_output.type(), input.type())
            self.assertAlmostEqual(cudnn_output, thnn_output, delta=1e-4)
            self.assertAlmostEqual(cudnn_input_grad, thnn_input_grad, delta=1e-3)

    def test_InstanceNorm1d_general(self):
        b = random.randint(3, 5)
        c = random.randint(3, 5)
        d = random.randint(8, 10)

        input = torch.rand(b, c, d)
        self._test_InstanceNorm_general(nn.InstanceNorm1d, input, dtype=torch.float)

    @unittest.skipIf(not TEST_CUDA, "CUDA unavailable")
    def test_InstanceNorm1d_general_cuda(self):
        b = random.randint(3, 5)
        c = random.randint(3, 5)
        d = random.randint(8, 10)

        input = torch.rand(b, c, d)
        self._test_InstanceNorm_general(nn.InstanceNorm1d, input, "cuda", torch.float)
        self._test_InstanceNorm_cuda_half(nn.InstanceNorm1d, input)

    def test_InstanceNorm2d_general(self):
        b = random.randint(3, 5)
        c = random.randint(3, 5)
        w = random.randint(3, 6)
        h = random.randint(6, 8)

        input = torch.rand(b, c, h, w)
        self._test_InstanceNorm_general(nn.InstanceNorm2d, input, dtype=torch.float)

    @unittest.skipIf(not TEST_CUDA, "CUDA unavailable")
    def test_InstanceNorm2d_general_cuda(self):
        b = random.randint(3, 5)
        c = random.randint(3, 5)
        w = random.randint(3, 6)
        h = random.randint(6, 8)

        input = torch.rand(b, c, h, w)
        self._test_InstanceNorm_general(nn.InstanceNorm2d, input, "cuda", torch.float)
        self._test_InstanceNorm_cuda_half(nn.InstanceNorm2d, input)

    def test_InstanceNorm3d_general(self):
        b = random.randint(3, 5)
        c = random.randint(3, 5)
        w = random.randint(2, 5)
        h = random.randint(2, 5)
        d = random.randint(2, 5)

        input = torch.rand(b, c, h, w, d)
        self._test_InstanceNorm_general(nn.InstanceNorm3d, input, dtype=torch.float)

    @unittest.skipIf(not TEST_CUDA, "CUDA unavailable")
    @skipIfRocm
    def test_InstanceNorm3d_general_cuda(self):
        b = random.randint(3, 5)
        c = random.randint(2, 5)
        w = random.randint(2, 5)
        h = random.randint(2, 5)
        d = random.randint(2, 5)

        input = torch.rand(b, c, h, w, d)
        self._test_InstanceNorm_general(nn.InstanceNorm3d, input, "cuda", torch.float)
        self._test_InstanceNorm_cuda_half(nn.InstanceNorm3d, input)

    def _test_LayerNorm_general(self, device="cpu", dtype=torch.float):
        for i in range(2, 6):
            shape = torch.randint(3, 6, (i,), dtype=torch.long).tolist()
            x = torch.empty(*shape, device=device, dtype=dtype).uniform_(0, 10)
            normalized_ndim = random.randint(1, i - 1)  # inclusive
            normalized_shape = shape[-normalized_ndim:]
            unnormalized_shape = shape[:-normalized_ndim]

            # test that LN normalizes to mean 0 and stddev 1
            ln = nn.LayerNorm(normalized_shape, eps=0).to(device, dtype)
            ln.weight.data.fill_(1)
            ln.bias.data.fill_(0)
            output = ln(x)
            out_reshaped = output.view(*(unnormalized_shape + [-1]))
            mean = out_reshaped.mean(-1)
            var = out_reshaped.var(-1, unbiased=False)
            self.assertAlmostEqual(torch.abs(mean.data).mean(), 0, delta=1e-5)
            self.assertAlmostEqual(torch.abs(var.data).mean(), 1, delta=1e-5)

            # test that LN applies weight and bias correctly
            scale, bias = torch.empty(2).uniform_(0.2, 2).tolist()
            ln.weight.data.fill_(scale)
            ln.bias.data.fill_(bias)
            output = ln(x)
            out_reshaped = output.view(*(unnormalized_shape + [-1]))
            mean = out_reshaped.mean(-1)
            var = out_reshaped.var(-1, unbiased=False)
            self.assertAlmostEqual(torch.abs(mean.data).mean(), bias, delta=1e-5)
            self.assertAlmostEqual(torch.abs(var.data).mean(), scale ** 2, delta=1e-5)

        bad_norm_shape_input_shape = {
            (): (),
            (2, 3): (3,),
            (2,): (1, 2, 3),
            (10,): (2, 3),
            10: (2, 3),
        }
        for norm_shape, input_shape in bad_norm_shape_input_shape.items():
            ln = nn.LayerNorm(norm_shape)
            input = torch.empty(input_shape, device=device, dtype=dtype).uniform_(0, 10)
            self.assertRaises(RuntimeError, lambda: ln(input))

    def _test_LayerNorm_cuda_half(self):
        input = Variable(torch.empty(2, 3, 3, 2).to("cuda", torch.half).random_(1, 10), requires_grad=True)
        m = nn.LayerNorm([3, 2]).to("cuda", torch.half)
        output = m(input)
        output.sum().backward()
        self.assertEqual(output.type(), input.type())

    def test_LayerNorm_general(self):
        self._test_LayerNorm_general()

    @unittest.skipIf(not TEST_CUDA, "CUDA unavailable")
    def test_LayerNorm_general_cuda(self):
        self._test_LayerNorm_general("cuda")
        self._test_LayerNorm_cuda_half()

    def _test_GroupNorm_general(self, device="cpu", dtype=torch.float):
        good_shape_g = {
            (1, 2, 3, 4): 2,
            (2, 3, 10): 3,
            (3, 1, 1, 1, 2): 1,
            (2, 6, 4, 2, 2): 3,
        }
        for shape, g in good_shape_g.items():
            x = torch.empty(*shape, device=device, dtype=dtype).uniform_(0, 10)
            b = shape[0]
            c = shape[1]

            # test that GN normalizes to mean 0 and stddev 1
            gn = nn.GroupNorm(g, c, eps=0).to(device, dtype)
            gn.weight.data.fill_(1)
            gn.bias.data.fill_(0)
            output = gn(x)
            out_reshaped = output.view(b, g, -1)
            mean = out_reshaped.mean(-1)
            var = out_reshaped.var(-1, unbiased=False)
            self.assertAlmostEqual(torch.abs(mean).mean(), 0, delta=1e-5)
            self.assertAlmostEqual(torch.abs(var).mean(), 1, delta=1e-5)

            # test that GN applies weight and bias correctly
            scale = torch.empty(c, device=device, dtype=dtype).uniform_(0.2, 2)
            bias = torch.empty(c, device=device, dtype=dtype).uniform_(0.2, 2)
            gn.weight.data.copy_(scale)
            gn.bias.data.copy_(bias)
            output = gn(x)
            out_reshaped = output.view(b, c, -1)
            out_normed = (out_reshaped - bias.view(c, 1)) / scale.view(c, 1)
            out_normed_reshaped = out_normed.view(b, g, -1)
            mean = out_normed_reshaped.mean(-1)
            var = out_normed_reshaped.var(-1, unbiased=False)
            self.assertAlmostEqual(torch.abs(mean).mean(), 0, delta=1e-5)
            self.assertAlmostEqual(torch.abs(var).mean(), 1, delta=1e-5)

        bad_shape_g = {
            (1, 2, 3, 4): 3,
            (2, 3, 10): 2,
            (3, 1, 1, 1, 2): 10,
            (2, 6, 4, 2, 2): 4,
        }
        for shape, g in bad_shape_g.items():
            gn = nn.GroupNorm(g, shape[1])
            input = torch.empty(*shape, device=device, dtype=dtype).uniform_(0, 10)
            self.assertRaises(RuntimeError, lambda: gn(input))

    def _test_GroupNorm_cuda_half(self):
        input = Variable(torch.empty(2, 3, 3, 2).to("cuda", torch.half).random_(1, 10), requires_grad=True)
        input = torch.zeros(2, 4, 3, 2, requires_grad=True).cuda().half().random_(1, 10)
        m = nn.GroupNorm(2, 4).to("cuda", torch.half)
        output = m(input)
        output.sum().backward()
        self.assertEqual(output.type(), input.type())

    def test_GroupNorm_general(self):
        self._test_GroupNorm_general(dtype=torch.float)

    @unittest.skipIf(not TEST_CUDA, "CUDA unavailable")
    def test_GroupNorm_general_cuda(self):
        self._test_GroupNorm_general("cuda", torch.float)
        self._test_GroupNorm_cuda_half()

    def test_pad(self):
        inputs = torch.randn(1, 3, 4, 4, requires_grad=True)
        _assertGradAndGradgradChecks(self, lambda x: F.pad(x, (1, 1, 1, 1)), (inputs,))
        _assertGradAndGradgradChecks(self, lambda x: F.pad(x, (-1, 1, -2, 1)), (inputs,))
        _assertGradAndGradgradChecks(self, lambda x: F.pad(x, (-1, 1, -2, 1), value=2), (inputs,))
        self.assertTrue(gradcheck(lambda x: F.pad(x, (-1, 1, -2, 1), mode='replicate'), (inputs,)))
        self.assertTrue(gradcheck(lambda x: F.pad(x, (-1, 1, -2, 1), mode='reflect'), (inputs,)))

        inputs = torch.randn(1, 2, 3, 4, 4, requires_grad=True)
        self.assertTrue(gradcheck(lambda x: F.pad(x, (1, 1, 1, 1, 1, 1), mode='replicate'), (inputs,)))

        # assert that relfection padding errors when pad >= input size
        expected_err_msg = r"Padding size should be less than the corresponding input dimension"
        self.assertRaisesRegex(RuntimeError, expected_err_msg,
                               lambda: F.pad(torch.randn(1, 1, 2, 3), (1, 1, 3, 0), mode='reflect'))
        self.assertRaisesRegex(RuntimeError, expected_err_msg,
                               lambda: F.pad(torch.randn(1, 1, 2), (2, 1), mode='reflect'))

    @staticmethod
    def _test_one_hot(self, use_cuda=False):
        device = torch.device('cuda' if use_cuda else 'cpu')
        with self.assertRaises(RuntimeError):
            torch.nn.functional.one_hot(torch.tensor([3, 4, -1, 0], device=device), -1)

        with self.assertRaises(RuntimeError):
            torch.nn.functional.one_hot(torch.tensor([3, 4, 1, 0], device=device), 3)

        t = torch.nn.functional.one_hot(torch.tensor([3, 4, 1, 0], device=device))
        expected = torch.tensor([[0, 0, 0, 1, 0],
                                 [0, 0, 0, 0, 1],
                                 [0, 1, 0, 0, 0],
                                 [1, 0, 0, 0, 0]], device=device)
        self.assertEqual(t, expected)

        t = torch.nn.functional.one_hot(torch.tensor([3, 4, 1, 0], device=device), -1)
        expected = torch.tensor([[0, 0, 0, 1, 0],
                                 [0, 0, 0, 0, 1],
                                 [0, 1, 0, 0, 0],
                                 [1, 0, 0, 0, 0]], device=device)
        self.assertEqual(t, expected)

        t = torch.nn.functional.one_hot(torch.tensor([3, 4, 1, 0], device=device), 6)
        expected = torch.tensor([[0, 0, 0, 1, 0, 0],
                                 [0, 0, 0, 0, 1, 0],
                                 [0, 1, 0, 0, 0, 0],
                                 [1, 0, 0, 0, 0, 0]], device=device)
        self.assertEqual(t, expected)

        t = torch.nn.functional.one_hot(torch.tensor([[3, 4], [1, 0]], device=device))
        expected = torch.tensor([[[0, 0, 0, 1, 0],
                                  [0, 0, 0, 0, 1]],
                                 [[0, 1, 0, 0, 0],
                                  [1, 0, 0, 0, 0]]], device=device)
        self.assertEqual(t, expected)

        t = torch.nn.functional.one_hot(torch.tensor(4, device=device))
        expected = torch.tensor([0, 0, 0, 0, 1], device=device)
        self.assertEqual(t, expected)

        t = torch.nn.functional.one_hot(torch.empty([4, 0], dtype=torch.long, device=device), 100)
        expected = torch.empty([4, 0, 100])
        self.assertEqual(t, expected)

        with self.assertRaises(RuntimeError):
            torch.nn.functional.one_hot(torch.empty([4, 0], dtype=torch.long, device=device))

        with self.assertRaises(RuntimeError):
            torch.nn.functional.one_hot(torch.tensor([3, 4, 1, 0], device=device), -2)

    def test_one_hot(self):
        self._test_one_hot(self)

    @unittest.skipIf(not TEST_CUDA, "CUDA unavailable")
    def test_one_hot_cuda(self):
        self._test_one_hot(self, use_cuda=True)

    def test_pad_scalar_error(self):
        inputs = torch.tensor(0., requires_grad=True)
        self.assertRaises(AssertionError, lambda: F.pad(inputs, (1, 1)))
        self.assertRaises(AssertionError, lambda: F.pad(inputs, (1,)))

    def test_nn_scalars(self):
        # One off tests to ensure scalars from nn.yaml are properly applied
        def verify_scalars(input, output):
            if input.dim() == 0:
                self.assertEqual((), output.shape)
            else:
                self.assertNotEqual((), output.shape)
            output.sum().backward()
            self.assertEqual(input.shape, input.grad.shape)

        devices = ['cpu'] if not torch.cuda.is_available() else ['cpu', 'cuda']
        for device in devices:
            for input_shape in [(5, 6), ()]:
                for module in [torch.nn.ELU, torch.nn.Hardtanh, torch.nn.LeakyReLU, torch.nn.LogSigmoid,
                               torch.nn.RReLU, torch.nn.Softshrink, torch.nn.Softplus, torch.nn.Sigmoid,
                               torch.nn.Tanh]:
                    input = torch.randn(input_shape, device=device, requires_grad=True)
                    m = module()
                    output = m(input)
                    verify_scalars(input, output)

    def test_nn_scalars_reductions(self):
        # One off tests to ensure scalars from nn.yaml are properly applied
        def verify_reduction_scalars(input, reduction, output):
            if reduction != 'none' or input.dim() == 0:
                self.assertEqual((), output.shape)
            else:
                self.assertNotEqual((), output.shape)
            output.sum().backward()
            self.assertEqual(input.shape, input.grad.shape)

        devices = ['cpu'] if not torch.cuda.is_available() else ['cpu', 'cuda']
        for device in devices:
            for input_shape in [(5, 6), ()]:
                for reduction in ['none', 'mean', 'sum']:
                    for module in [torch.nn.BCELoss, torch.nn.L1Loss, torch.nn.MSELoss,
                                   torch.nn.SmoothL1Loss, torch.nn.SoftMarginLoss]:
                        input = torch.randn(input_shape, device=device, requires_grad=True)
                        target = torch.empty(input_shape, device=device).random_(2)
                        sigmoid = nn.Sigmoid()

                        input = torch.randn(input_shape, device=device, requires_grad=True)
                        m = module(reduction=reduction)
                        output = m(sigmoid(input), target)
                        verify_reduction_scalars(input, reduction, output)

    def test_normalize(self):
        inputs = torch.randn(1, 3, 4, 4, requires_grad=True)
        self.assertTrue(gradcheck(lambda x: F.normalize(x, p=1, dim=-1), (inputs,)))
        self.assertTrue(gradcheck(lambda x: F.normalize(x, p=2, dim=-2), (inputs,)))

        inputs = torch.randn((), requires_grad=True)
        self.assertTrue(gradcheck(lambda x: F.normalize(x, p=1, dim=-1), (inputs,)))

    def _test_maxpool_indices(self, num_dim, adaptive=False, device="cpu", dtype=torch.float):
        def expected_indices(dim):
            if dim == 1:
                return torch.tensor([1, 3], dtype=torch.double).repeat(2, 2, 1)
            if dim == 2:
                return torch.tensor([[5, 7], [13, 15]], dtype=torch.double).repeat(2, 2, 1, 1)

        def expected_grad(dim):
            if dim == 1:
                return torch.tensor([0, 1, 0, 1], dtype=torch.double).repeat(2, 2, 1)
            grad = expected_grad(dim - 1)
            zero = torch.zeros(grad.size())
            return torch.stack((zero, grad, zero, grad), 2)

        def expected_output(dim):
            if dim == 1:
                return torch.arange(2, 17, 2).view(2, 2, 2)
            if dim == 2:
                col = torch.arange(6, 63, 8)
                return torch.stack([col, col + 2], 1).view(2, 2, 2, 2)

        if adaptive:
            cls_name = 'AdaptiveMaxPool{}d'.format(num_dim)
        else:
            cls_name = 'MaxPool{}d'.format(num_dim)
        module_cls = getattr(nn, cls_name)
        module = module_cls(2, return_indices=True).to(device, dtype=dtype)
        numel = 4 ** (num_dim + 1)
        input = torch.arange(1, numel + 1).view(2, 2, *repeat(4, num_dim)).to(device, dtype=dtype)
        input_var = input.clone().detach().requires_grad_()

        # Check forward
        output, indices = module(input_var)
        if num_dim != 3:
            expected_indices = expected_indices(num_dim)
            expected_output = expected_output(num_dim)
            self.assertEqual(indices.dim(), input.dim())
            self.assertEqual(indices.data.squeeze(), expected_indices)
            self.assertEqual(output.data.squeeze(), expected_output)
        self.assertTrue(output.requires_grad)
        self.assertFalse(indices.requires_grad)

        # Make sure backward works
        grad_output = torch.ones(output.size(), device=device, dtype=dtype)
        output.backward(grad_output, retain_graph=True)
        expected_grad = expected_grad(num_dim)
        self.assertEqual(input_var.grad.data, expected_grad.view_as(input))

        # Make sure backward after changing indices will result in an error
        indices.add_(1)
        self.assertRaises(RuntimeError, lambda: output.backward(grad_output))

    def test_adaptive_pooling_input_size(self):
        for numel in (2, 3):
            for pool_type in ('Max', 'Avg'):
                cls_name = 'Adaptive{}Pool{}d'.format(pool_type, numel)
                module_cls = getattr(nn, cls_name)
                output_size = (2,) * numel
                module = module_cls(output_size)

                input = torch.randn(output_size)
                self.assertRaises(ValueError, lambda: module(input))

    def test_adaptive_pooling_size_none(self):
        for numel in (2, 3):
            for pool_type in ('Max', 'Avg'):
                cls_name = 'Adaptive{}Pool{}d'.format(pool_type, numel)
                module_cls = getattr(nn, cls_name)
                output_size = (2,) * (numel - 1) + (None,)
                module = module_cls(output_size)

                input = torch.randn((4,) * (numel + 1))
                output = module(input)
                self.assertEqual(output.size(), (4,) + (2,) * (numel - 1) + (4,))

    def test_Conv2d_naive_groups(self):
        self._test_Conv2d_naive_groups()

    @unittest.skipIf(not TEST_CUDA, "CUDA unavailable")
    @repeat_test_for_types(ALL_TENSORTYPES)
    @skipIfRocm
    def test_Conv2d_naive_groups_cuda(self, dtype=torch.float):
        self._test_Conv2d_naive_groups("cuda", dtype)

    def test_batchnorm_grad(self):
        self._test_batchnorm_grad()

    @unittest.skipIf(not TEST_CUDA, "CUDA unavailable")
    @skipIfRocm
    def test_batchnorm_grad_cuda(self):
        self._test_batchnorm_grad("cuda")
        if TEST_CUDNN:
            with torch.backends.cudnn.flags(enabled=False):
                self._test_batchnorm_grad("cuda")

    def test_batchnorm_eval(self):
        self._test_batchnorm_eval()

    @unittest.skipIf(not TEST_CUDA, "CUDA unavailable")
    def test_batchnorm_eval_cuda(self, dtype=torch.float):
        self._test_batchnorm_eval("cuda", dtype)
        if TEST_CUDNN:
            with torch.backends.cudnn.flags(enabled=False):
                self._test_batchnorm_eval("cuda", dtype)

    def test_batchnorm_simple_average(self):
        self._test_batchnorm_simple_average()

    @unittest.skipIf(not TEST_CUDA, "CUDA unavailable")
    def test_batchnorm_simple_average_cuda(self):
        self._test_batchnorm_simple_average(torch.cuda.FloatTensor)
        if TEST_CUDNN:
            with torch.backends.cudnn.flags(enabled=False):
                self._test_batchnorm_simple_average(torch.cuda.FloatTensor)

    def test_MaxPool1d_indices(self):
        self._test_maxpool_indices(1)

    @unittest.skipIf(not TEST_CUDA, "CUDA unavailable")
    @repeat_test_for_types(ALL_TENSORTYPES)
    def test_MaxPool1d_indices_cuda(self, dtype=torch.float):
        self._test_maxpool_indices(1, device="cuda", dtype=dtype)

    def test_MaxPool2d_indices(self):
        self._test_maxpool_indices(2)

    @unittest.skipIf(not TEST_CUDA, "CUDA unavailable")
    @repeat_test_for_types(ALL_TENSORTYPES)
    def test_MaxPool2d_indices_cuda(self, dtype=torch.float):
        self._test_maxpool_indices(2, device="cuda", dtype=dtype)

    def test_MaxPool3d_indices(self):
        self._test_maxpool_indices(3)

    @unittest.skipIf(not TEST_CUDA, "CUDA unavailable")
    @repeat_test_for_types(ALL_TENSORTYPES)
    def test_MaxPool3d_indices_cuda(self, dtype=torch.float):
        self._test_maxpool_indices(3, device="cuda", dtype=dtype)

    def test_AdaptiveMaxPool1d_indices(self):
        self._test_maxpool_indices(1, adaptive=True)

    @unittest.skipIf(not TEST_CUDA, "CUDA unavailable")
    @repeat_test_for_types(ALL_TENSORTYPES)
    def test_AdaptiveMaxPool1d_indices_cuda(self, dtype=torch.float):
        self._test_maxpool_indices(1, adaptive=True, device="cuda", dtype=dtype)

    def test_AdaptiveMaxPool2d_indices(self):
        self._test_maxpool_indices(2, adaptive=True)

    @unittest.skipIf(not TEST_CUDA, "CUDA unavailable")
    @repeat_test_for_types(ALL_TENSORTYPES)
    def test_AdaptiveMaxPool2d_indices_cuda(self, dtype=torch.float):
        self._test_maxpool_indices(2, adaptive=True, device="cuda", dtype=dtype)

    def test_AdaptiveMaxPool3d_indices(self):
        self._test_maxpool_indices(3, adaptive=True)

    @unittest.skipIf(not TEST_CUDA, "CUDA unavailable")
    @repeat_test_for_types(ALL_TENSORTYPES)
    def test_AdaptiveMaxPool3d_indices_cuda(self, dtype=torch.float):
        self._test_maxpool_indices(3, adaptive=True, device="cuda", dtype=dtype)

    @staticmethod
    def _test_max_pool_nan(self, device, dtype=torch.float):
        for adaptive in ['', 'adaptive_']:
            for num_dim in [1, 2, 3]:
                fn_name = '{}max_pool{}d'.format(adaptive, num_dim)
                fn = getattr(F, fn_name)
                x = torch.full([1, 1] + num_dim * [3], nan)
                res = fn(x, 1 if adaptive else 3)
                self.assertTrue(math.isnan(res.item()))

    @unittest.skipIf(not TEST_CUDA, "CUDA unavailable")
    @repeat_test_for_types(ALL_TENSORTYPES)
    def test_max_pool_nan_cuda(self, dtype=torch.float):
        self._test_max_pool_nan(self, device="cuda", dtype=dtype)

    def test_max_pool_nan(self, dtype=torch.float):
        self._test_max_pool_nan(self, device="cpu")

    @staticmethod
    def _test_pool_large_size(self, device, dtype=torch.float):
        for op in ('max', 'avg'):
            for num_dim in [1, 2, 3]:
                fn_name = '{}_pool{}d'.format(op, num_dim)
                fn = getattr(F, fn_name)
                # 16777217 is the smallest integer not expressible in float32
                x = torch.ones([1, 1, 16777217] + (num_dim - 1) * [1],
                               device=device, dtype=dtype)
                res = fn(x, 1, stride=1, padding=0)
                # check if the output shape was still computed correctly
                self.assertEqual(x.shape[2], res.shape[2])

    @unittest.skipIf(not TEST_CUDA, "CUDA unavailable")
    @repeat_test_for_types(ALL_TENSORTYPES)
    def test_pool_large_size_cuda(self, dtype=torch.float):
        self._test_pool_large_size(self, device="cuda", dtype=dtype)

    def test_pool_large_size(self, dtype=torch.float):
        self._test_pool_large_size(self, device="cpu")

    def _test_scatter(self, tensor):
        x = tensor.detach().requires_grad_()
        result = dp.scatter(x, (0, 1))
        self.assertEqual(len(result), 2)
        self.assertEqual(result[0], x[:2])
        self.assertEqual(result[0].get_device(), 0)
        self.assertEqual(result[1], x[2:])
        self.assertEqual(result[1].get_device(), 1)
        grad = result[0].data.clone().fill_(2)
        result[0].backward(grad)
        self.assertEqual(x.grad.data[:2], grad)
        self.assertEqual(x.grad.data[2:], grad.clone().zero_())
        _assertGradAndGradgradChecks(self, lambda y: dp.scatter(y, (0, 1)), (x,))

    @unittest.skipIf(not TEST_MULTIGPU, "multi-GPU not supported")
    @skipIfRocm
    def test_scatter_cpu(self):
        self._test_scatter(torch.randn(4, 4))

    @unittest.skipIf(not TEST_MULTIGPU, "multi-GPU not supported")
    def test_scatter_gpu(self):
        self._test_scatter(torch.randn(4, 4).cuda())

    def _test_gather(self, output_device):
        inputs = (
            torch.randn(2, 4, device='cuda:0', requires_grad=True),
            torch.randn(2, 4, device='cuda:1', requires_grad=True),
        )
        result = dp.gather(inputs, output_device)
        self.assertEqual(result.size(), torch.Size([4, 4]))
        self.assertEqual(result[:2], inputs[0])
        self.assertEqual(result[2:], inputs[1])
        if output_device != -1:
            self.assertEqual(result.get_device(), output_device)
        else:
            self.assertFalse(result.is_cuda)
        grad = torch.randn(4, 4)
        if output_device != -1:
            grad = grad.cuda(output_device)
        result.backward(grad)
        self.assertEqual(inputs[0].grad.data, grad[:2])
        self.assertEqual(inputs[1].grad.data, grad[2:])
        _assertGradAndGradgradChecks(self, lambda x, y: dp.gather((x, y), output_device), inputs)

        # test scalar inputs, should stack into a vector in this case
        inputs = (
            torch.randn((), device='cuda:0', requires_grad=True),
            torch.randn((), device='cuda:1', requires_grad=True),
        )
        result = dp.gather(inputs, output_device)
        self.assertEqual(result.size(), torch.Size([2]))
        self.assertEqual(result[0], inputs[0])
        self.assertEqual(result[1], inputs[1])
        if output_device != -1:
            self.assertEqual(result.get_device(), output_device)
        else:
            self.assertFalse(result.is_cuda)
        grad = torch.randn(2)
        if output_device != -1:
            grad = grad.cuda(output_device)
        result.backward(grad)
        self.assertEqual(inputs[0].grad, grad[0])
        self.assertEqual(inputs[1].grad, grad[1])
        _assertGradAndGradgradChecks(self, lambda x, y: dp.gather((x, y), output_device), inputs)

    @unittest.skipIf(not TEST_MULTIGPU, "multi-GPU not supported")
    @skipIfRocm
    def test_gather_cpu(self):
        self._test_gather(-1)

    @unittest.skipIf(not TEST_MULTIGPU, "multi-GPU not supported")
    def test_gather_gpu(self):
        self._test_gather(0)

    @unittest.skipIf(not TEST_MULTIGPU, "multi-GPU not supported")
    def test_gather_different_len_dicts(self):
        inputs = (
            {'a': Variable(torch.randn(1, 2).cuda(0), requires_grad=True)},
            {
                'b': Variable(torch.randn(1, 2).cuda(1), requires_grad=True),
                'a': Variable(torch.randn(1, 2).cuda(1), requires_grad=True)
            }
        )
        with self.assertRaises(ValueError):
            _ = dp.gather(inputs, target_device=0)

    @unittest.skipIf(not TEST_MULTIGPU, "multi-GPU not supported")
    def test_broadcast_double_backwards_gpu(self):
        tensors = (torch.randn(4, 4, device='cuda', requires_grad=True),
                   torch.randn(4, 4, device='cuda', requires_grad=True),
                   torch.randn(4, 4, device='cuda', requires_grad=True))
        _assertGradAndGradgradChecks(self, lambda *i: Broadcast.apply((0, 1), *i), tensors)

    @unittest.skipIf(not TEST_MULTIGPU, "multi-GPU not supported")
    def test_broadcast_not_requiring_grad(self):
        variables = [
            torch.randn(1, 2, device='cuda', requires_grad=True),
            torch.randn(1, 2, device='cuda', requires_grad=False),
            torch.randn(1, 2, device='cuda', requires_grad=False),
            torch.randn(1, 2, device='cuda', requires_grad=True),
            torch.randn(1, 2, device='cuda', requires_grad=True),
        ]
        broadcasted_variables = Broadcast.apply((0, 1), *variables)
        for output_idx, broadcasted_var in enumerate(broadcasted_variables):
            input_var = variables[output_idx % len(variables)]
            self.assertEqual(input_var.requires_grad, broadcasted_var.requires_grad)

    @unittest.skipIf(not TEST_MULTIGPU, "multi-GPU not supported")
    def test_broadcast_no_grad(self):
        x = torch.randn(1, 2, dtype=torch.float32, requires_grad=True, device='cuda')
        with torch.no_grad():
            broadcasted = Broadcast.apply((0, 1), x)
        self.assertTrue(x.requires_grad)
        for output in broadcasted:
            self.assertFalse(output.requires_grad)

    @unittest.skipIf(not TEST_MULTIGPU, "multi-GPU not supported")
    def test_replicate(self):
        module = nn.Linear(10, 5).float().cuda()
        input = Variable(torch.randn(2, 10).float().cuda())
        expected_output = module(input).data
        replicas = dp.replicate(module, (0, 1))
        for i, replica in enumerate(replicas):
            for p in replica.parameters():
                self.assertEqual(p.get_device(), i)
            replica_input = input.cuda(i)
            self.assertEqual(replica(replica_input).data, expected_output)

    @unittest.skipIf(not TEST_MULTIGPU, "multi-GPU not supported")
    def test_replicate_buffers(self):
        net = nn.Module()
        net.bn = nn.BatchNorm2d(10)
        net.cuda()
        replicas = dp.replicate(net, (0, 1))
        for i, replica in enumerate(replicas):
            self.assertEqual(replica.bn.running_mean.get_device(), i, 'buffer on wrong device')
            self.assertEqual(replica.bn.running_var.get_device(), i, 'buffer on wrong device')
            self.assertEqual(replica.bn.num_batches_tracked.get_device(), i, 'buffer on wrong device')

    @unittest.skipIf(not TEST_MULTIGPU, "multi-GPU not supported")
    @skipIfRocm
    def test_data_parallel_buffers_requiring_grad(self):
        class TestModule(nn.Module):
            def __init__(self, t):
                super(TestModule, self).__init__()
                self.register_buffer('t_rg', t)
                self.register_buffer('t_not_rg', t.clone().detach())

            def forward(self, x):
                return x * self.t_rg + self.t_not_rg

        m = TestModule(torch.randn(100, device='cuda', requires_grad=True))
        self.assertTrue(m.t_rg.requires_grad)

        dpm = nn.DataParallel(m, [0, 1])
        inp = torch.randn(2, 100, device='cuda')

        def fn(t):
            return dpm(inp)

        torch.autograd.gradcheck(fn, (m.t_rg,))

    @unittest.skipIf(not TEST_MULTIGPU, "multi-GPU not supported")
    def test_parallel_apply(self):
        l1 = nn.Linear(10, 5).to("cuda:0", torch.float)
        l2 = nn.Linear(10, 5).to("cuda:1", torch.float)
        i1 = torch.randn(2, 10, device="cuda:0", dtype=torch.float)
        i2 = torch.randn(2, 10, device="cuda:1", dtype=torch.float)
        expected1 = l1(i1).data
        expected2 = l2(i2).data
        modules = (l1, l2)
        expected_outputs = (expected1, expected2)

        # each input can be either a collection of positional arguments
        #                       or an object representing the single argument
        for inputs in [((i1,), (i2,)), (i1, i2)]:
            outputs = dp.parallel_apply(modules, inputs, None)
            for out, expected in zip(outputs, expected_outputs):
                self.assertEqual(out.data, expected)

    @unittest.skipIf(not TEST_MULTIGPU, "multi-GPU not supported")
    def test_data_parallel_multiple_input(self):
        class TestModule(nn.Module):

            def forward(self, var1, var2, float1, var3=None):
                if var3 is None:
                    return float1 * (var1 * var2)
                else:
                    return float1 * (var1 * var2 + var3)

        m = TestModule()
        var1 = torch.randn(5, 5, dtype=torch.float, requires_grad=True)
        var2 = torch.randn(5, 5, dtype=torch.float, requires_grad=True)
        var3 = torch.randn(5, 5, dtype=torch.float, requires_grad=False)

        float1 = torch.randn(1).item()

        expected = m(var1, var2, float1)
        loss = expected.sum()
        loss.backward()
        gvar1_exp = var1.grad.clone()
        gvar2_exp = var2.grad.clone()

        def local_test(out):
            var1.grad.data.fill_(0.0)
            var2.grad.data.fill_(0.0)
            loss = out.sum()
            loss.backward()
            self.assertEqual(out, expected)
            self.assertEqual(gvar1_exp, var1.grad)
            self.assertEqual(gvar2_exp, var2.grad)

        out = dp.data_parallel(m, (var1, var2, float1), (0, 1))
        local_test(out)

        out = dp.data_parallel(m, (var1, var2, float1), (1, 0))
        local_test(out)

        out = dp.data_parallel(m, (var1, var2, float1), (0,))
        local_test(out)

        var1.grad.data.fill_(0.0)
        var2.grad.data.fill_(0.0)
        expected = m(var1, var2, float1, var3=var3)
        loss = expected.sum()
        loss.backward()
        gvar1_exp = var1.grad.clone()
        gvar2_exp = var2.grad.clone()

        dpm = nn.DataParallel(TestModule())
        out = dpm(var1, var2, float1, var3=var3)
        local_test(out)

        dpm = nn.DataParallel(TestModule(), device_ids=[0])
        out = dpm(var1, var2, float1, var3=var3)
        local_test(out)

        kwarg_wrap = {'var3': var3}
        out = dp.data_parallel(
            m, (var1, var2, float1), (0, 1), module_kwargs=kwarg_wrap)
        local_test(out)

        out = dp.data_parallel(
            m, (var1, var2, float1), (0,), module_kwargs=kwarg_wrap)
        local_test(out)

    @unittest.skipIf(not TEST_MULTIGPU, "multi-GPU not supported")
    def test_data_parallel_small_back(self):
        l = nn.Linear(10, 5).float().cuda()
        i = Variable(torch.randn(20, 10).float().cuda())
        out = dp.data_parallel(l, i, (0, 1))
        self.assertEqual(out, l(i))

    @unittest.skipIf(not TEST_MULTIGPU, "multi-GPU not supported")
    @skipIfRocm
    def test_data_parallel_model_device(self):
        r"""Test device[0] check at forward time.
        """
        l = nn.Linear(2, 2)
        inp = torch.randn(2, 2)
        inp_cuda0 = inp.cuda(0)
        inp_cuda1 = inp.cuda(1)

        error_msg = "module must have its parameters and buffers on device {}"

        @contextlib.contextmanager
        def dummy_ctx_manager():
            yield

        def test(inner_m, dp_device, inp, device_ids, should_fail):
            if device_ids is None:
                device_ids = list(range(torch.cuda.device_count()))

            if isinstance(device_ids[0], torch.device):
                expect_device = device_ids[0]
            else:
                expect_device = torch.device("cuda:{}".format(device_ids[0]))

            if should_fail:
                def assert_correct():
                    return self.assertRaisesRegex(RuntimeError, error_msg.format(expect_device))
            else:
                assert_correct = dummy_ctx_manager

            # test DataParallel module
            dpm = nn.DataParallel(inner_m, device_ids)
            if dp_device is not None:
                dpm = dpm.to(dp_device)

            with assert_correct():
                dpm(inp)

            # test functional
            with assert_correct():
                nn.parallel.data_parallel(inner_m.to(dp_device), inp, device_ids)

        test(l.to('cpu'), None, inp, None, should_fail=True)
        test(l.cuda(1), None, inp_cuda0, None, should_fail=True)
        test(l.cuda(), None, inp_cuda0, [1, 0], should_fail=True)

        test(l.cuda(), None, inp_cuda0, None, should_fail=False)
        test(l.cpu(), 'cuda', inp_cuda0, None, should_fail=False)
        test(l.cuda(1), None, inp_cuda1, [1, 0], should_fail=False)
        test(l.cpu(), 'cuda:1', inp_cuda1, [1, 0], should_fail=False)

        s = nn.Sequential(l.cpu())
        test(s, None, inp, None, should_fail=True)
        test(s, None, inp, [0, 1], should_fail=True)
        test(s, None, inp, [1, 0], should_fail=True)

        s = nn.Sequential(deepcopy(l).cpu(), l.cuda())
        test(s, None, inp, None, should_fail=True)
        test(s, None, inp, [0, 1], should_fail=True)
        test(s, None, inp, [1, 0], should_fail=True)

        s = nn.Sequential(l.cuda(), deepcopy(l).cuda(1))
        test(s, None, inp, None, should_fail=True)
        test(s, None, inp, [0, 1], should_fail=True)
        test(s, None, inp, [1, 0], should_fail=True)

        s = nn.Sequential(l.cuda(), deepcopy(l).cuda())
        test(s, None, inp, None, should_fail=False)
        test(s, None, inp, [0, 1], should_fail=False)
        test(s, None, inp, [1, 0], should_fail=True)
        test(s.cpu(), None, inp, [1, 0], should_fail=True)
        test(s.cuda(1), None, inp, [1, 0], should_fail=False)

    @unittest.skipIf(not TEST_MULTIGPU or not PY3, "multi-GPU not supported")
    @skipIfRocm
    def test_data_parallel_model_no_refcycles(self):
        # Python 2.7 will create reference cycles with the following
        # Module on multiple GPUs, but Python 3 shouldn't unless
        # there are refcycles on the PyTorch side (or the defined module)
        import gc

        class Model(nn.Module):
            def __init__(self):
                super(Model, self).__init__()
                self.linear = nn.Linear(1, 1)

            def forward(self, x):
                return self.linear(x)

        gc.collect()
        model = nn.DataParallel(Model().cuda())
        data = Variable(torch.randn(1).cuda())
        model(data)

        refcycles = gc.collect()
        self.assertEqual(refcycles, 0)

    @unittest.skipIf(not TEST_MULTIGPU, "multi-GPU not supported")
    def test_data_parallel_no_grad(self):
        test = self

        class Layer(nn.Module):
            def forward(self, x):
                test.assertFalse(torch.is_grad_enabled())
                return x

        l = Layer()
        i = Variable(torch.randn(20, 10).float().cuda())
        with torch.no_grad():
            dp.data_parallel(l, i, (0, 1))
        self.assertRaises(AssertionError, lambda: dp.data_parallel(l, i, (0, 1)))

    @unittest.skipIf(not TEST_MULTIGPU, "multi-GPU not supported")
    def test_data_parallel(self):
        l = nn.Linear(10, 5).float().cuda()
        i = Variable(torch.randn(20, 10).float().cuda(1))
        l.cuda(1)
        expected_out = l(i)
        loss = expected_out.sum()
        loss.backward()
        expected_grads = []
        for param in l.parameters():
            expected_grads.append(param.grad.clone())
        dev_ids_list = [(0, 1), (1, 0)]
        for dev_id in dev_ids_list:
            with torch.cuda.device(dev_id[0]):
                l.cuda()
                l.zero_grad()
                out = dp.data_parallel(l, i, dev_id)
                loss = out.sum()
                loss.backward()
                self.assertEqual(out.get_device(), dev_id[0])
                self.assertEqual(out.data, expected_out.data)
                for expected, param in zip(expected_grads, l.parameters()):
                    self.assertEqual(param.grad.data, expected.data)

        # Check for None device_ids
        l = l.cuda()
        out = dp.data_parallel(l, i)

    @unittest.skipIf(not TEST_MULTIGPU, "multi-GPU not supported")
    @skipIfRocm
    def test_data_parallel_sparse(self):
        l = nn.Embedding(10, 5, sparse=True).to("cuda:1")
        i = torch.randint(10, (20, 5), device="cuda:1", dtype=torch.long)
        expected_out = l(i)
        loss = expected_out.sum()
        loss.backward()
        expected_grads = []
        for param in l.parameters():
            expected_grads.append(param.grad.clone())
        dev_ids_list = [(0, 1), (1, 0)]
        for dev_id in dev_ids_list:
            with torch.cuda.device(dev_id[0]):
                l.cuda()
                l.zero_grad()
                out = dp.data_parallel(l, i, dev_id)
                loss = out.sum()
                loss.backward()
                self.assertEqual(out.get_device(), dev_id[0])
                self.assertEqual(out.data, expected_out.data)
                for expected, param in zip(expected_grads, l.parameters()):
                    self.assertEqual(param.grad.data, expected.data)

        # Check for None device_ids
        l = l.cuda()
        out = dp.data_parallel(l, i)

    @unittest.skipIf(not TEST_MULTIGPU, "multi-GPU not supported")
    def test_data_parallel_nested_output(self):
        def fn(input):
            return [
                input, (input.sin(), input.cos(), [input.add(1)]), input,
                OrderedDict(a=input, b=[input.sin()])
            ]

        class Net(nn.Module):
            def forward(self, input):
                return fn(input)

        i = torch.randn(2, 2).float().cuda(1)
        gpus = range(torch.cuda.device_count())
        output = dp.data_parallel(Net(), i, gpus)
        self.assertEqual(output, fn(i))
        self.assertIsInstance(output[0], torch.Tensor)
        self.assertIsInstance(output[1], tuple)
        self.assertIsInstance(output[1][0], torch.Tensor)
        self.assertIsInstance(output[1][1], torch.Tensor)
        self.assertIsInstance(output[1][2], list)
        self.assertIsInstance(output[1][2][0], torch.Tensor)
        self.assertIsInstance(output[2], torch.Tensor)
        self.assertIsInstance(output[3], dict)
        self.assertEqual(len(output[3]), 2)
        self.assertIn('a', output[3])
        self.assertIn('b', output[3])
        self.assertIsInstance(output[3]['a'], torch.Tensor)
        self.assertIsInstance(output[3]['b'], list)
        self.assertIsInstance(output[3]['b'][0], torch.Tensor)

    @unittest.skipIf(not TEST_MULTIGPU, "multi-GPU not supported")
    def test_data_parallel_nested_input(self):
        def fn(input):
            return input[1][0]

        class Net(nn.Module):
            def forward(self, *input):
                return fn(input)

        i = Variable(torch.randn(20, 3).float().cuda(1))
        input = (i.cos(), (i.sin(), i), i.sin())
        gpus = range(torch.cuda.device_count())
        output = dp.data_parallel(Net(), input, gpus)
        self.assertEqual(output, fn(input))

    @unittest.skipIf(not TEST_CUDA, "CUDA unavailable")
    @repeat_test_for_types(ALL_TENSORTYPES)
    def test_data_parallel_module(self, dtype=torch.float):
        l = nn.Linear(10, 5).to("cuda", dtype)
        i = torch.randn(20, 10, device="cuda", dtype=dtype)
        expected_out = l(i).data
        net = nn.DataParallel(l)
        out = net(i)
        self.assertEqual(out.get_device(), 0)
        self.assertEqual(out.data, expected_out, dtype2prec[dtype])

    @unittest.skipIf(not TEST_CUDA, "CUDA unavailable")
    @repeat_test_for_types(ALL_TENSORTYPES)
    def test_data_parallel_module_kwargs_only(self, dtype=torch.float):
        class Net(nn.Module):
            def __init__(self):
                super(Net, self).__init__()
                self.l = l

            def forward(self, input):
                return self.l(input)

        l = nn.Linear(10, 5).to("cuda", dtype)
        i = torch.randn(20, 10, device="cuda", dtype=dtype)
        expected_out = l(i).data
        n = nn.DataParallel(Net())
        out = n(input=i)
        self.assertEqual(out.get_device(), 0)
        self.assertEqual(out.data, expected_out, dtype2prec[dtype])

    @unittest.skipIf(not TEST_CUDA, "CUDA unavailable")
    @repeat_test_for_types(ALL_TENSORTYPES)
    def test_data_parallel_module_kwargs_only_empty_list(self, dtype=torch.float):
        class Net(nn.Module):
            def __init__(self):
                super(Net, self).__init__()
                self.l = l

            def forward(self, input):
                return self.l(input['data'])

        l = nn.Linear(10, 5).to("cuda", dtype)
        i = torch.randn(20, 10, device="cuda", dtype=dtype)
        expected_out = l(i).data
        n = nn.DataParallel(Net())
        out = n(input={'data': i, 'unused': []})
        self.assertEqual(out.get_device(), 0)
        self.assertEqual(out.data, expected_out, dtype2prec[dtype])

    @unittest.skipIf(not TEST_CUDA, "CUDA unavailable")
    @repeat_test_for_types(ALL_TENSORTYPES)
    def test_data_parallel_module_kwargs_only_empty_dict(self, dtype=torch.float):
        class Net(nn.Module):
            def __init__(self):
                super(Net, self).__init__()
                self.l = l

            def forward(self, input):
                return self.l(input['data'])

        l = nn.Linear(10, 5).to("cuda", dtype)
        i = torch.randn(20, 10, device="cuda", dtype=dtype)
        expected_out = l(i).data
        n = nn.DataParallel(Net())
        out = n(input={'data': i, 'unused': {}})
        self.assertEqual(out.get_device(), 0)
        self.assertEqual(out.data, expected_out, dtype2prec[dtype])

    @unittest.skipIf(not TEST_CUDA, "CUDA unavailable")
    @repeat_test_for_types(ALL_TENSORTYPES)
    def test_data_parallel_module_kwargs_only_empty_tuple(self, dtype=torch.float):
        class Net(nn.Module):
            def __init__(self):
                super(Net, self).__init__()
                self.l = l

            def forward(self, input):
                return self.l(input['data'])

        l = nn.Linear(10, 5).to("cuda", dtype)
        i = torch.randn(20, 10, device="cuda", dtype=dtype)
        expected_out = l(i).data
        n = nn.DataParallel(Net())
        out = n(input={'data': i, 'unused': ()})
        self.assertEqual(out.get_device(), 0)
        self.assertEqual(out.data, expected_out, dtype2prec[dtype])

    @unittest.skipIf(not TEST_MULTIGPU, "multi-GPU not supported")
    def test_data_parallel_device_args(self):
        cuda0 = torch.device('cuda:0')
        cuda1 = torch.device('cuda:1')

        # test output_device
        l = nn.Linear(10, 5).to(cuda0, torch.float)
        i = torch.randn(20, 10, dtype=torch.float, device=cuda0, requires_grad=True)
        out = dp.data_parallel(l, i, device_ids=(0, 1), output_device=cuda0)
        self.assertEqual(out, l(i))

        # test device_ids
        l = nn.Linear(10, 5).to(cuda0, torch.float)
        i = torch.randn(20, 10, dtype=torch.float, device=cuda0, requires_grad=True)
        out = dp.data_parallel(l, i, device_ids=(cuda0, cuda1), output_device=cuda0)
        self.assertEqual(out, l(i))

    def test_state_dict(self):
        l = nn.Linear(5, 5)
        block = nn.Module()
        block.conv = nn.Conv2d(3, 3, 3, bias=False)
        net = nn.Module()
        net.linear1 = l
        net.linear2 = l
        net.bn = nn.BatchNorm2d(2)
        net.block = block
        net.add_module('empty', None)

        state_dict = net.state_dict()
        self.assertEqual(len(state_dict), 10)
        self.assertEqual(len(state_dict._metadata), 6)
        self.assertIn('', state_dict._metadata)
        self.assertIn('linear1', state_dict._metadata)
        self.assertIn('linear1.weight', state_dict)
        self.assertIn('linear1.bias', state_dict)
        self.assertIn('linear2', state_dict._metadata)
        self.assertIn('linear2.weight', state_dict)
        self.assertIn('linear2.bias', state_dict)
        self.assertIn('block', state_dict._metadata)
        self.assertIn('block.conv', state_dict._metadata)
        self.assertIn('block.conv.weight', state_dict)
        self.assertIn('block.conv.weight', state_dict)
        self.assertNotIn('block.conv.bias', state_dict)
        self.assertIn('bn', state_dict._metadata)
        self.assertIn('bn.weight', state_dict)
        self.assertIn('bn.bias', state_dict)
        self.assertIn('bn.running_var', state_dict)
        self.assertIn('bn.running_mean', state_dict)
        self.assertIn('bn.num_batches_tracked', state_dict)
        self.assertFalse(any(map(lambda k: k.startswith('empty'), state_dict.keys())))
        for k, v in state_dict.items():
            param = net
            for component in k.split('.'):
                param = getattr(param, component)
                if isinstance(param, Parameter):
                    param = param.data
            self.assertEqual(v.data_ptr(), param.data_ptr())

        l = nn.Linear(5, 5)
        state_dict = l.state_dict()
        self.assertEqual(len(state_dict), 2)
        self.assertEqual(len(state_dict._metadata), 1)
        self.assertIn('', state_dict._metadata)
        self.assertTrue(state_dict._metadata['']['version'] >= 0)
        self.assertEqual(state_dict['weight'].data_ptr(), l.weight.data_ptr())
        self.assertEqual(state_dict['bias'].data_ptr(), l.bias.data_ptr())

    def test_load_state_dict(self):
        l = nn.Linear(5, 5)
        block = nn.Module()
        block.conv1 = nn.Conv2d(3, 3, 3, bias=True)
        block.conv2 = nn.Conv2d(3, 3, 3, bias=False)
        net = nn.Module()
        net.linear1 = l
        net.linear2 = l
        net.bn = nn.BatchNorm2d(2)
        net.block = block
        net.add_module('empty', None)

        state_dict = net.state_dict()
        state_dict.update({
            'linear1.weight': torch.ones(5, 5),
            'block.conv1.bias': torch.arange(1, 4),
            'bn.running_mean': torch.randn(2),
        })
        net.load_state_dict(state_dict)
        self.assertEqual(net.linear1.weight.data, state_dict['linear1.weight'])
        self.assertEqual(net.block.conv1.bias.data, state_dict['block.conv1.bias'])
        self.assertEqual(net.bn.running_mean, state_dict['bn.running_mean'])

        state_dict = net.state_dict()
        state_dict.update({'extra': torch.ones(5)})
        self.assertRaises(RuntimeError, lambda: net.load_state_dict(state_dict))

        state_dict = net.state_dict()
        state_dict.update({'extra.param': torch.ones(5)})
        self.assertRaises(RuntimeError, lambda: net.load_state_dict(state_dict))

        state_dict = net.state_dict()
        del state_dict['linear1.weight']
        self.assertRaises(RuntimeError, lambda: net.load_state_dict(state_dict))

        state_dict = net.state_dict()
        state_dict.update({'bn.running_mean': torch.rand(14, 4)})  # wrong size
        self.assertRaises(RuntimeError, lambda: net.load_state_dict(state_dict))

        state_dict = net.state_dict()
        old_state_dict = deepcopy(state_dict)
        state_dict = {
            'linear1.weight': torch.ones(5, 5),
            'block.conv1.bias': torch.arange(1, 4),
            'bn.running_mean': torch.randn(2),
            'nonexistent_key': torch.rand(3)
        }
        net.load_state_dict(state_dict, strict=False)
        self.assertEqual(net.linear1.weight.data, state_dict['linear1.weight'])
        self.assertEqual(net.block.conv1.bias.data, state_dict['block.conv1.bias'])
        self.assertEqual(net.bn.running_mean, state_dict['bn.running_mean'])
        new_state_dict = net.state_dict()
        del old_state_dict['linear1.weight']
        del old_state_dict['block.conv1.bias']
        del old_state_dict['bn.running_mean']
        for k, v, in old_state_dict.items():
            self.assertTrue(v.equal(new_state_dict[k]))

    def test_load_state_dict_BC(self):
        # BatchNormNd
        # Added num_batches_tracked buffer at version 2. For state dict with
        # earlier versions or no versions, it should provide default value of 0.
        bn = nn.BatchNorm2d(3)
        state_dict = bn.state_dict()
        del state_dict['num_batches_tracked']
        state_dict._metadata['']['version'] = 1  # version 1
        bn.load_state_dict(state_dict)
        self.assertEqual(bn.num_batches_tracked.dtype, torch.long)
        self.assertEqual(bn.num_batches_tracked.item(), 0)
        del state_dict._metadata['']['version']  # no version
        bn.load_state_dict(state_dict)
        self.assertEqual(bn.num_batches_tracked.dtype, torch.long)
        self.assertEqual(bn.num_batches_tracked.item(), 0)

    def test_parameter_assignment(self):
        l = nn.Linear(5, 5)

        def num_params():
            return len(list(l.parameters()))

        self.assertEqual(num_params(), 2)

        new_param = Parameter(torch.randn(5, 5))
        l.param_name = new_param
        self.assertEqual(num_params(), 3)
        self.assertObjectIn(new_param, l.parameters())

        var = torch.randn(5, 5)
        l.var_name = var
        self.assertEqual(num_params(), 3)
        self.assertNotIn(id(var), map(id, l.parameters()))

        # Make sure Variables are not saved as parameters
        l.variable_attr = torch.empty(5, 5)
        self.assertEqual(num_params(), 3)
        l.param_attr = Parameter(torch.empty(5, 5))
        self.assertEqual(num_params(), 4)

        # It shouldn't be possible to replace a parameter with a Variable
        def assign_var():
            l.param_attr = torch.empty(5, 5)

        self.assertRaises(TypeError, assign_var)
        # But replacing it with None should be fine
        l.param_attr = None
        self.assertEqual(num_params(), 3)

    def test_assignment(self):
        l = nn.Module()
        a = nn.Parameter(torch.randn(2))
        b = nn.Parameter(torch.randn(3))
        c = nn.Parameter(torch.randn(4))
        q = nn.Linear(4, 4)
        r = nn.Linear(5, 5)
        w = nn.Linear(6, 6)

        def test_assignments(get_list, a, b, c):
            # Check that None can be shadowed
            l.a = None
            self.assertIsNone(l.a)
            self.assertIn('a', l.__dict__)
            l.a = a
            self.assertIs(l.a, a)
            self.assertEqual(get_list(), [a])
            self.assertNotIn('a', l.__dict__)

            # Assign second object
            l.b = None
            self.assertIsNone(l.b)
            self.assertIn('b', l.__dict__)
            l.b = b
            self.assertIs(l.b, b)
            self.assertEqual(get_list(), [a, b])
            self.assertNotIn('b', l.__dict__)

            # Remove and add the object back. Order should be unchanged.
            l.a = None
            self.assertIsNone(l.a)
            self.assertEqual(get_list(), [b])
            l.a = a
            self.assertIs(l.a, a)
            self.assertEqual(get_list(), [a, b])

            # Replace object with another one. Order should be unchanged.
            l.a = c
            self.assertIs(l.a, c)
            self.assertEqual(get_list(), [c, b])

            # Remove and reassign an attribute. It should appear at the end of the list now.
            del l.a
            self.assertFalse(hasattr(l, 'a'))
            l.a = a
            self.assertIs(l.a, a)
            self.assertEqual(get_list(), [b, a])

        test_assignments(lambda: list(l.parameters()), a, b, c)
        del l.a, l.b
        self.assertEqual(list(l.parameters()), [])

        test_assignments(lambda: list(l.children()), q, r, w)
        del l.a, l.b
        self.assertEqual(list(l.children()), [])

        buf = torch.randn(10)
        l.register_buffer('buf', buf)
        self.assertIs(l.buf, buf)
        l.buf = None
        self.assertIs(l.buf, None)
        self.assertNotIn('buf', l.__dict__)  # should be stored in l._buffers
        l.buf = buf
        self.assertIn('buf', l.state_dict())
        self.assertEqual(l.state_dict()['buf'], buf)

    def test_Conv2d_inconsistent_types(self):
        inputs = Variable(torch.randn(4, 1, 7, 7).float())
        weights = Variable(torch.randn(1, 1, 3, 3).double())
        # inconsistent types should raise an exception
        self.assertRaises(RuntimeError, lambda: nn.functional.conv2d(inputs, weights))
        # but it should work with the same type
        nn.functional.conv2d(inputs.float(), weights.float())

    @unittest.skipIf(not TEST_CUDA, 'CUDA not available')
    def test_Conv2d_inconsistent_types_on_GPU_without_cudnn(self):
        inputs = Variable(torch.randn(4, 1, 7, 7).float().cuda())
        weights = Variable(torch.randn(1, 1, 3, 3).double().cuda())
        bias = Variable(torch.randn(1).double().cuda())

        with torch.backends.cudnn.flags(enabled=False):
            # inconsistent types should raise an exception
            self.assertRaises(RuntimeError, lambda: nn.functional.conv2d(inputs, weights))
            self.assertRaises(RuntimeError, lambda: nn.functional.conv2d(inputs, weights.float(), bias))

            # but it should work with the same type
            nn.functional.conv2d(inputs.float(), weights.float(), bias.float())

    @unittest.skipIf(not TEST_CUDA, 'CUDA not available')
    @unittest.skipIf(not TEST_CUDNN, 'CUDNN not available')
    def test_Conv2d_inconsistent_types_on_GPU_with_cudnn(self):
        inputs = Variable(torch.randn(4, 1, 7, 7).float().cuda())
        weights = Variable(torch.randn(1, 1, 3, 3).double().cuda())
        bias = Variable(torch.randn(1).double().cuda())

        with torch.backends.cudnn.flags(enabled=True):
            # inconsistent types should raise an exception
            self.assertRaises(RuntimeError, lambda: nn.functional.conv2d(inputs, weights))
            self.assertRaises(RuntimeError, lambda: nn.functional.conv2d(inputs, weights.float(), bias))

            # but it should work with the same type
            nn.functional.conv2d(inputs.float(), weights.float(), bias.float())

    @unittest.skipIf(not TEST_CUDA, 'CUDA not available')
    @unittest.skipIf(not TEST_CUDNN, 'CUDNN not available')
    @skipIfRocm
    def test_cudnn_multiple_threads_same_device(self):
        # This function is intended to test the lazy creation and reuse of per-thread
        # cudnn handles on each device in aten/src/ATen/cudnn/Handles.cpp.
        # Failure here likely indicates something wrong with that logic.
        weight = torch.ones((1, 1, 2, 2), device='cuda')

        results = {}

        num_threads = 2
        trials = 2
        test_iters = 100

        with torch.backends.cudnn.flags(enabled=True):
            def _worker(t, input):
                my_stream = torch.cuda.Stream()
                results[t] = input
                with torch.cuda.stream(my_stream):
                    for _ in range(test_iters):
                        # If all threads are sharing the same cudnn handle,
                        # the following sequence may occur:
                        # thread 0 calls setCuDNNStreamToCurrent()
                        # thread 1 calls setCuDNNStreamToCurrent()
                        # thread 0 launches its raw convolution, which it thinks is in
                        #          its own stream, but is actually in thread 1's stream.
                        # thread 0 enqueues its div_, which IS is its own stream,
                        #          but now races with its convolution.
                        results[t] = torch.nn.functional.conv2d(results[t], weight, padding=0)
                        results[t].div_(4.0)
                torch.cuda.current_stream().wait_stream(my_stream)

            for _ in range(trials):
                for t in range(num_threads):
                    results[t] = torch.ones((1, 1, 2048, 2048), device='cuda')

                threads = [threading.Thread(target=_worker,
                                            args=(t, results[t])) for t in range(num_threads)]

                for thread in threads:
                    thread.start()
                for thread in threads:
                    thread.join()

                for t in range(num_threads):
                    self.assertEqual(results[t].sum().item(),
                                     (2048 - test_iters) * (2048 - test_iters))

    @unittest.skipIf(not TEST_CUDA, 'CUDA not available')
    @unittest.skipIf(not TEST_CUDNN, 'CUDNN not available')
    @repeat_test_for_types(ALL_TENSORTYPES)
    def test_Conv2d_deterministic_cudnn(self, dtype=torch.float):
        inputs = torch.randn(2, 3, 5, 5, device="cuda", dtype=dtype, requires_grad=True)
        with cudnn.flags(enabled=True, benchmark=True, deterministic=True):
            conv1 = torch.nn.Conv2d(3, 3, 3).to("cuda", dtype)
            conv2 = torch.nn.Conv2d(3, 3, 3).to("cuda", dtype)
            conv2.bias.data.copy_(conv1.bias.data)
            conv2.weight.data.copy_(conv1.weight.data)
            out1 = conv1(inputs)
            out2 = conv2(inputs)
            self.assertEqual(out1, out2, prec=0.0)
            y = torch.randn(out1.size(), device="cuda", dtype=dtype)
            out1.backward(y)
            out2.backward(y)
            self.assertEqual(conv1.bias.grad.data, conv2.bias.grad.data, prec=0.0)
            self.assertEqual(conv1.weight.grad.data, conv2.weight.grad.data, prec=0.0)

    def test_Conv2d_missing_argument(self):
        c = nn.Conv2d(3, 3, 3)
        self.assertRaises(TypeError, lambda: c(None))

    def test_Conv2d_backward_twice(self):
        input = torch.randn(2, 3, 5, 5)
        c = nn.Conv2d(3, 3, 3)
        o1 = c(input)
        o1.sum().backward()
        self.assertRaisesRegex(RuntimeError, 'Specify retain_graph=True',
                               lambda: o1.sum().backward())

    @unittest.skipIf(not TEST_CUDA, 'CUDA not available')
    @repeat_test_for_types(ALL_TENSORTYPES)
    def test_Conv2d_large_workspace(self, dtype=torch.float):
        # These sizes require huge cuDNN workspaces. Make sure we choose a
        # reasonable algorithm that does not run out of memory
        sizes = [
            (1, 256, 109, 175),
            (1, 256, 80, 128),
            (1, 256, 120, 192),
        ]

        def run_test(benchmark):
            with torch.backends.cudnn.flags(benchmark=benchmark):
                conv = torch.nn.Conv2d(256, 256, kernel_size=3, padding=1).to("cuda", dtype)
                for size in sizes:
                    x = torch.randn(size, device="cuda", dtype=dtype)
                    out = conv(x.detach().clone().requires_grad_())
                    out.backward(torch.ones_like(out))

        run_test(benchmark=False)
        run_test(benchmark=True)

    def test_conv_modules_raise_error_on_incorrect_input_size(self):
        modules = [nn.Conv1d(3, 8, 3), nn.ConvTranspose1d(3, 8, 3),
                   nn.Conv2d(3, 8, 3), nn.ConvTranspose2d(3, 8, 3),
                   nn.Conv3d(3, 8, 3), nn.ConvTranspose3d(3, 8, 3)]

        invalid_input_dims = [(2, 4), (2, 4),
                              (3, 5), (3, 5),
                              (4, 6), (4, 6)]

        for invalid_dims, module in zip(invalid_input_dims, modules):
            for dims in invalid_dims:
                input = torch.empty(torch.Size((3, ) * dims))
                self.assertRaises(RuntimeError, lambda: module(input))

    def test_conv_shapecheck(self):
        def test(should_raise, module, input_size):
            input = torch.empty(3, *input_size)
            if should_raise:
                self.assertRaises(RuntimeError, lambda: module(input))
            else:
                # just run it to ensure no exception raised.
                module(input)

        # Conv1d
        test(True, nn.Conv1d(1, 1, 3), (1, 2))
        test(True, nn.Conv1d(1, 1, 3, stride=2), (1, 2))
        test(False, nn.Conv1d(1, 1, 2), (1, 2))
        test(False, nn.Conv1d(1, 1, 2, stride=2), (1, 2))
        test(False, nn.Conv1d(1, 1, 3, stride=2, padding=1), (1, 2))

        # Conv2d
        test(True, nn.Conv2d(1, 1, (3, 3)), (1, 2, 2))
        test(False, nn.Conv2d(1, 1, (3, 3)), (1, 3, 3))
        test(False, nn.Conv2d(1, 1, (3, 3), padding=1), (1, 2, 2))

        # Conv3D
        test(True, nn.Conv3d(1, 1, (3, 3, 3)), (1, 2, 2, 2))
        test(False, nn.Conv3d(1, 1, (3, 3, 3)), (1, 3, 3, 3))
        test(False, nn.Conv3d(1, 1, (3, 3, 3), padding=1), (1, 2, 2, 2))

    def test_ConvTranspose2d_output_size(self):
        m = nn.ConvTranspose2d(3, 4, 3, 3, 0, 2)
        i = torch.randn(2, 3, 6, 6)
        for h in range(15, 22):
            for w in range(15, 22):
                if 18 <= h <= 20 and 18 <= w <= 20:
                    output = m(i, output_size=(h, w))
                    self.assertEqual(output.size()[2:], (h, w))
                else:
                    self.assertRaises(ValueError, lambda: m(i, (h, w)))

    def test_ConvTranspose3d_correct_output_size(self):
        # Check that ConvTranspose3d can take a 5d output_size.
        m = nn.ConvTranspose3d(2, 2, 2)
        i = torch.rand(1, 2, 1, 1, 1)
        out = m(i, output_size=(1, 2, 2, 2, 2))

    def _test_Conv2d_naive_groups(self, device="cpu", dtype=torch.float):
        # Check that grouped convolutions matches two half convolutions
        m = nn.Conv2d(4, 4, kernel_size=3, groups=2).to(device, dtype)
        i = torch.randn(2, 4, 6, 6, device=device, dtype=dtype, requires_grad=True)
        output = m(i)
        grad_output = torch.randn(2, 4, 4, 4, device=device, dtype=dtype)
        output.backward(grad_output)

        m1 = nn.Conv2d(2, 2, kernel_size=3).to(device, dtype)
        m1.weight.data.copy_(m.weight.data[:2])
        m1.bias.data.copy_(m.bias.data[:2])
        i1 = Variable(i.data[:, :2].contiguous(), requires_grad=True)
        output1 = m1(i1)
        output1.backward(grad_output[:, :2].contiguous())

        m2 = nn.Conv2d(2, 2, kernel_size=3).to(device, dtype)
        m2.weight.data.copy_(m.weight.data[2:])
        m2.bias.data.copy_(m.bias.data[2:])
        i2 = Variable(i.data[:, 2:].contiguous(), requires_grad=True)
        output2 = m2(i2)
        output2.backward(grad_output[:, 2:].contiguous())

        self.assertEqual(output, torch.cat([output1, output2], 1))
        self.assertEqual(i.grad.data,
                         torch.cat([i1.grad.data, i2.grad.data], 1),
                         prec=dtype2prec[dtype])
        self.assertEqual(m.bias.grad.data,
                         torch.cat([m1.bias.grad.data, m2.bias.grad.data], 0),
                         prec=dtype2prec[dtype])
        self.assertEqual(m.weight.grad.data,
                         torch.cat([m1.weight.grad.data, m2.weight.grad.data], 0),
                         prec=dtype2prec[dtype])

    # For https://github.com/pytorch/pytorch/pull/1273
    # Almost identical to the above `test_Conv2d_naive_groups`
    def test_Conv2d_groups_nobias(self):
        dev_dtypes = [("cpu", torch.float)]
        if TEST_CUDA:
            dev_dtypes += [("cuda", torch.float), ("cuda", torch.half)]
        for device, dtype in dev_dtypes:
            m = nn.Conv2d(4, 4, kernel_size=3, groups=2, bias=False).to(device, dtype)
            i = torch.randn(2, 4, 6, 6, device=device, dtype=dtype, requires_grad=True)
            output = m(i)
            grad_output = torch.randn(2, 4, 4, 4, device=device, dtype=dtype)
            output.backward(grad_output)

            m1 = nn.Conv2d(2, 2, kernel_size=3, bias=False).to(device, dtype)
            m1.weight.data.copy_(m.weight.data[:2])
            i1 = Variable(i.data[:, :2].contiguous(), requires_grad=True)
            output1 = m1(i1)
            output1.backward(grad_output[:, :2].contiguous())

            m2 = nn.Conv2d(2, 2, kernel_size=3, bias=False).to(device, dtype)
            m2.weight.data.copy_(m.weight.data[2:])
            i2 = Variable(i.data[:, 2:].contiguous(), requires_grad=True)
            output2 = m2(i2)
            output2.backward(grad_output[:, 2:].contiguous())

            self.assertEqual(output, torch.cat([output1, output2], 1))
            self.assertEqual(i.grad.data,
                             torch.cat([i1.grad.data, i2.grad.data], 1),
                             dtype2prec[dtype])
            self.assertEqual(m.weight.grad.data,
                             torch.cat([m1.weight.grad.data, m2.weight.grad.data], 0),
                             1e-1 if dtype == torch.half else dtype2prec[dtype])

    # Very similar to test_Conv2d_naive_groups but with special care to handle
    # the number of groups == number of input channels
    @unittest.skipIf(not TEST_CUDA, 'CUDA not available')
    @skipIfRocm
    @repeat_test_for_types(ALL_TENSORTYPES)
    def test_Conv2d_depthwise_naive_groups_cuda(self, dtype=torch.float):
        for depth_multiplier in [1, 2]:
            m = nn.Conv2d(2, 2 * depth_multiplier, kernel_size=3, groups=2).to("cuda", dtype)
            i = torch.randn(2, 2, 6, 6, device="cuda", dtype=dtype).div_(2).requires_grad_()
            output = m(i)
            grad_output = torch.randn(2, 2 * depth_multiplier, 4, 4, device="cuda", dtype=dtype) / 2
            output.backward(grad_output)

            offset = 1 * depth_multiplier

            m1 = nn.Conv2d(1, 1 * depth_multiplier, kernel_size=3).to("cuda", dtype)
            m1.weight.data = m.weight.data[:offset].clone()
            m1.bias.data = m.bias.data[:offset].clone()
            i1 = i.detach()[:, :1].clone().requires_grad_()
            output1 = m1(i1)
            output1.backward(grad_output[:, :offset].contiguous())

            m2 = nn.Conv2d(1, 1 * depth_multiplier, kernel_size=3).to("cuda", dtype)
            m2.weight.data.copy_(m.weight.data[offset:])
            m2.bias.data.copy_(m.bias.data[offset:])
            i2 = i.detach()[:, 1:].clone().requires_grad_()
            output2 = m2(i2)
            output2.backward(grad_output[:, offset:].contiguous())

            self.assertEqual(output, torch.cat([output1, output2], 1),
                             prec=dtype2prec[dtype])
            self.assertEqual(i.grad.data,
                             torch.cat([i1.grad.data, i2.grad.data], 1),
                             prec=dtype2prec[dtype])
            self.assertEqual(m.bias.grad.data,
                             torch.cat([m1.bias.grad.data,
                                        m2.bias.grad.data], 0),
                             prec=dtype2prec[dtype])
            self.assertEqual(m.weight.grad.data,
                             torch.cat([m1.weight.grad.data,
                                        m2.weight.grad.data], 0),
                             prec=dtype2prec[dtype])

    def test_MaxUnpool2d_output_size(self):
        m = nn.MaxPool2d(3, stride=2, return_indices=True)
        mu = nn.MaxUnpool2d(3, stride=2)
        big_t = torch.rand(1, 1, 6, 6)
        big_t[0][0][4][4] = 100
        output_big, indices_big = m(big_t)
        self.assertRaises(RuntimeError, lambda: mu(output_big, indices_big))

        small_t = torch.rand(1, 1, 5, 5)
        for i in range(0, 4, 2):
            for j in range(0, 4, 2):
                small_t[:, :, i, j] = 100
        output_small, indices_small = m(Variable(small_t))
        for h in range(3, 10):
            for w in range(3, 10):
                if 4 <= h <= 6 and 4 <= w <= 6:
                    size = (h, w)
                    if h == 6:
                        size = (1, 1) + size

                    mu(output_small, indices_small, output_size=size)
                else:
                    self.assertRaises(ValueError, lambda: mu(output_small, indices_small, (h, w)))

    def test_container_copy(self):
        class Model(nn.Module):
            def __init__(self):
                super(Model, self).__init__()
                self.linear = nn.Linear(4, 5)

            def forward(self, input):
                return self.linear(input)

        input = torch.randn(2, 4)

        model = Model()
        model_cp = deepcopy(model)
        self.assertEqual(model(input).data, model_cp(input).data)

        model_cp.linear.weight.data[:] = 2
        self.assertNotEqual(model(input).data, model_cp(input).data)

    def test_RNN_cell(self):
        # this is just a smoke test; these modules are implemented through
        # autograd so no Jacobian test is needed
        for module in (nn.RNNCell, nn.GRUCell):
            for bias in (True, False):
                input = torch.randn(3, 10)
                hx = torch.randn(3, 20)
                cell = module(10, 20, bias=bias)
                for _ in range(6):
                    hx = cell(input, hx)

                hx.sum().backward()

    def _test_loss_equal_input_target_shape(self, cast):
        # Tests losses whose inputs should have the same size.
        losses = {
            'mse_loss': lambda x, y: F.mse_loss(x, y),
            'l1_loss': lambda x, y: F.l1_loss(x, y),
            'smooth_l1_loss': lambda x, y: F.smooth_l1_loss(x, y),
            'kl_div': lambda x, y: F.kl_div(x, y),
            'poisson_nll_loss': lambda x, y: F.poisson_nll_loss(x, y),
        }

        input = Variable(cast(torch.randn(3, 5)))
        target = Variable(cast(torch.randn(5, 3)))
        for _name, fn in losses.items():
            self.assertRaises(Exception, lambda: fn(input, target))

    def test_loss_equal_input_target_shape(self):
        self._test_loss_equal_input_target_shape(lambda x: x)

    def test_mse_loss_size_warning(self):
        i = torch.randn((10, 1), requires_grad=True)
        t = torch.randn((10,))
        with warnings.catch_warnings(record=True) as w:
            # Ensure warnings are being shown
            warnings.simplefilter("always")
            # Trigger Warning
            F.mse_loss(i, t)
            # Check warning occurs
            self.assertEqual(len(w), 1)
            self.assertIn('Please ensure they have the same size.', str(w[0]))

    def test_nll_loss_mismatched_batch(self):
        x = torch.randn((10, 3), requires_grad=True)
        # t should have size (10,)
        t = torch.zeros((3,), dtype=torch.int64)
        with self.assertRaisesRegex(ValueError, 'Expected.*batch_size'):
            F.nll_loss(x, t)

    def test_nll_loss_out_of_bounds_ignore_index(self):
        x = torch.randn(6, 3, requires_grad=True)
        t = torch.tensor([0, 1, 255, 0, 1, 2], dtype=torch.int64)
        for reduction in ['mean', 'none']:
            F.nll_loss(x, t, ignore_index=255, reduction=reduction).sum().backward()

    def test_poisson_nll_loss_reduction_modes(self):
        input = torch.tensor([0.5, 1.5, 2.5])
        target = torch.tensor([1., 2., 3.])
        component_wise_loss = torch.exp(input) - target * input
        self.assertEqual(component_wise_loss,
                         F.poisson_nll_loss(input, target, reduction='none'))
        self.assertEqual(torch.sum(component_wise_loss),
                         F.poisson_nll_loss(input, target, reduction='sum'))
        self.assertEqual(torch.mean(component_wise_loss),
                         F.poisson_nll_loss(input, target, reduction='mean'))
        with self.assertRaisesRegex(ValueError, 'is not valid'):
            F.poisson_nll_loss(input, target, reduction='total')

    def test_KLDivLoss_batch_mean(self):
        input_shape = (2, 5)
        log_prob1 = F.log_softmax(torch.randn(input_shape), 1)
        prob2 = F.softmax(torch.randn(input_shape), 1)

        loss = nn.KLDivLoss(reduction='batchmean')
        l = loss(log_prob1, prob2)

        loss_none_reduce = nn.KLDivLoss(reduction='sum')(log_prob1, prob2)
        expected = loss_none_reduce / input_shape[0]

        self.assertEqual(l, expected)

    @unittest.skipIf(not (TEST_CUDNN and TEST_CUDNN_VERSION >= 7000), "needs cudnn >= 7.0")
    def test_CTCLoss_cudnn(self):
        target_lengths = [30, 25, 20]
        input_lengths = [50, 50, 50]
        targets = torch.randint(1, 15, (sum(target_lengths),), dtype=torch.int)
        log_probs = torch.randn(50, 3, 15, dtype=torch.float, device='cuda').log_softmax(2)
        res = torch.nn.functional.ctc_loss(log_probs, targets, input_lengths, target_lengths)
        expected = ctcloss_reference(log_probs, targets.cuda(), input_lengths, target_lengths).float()
        with torch.backends.cudnn.flags(enabled=False):
            res2 = torch.nn.functional.ctc_loss(log_probs, targets.cuda().long(), input_lengths, target_lengths)
        self.assertEqual(res, expected)
        self.assertEqual(res2, res)

    def test_CTCLoss_typechecks(self):
        target_lengths = torch.tensor([30, 25, 20])
        input_lengths = torch.tensor([50, 50, 50])
        targets = torch.randint(1, 15, (sum(target_lengths),), dtype=torch.int)
        log_probs = torch.randn(50, 3, 15, dtype=torch.float).log_softmax(2)
        with self.assertRaises(RuntimeError):
            _input_lengths = input_lengths.to(dtype=torch.float)
            torch.nn.functional.ctc_loss(log_probs, targets, _input_lengths, target_lengths)
        with self.assertRaises(RuntimeError):
            target_lengths = target_lengths.to(dtype=torch.float)
            torch.nn.functional.ctc_loss(log_probs, targets, input_lengths, target_lengths)

    @unittest.skipIf(not TEST_CUDA, 'CUDA not available')
    def test_CTCLoss_lengthchecks_cuda(self):
        target_lengths = [30, 25, 20]
        input_lengths = [50, 50, 50]
        targets = torch.randint(1, 15, (3, 29), dtype=torch.long, device='cuda')
        log_probs = torch.randn(50, 3, 15, dtype=torch.float, device='cuda').log_softmax(2)
        with self.assertRaises(RuntimeError):
            torch.nn.functional.ctc_loss(log_probs, targets, input_lengths, target_lengths)

    def test_CTCLoss_lengthchecks_cpu(self):
        target_lengths = [30, 25, 20]
        input_lengths = [50, 50, 50]
        targets = torch.randint(1, 15, (3, 29), dtype=torch.int)
        log_probs = torch.randn(50, 3, 15, dtype=torch.float).log_softmax(2)
        with self.assertRaises(RuntimeError):
            torch.nn.functional.ctc_loss(log_probs, targets, input_lengths, target_lengths)

    @unittest.skipIf(not TEST_CUDA, 'CUDA not available')
    def test_CTCLoss_zero_infinity(self):
        target_lengths = [60, 25, 20]
        input_lengths = [50, 50, 50]
        targets = torch.randint(1, 15, (sum(target_lengths),), dtype=torch.int)
        log_probs = torch.randn(50, 3, 15, dtype=torch.float, device='cuda').log_softmax(2).requires_grad_()
        res = torch.nn.functional.ctc_loss(log_probs, targets, input_lengths, target_lengths,
                                           reduction='sum', zero_infinity=True)
        with torch.backends.cudnn.flags(enabled=False):
            res2 = torch.nn.functional.ctc_loss(log_probs, targets.cuda().long(), input_lengths, target_lengths,
                                                reduction='sum', zero_infinity=True)
        res_cpu = torch.nn.functional.ctc_loss(log_probs.cpu(), targets.cpu(), input_lengths, target_lengths,
                                               reduction='sum', zero_infinity=True)

        self.assertAlmostEqual(res2, res, delta=1e-4)
        self.assertAlmostEqual(res_cpu, res.cpu(), delta=1e-4)
        g1, = torch.autograd.grad(res, log_probs)
        g2, = torch.autograd.grad(res2, log_probs)
        g3, = torch.autograd.grad(res_cpu, log_probs)
        self.assertAlmostEqual(g2, g3, delta=1e-4)
        self.assertAlmostEqual(g1, g2, delta=1e-4)
        self.assertTrue((g1 == g1).all().item())  # check that we don't have NaN

    def test_RNN_cell_no_broadcasting(self):
        def test(cell_module, input, hx, input_size, hidden_size):
            cell = cell_module(input_size, hidden_size)
            self.assertRaises(RuntimeError, lambda: cell(input, hx))

        def test_all(hidden_size, bad_hx, good_hx, input_size, input):
            test(nn.RNNCell, input, bad_hx, input_size, hidden_size)
            test(nn.GRUCell, input, bad_hx, input_size, hidden_size)
            test(nn.LSTMCell, input, (bad_hx, good_hx), input_size, hidden_size)
            test(nn.LSTMCell, input, (good_hx, bad_hx), input_size, hidden_size)

        hidden_size = 20
        input_size = 10
        input = torch.randn(3, input_size)
        bad_hx = torch.randn(1, hidden_size)
        good_hx = torch.randn(3, hidden_size)

        # Test hidden/input batch size broadcasting
        test_all(hidden_size, bad_hx, good_hx, input_size, input)

        # Test hx's hidden_size vs module's hidden_size broadcasting
        bad_hx = torch.randn(3, 1)
        test_all(hidden_size, bad_hx, good_hx, input_size, input)

        # Test input's input_size vs module's input_size broadcasting
        bad_input = torch.randn(3, 1)
        test_all(hidden_size, good_hx, good_hx, input_size, bad_input)

    def test_invalid_dropout_p(self):
        v = torch.ones(1)
        self.assertRaises(ValueError, lambda: nn.Dropout(-0.1))
        self.assertRaises(ValueError, lambda: nn.Dropout(1.1))
        self.assertRaises(ValueError, lambda: nn.Dropout2d(-0.1))
        self.assertRaises(ValueError, lambda: nn.Dropout2d(1.1))
        self.assertRaises(ValueError, lambda: nn.Dropout3d(-0.1))
        self.assertRaises(ValueError, lambda: nn.Dropout3d(1.1))
        self.assertRaises(ValueError, lambda: F.dropout(v, -0.1))
        self.assertRaises(ValueError, lambda: F.dropout(v, 1.1))

    def test_pad_sequence(self):
        def pad(tensor, length):
            return torch.cat(
                [tensor.data, tensor.data.new(
                    length - tensor.size(0), *tensor.size()[1:]).zero_()])

        # single dimensional
        a = torch.tensor([1, 2, 3])
        b = torch.tensor([4, 5])
        c = torch.tensor([6])

        # batch_first = true
        expected = torch.tensor([[4, 5, 0], [1, 2, 3], [6, 0, 0]])
        padded = rnn_utils.pad_sequence([b, a, c], True)
        self.assertEqual(padded, expected)

        # batch_first = false
        padded = rnn_utils.pad_sequence([b, a, c])
        self.assertEqual(padded, expected.transpose(0, 1))

        # pad with non-zero value
        expected = torch.tensor([[4, 5, 1], [1, 2, 3], [6, 1, 1]])
        padded = rnn_utils.pad_sequence([b, a, c], True, 1)
        self.assertEqual(padded, expected)

        # Test pad sorted sequence
        expected = torch.tensor([[1, 2, 3], [4, 5, 0], [6, 0, 0]])
        padded = rnn_utils.pad_sequence([a, b, c], True)
        self.assertEqual(padded, expected)

        # more dimensions
        maxlen = 9
        for num_dim in (0, 1, 2, 3):
            sequences = []
            trailing_dims = [4] * num_dim
            for i in range(1, maxlen + 1):
                seq_len = i * i
                sequences.append(torch.rand(seq_len, 5, *trailing_dims))
            random.shuffle(sequences)
            expected = []
            for seq in sequences:
                expected.append(pad(seq, maxlen * maxlen))
            # batch first = true
            expected = torch.stack(expected)
            padded = rnn_utils.pad_sequence(sequences, True)
            self.assertEqual(padded, expected)

            # batch first = false
            padded = rnn_utils.pad_sequence(sequences)
            self.assertEqual(padded, expected.transpose(0, 1))

    def test_pack_sequence(self):
        def _compatibility_test(sequences, lengths, batch_first, enforce_sorted=False):
            padded = rnn_utils.pad_sequence(sequences, batch_first)
            packed = rnn_utils.pack_sequence(sequences, enforce_sorted)
            unpacked = rnn_utils.pad_packed_sequence(packed, batch_first)
            self.assertEqual(padded, unpacked[0])
            pack_padded = rnn_utils.pack_padded_sequence(
                padded, lengths, batch_first, enforce_sorted)
            self.assertEqual(packed, pack_padded)

        # single dimensional
        a = torch.tensor([1, 2, 3])
        b = torch.tensor([4, 5])
        c = torch.tensor([6])
        packed = rnn_utils.pack_sequence([a, b, c], enforce_sorted=False)
        expected = torch.tensor([1, 4, 6, 2, 5, 3])
        self.assertEqual(packed.batch_sizes, [3, 2, 1])
        self.assertEqual(packed.data.data, expected)
        self.assertEqual(packed.sorted_indices, [0, 1, 2])
        self.assertEqual(packed.unsorted_indices, [0, 1, 2])

        packed_unsorted = rnn_utils.pack_sequence([b, c, a], enforce_sorted=False)
        self.assertEqual(packed_unsorted.batch_sizes, [3, 2, 1])
        self.assertEqual(packed_unsorted.data.data, expected)
        self.assertEqual(packed_unsorted.sorted_indices, [2, 0, 1])
        self.assertEqual(packed_unsorted.unsorted_indices, [1, 2, 0])

        # single dimensional, enforce_sorted = True
        packed_enforce_sorted = rnn_utils.pack_sequence([a, b, c], enforce_sorted=True)
        self.assertEqual(packed_enforce_sorted.batch_sizes, [3, 2, 1])
        self.assertEqual(packed_enforce_sorted.data.data, expected)
        self.assertTrue(packed_enforce_sorted.sorted_indices is None)
        self.assertTrue(packed_enforce_sorted.unsorted_indices is None)

        with self.assertRaisesRegex(RuntimeError, 'must be sorted in decreasing order'):
            rnn_utils.pack_sequence([b, c, a], enforce_sorted=True)

        with self.assertRaisesRegex(RuntimeError, 'You can pass `enforce_sorted=False`'):
            rnn_utils.pack_sequence([b, c, a], enforce_sorted=True)

        # more dimensions
        maxlen = 9
        for num_dim in (0, 1, 2, 3):
            sequences = []
            lengths = []
            trailing_dims = [4] * num_dim
            for i in range(maxlen, 0, -1):
                seq_len = i * i
                lengths.append(seq_len)
                sequences.append(torch.rand(seq_len, 5, *trailing_dims))
            unsorted_sequences = [s.clone() for s in sequences]
            random.shuffle(unsorted_sequences)
            unsorted_sequences_lengths = [t.size(0) for t in unsorted_sequences]

            # compatibility with other utilities
            for batch_first in (True, False):
                for enforce_sorted in (True, False):
                    _compatibility_test(sequences, lengths, batch_first, enforce_sorted)
                _compatibility_test(unsorted_sequences, unsorted_sequences_lengths,
                                    batch_first)

    def test_pack_padded_sequence(self):
        def generate_test_case(sorted_lengths, should_shuffle):
            def pad(tensor, length):
                return torch.cat([tensor, tensor.new(length - tensor.size(0), *tensor.size()[1:]).zero_()])

            max_length = sorted_lengths[0]
            batch_sizes = [sum(map(bool, filter(lambda x: x >= i, sorted_lengths)))
                           for i in range(1, max_length + 1)]
            offset = 0
            padded = torch.cat([pad(i * 100 + torch.arange(1., 5 * l + 1).view(l, 1, 5), max_length)
                                for i, l in enumerate(sorted_lengths, 1)], 1)
            expected_data = [[torch.arange(1., 6) + (i + 1) * 100 + 5 * n for i in range(batch_size)]
                             for n, batch_size in enumerate(batch_sizes)]
            expected_data = list(itertools.chain.from_iterable(expected_data))
            expected_data = torch.stack(expected_data, dim=0)

            if should_shuffle:
                # Shuffle the padded sequence to create an unsorted sequence
                permutation = list(range(len(sorted_lengths)))
                random.shuffle(permutation)

                unsorted_indices = torch.tensor(permutation)
                padded = padded.index_select(1, unsorted_indices)
                lengths = torch.tensor(sorted_lengths).index_select(0, unsorted_indices)
            else:
                unsorted_indices = None
                lengths = sorted_lengths

            return padded.requires_grad_(), lengths, expected_data, batch_sizes, unsorted_indices

        test_cases = [
            # sorted_lengths, should_shuffle
            [[10, 8, 4, 2, 2, 2, 1], False],
            [[11, 10, 8, 6, 4, 3, 1], False],
            [[11, 10, 8, 6, 4, 3, 1], True],
        ]

        for test_case, batch_first in itertools.product(test_cases, (True, False)):
            sorted_lengths, should_shuffle = test_case
            padded, lengths, expected_data, batch_sizes, unsorted_indices = generate_test_case(
                sorted_lengths, should_shuffle)

            src = padded
            if batch_first:
                src = src.transpose(0, 1)

            # check output
            packed = rnn_utils.pack_padded_sequence(src, lengths, batch_first=batch_first,
                                                    enforce_sorted=not should_shuffle)
            self.assertEqual(packed.data.data, expected_data)
            self.assertEqual(packed.batch_sizes, batch_sizes)
            self.assertEqual(packed.unsorted_indices, unsorted_indices)

            # test inverse
            unpacked, unpacked_len = rnn_utils.pad_packed_sequence(packed, batch_first=batch_first)
            self.assertEqual(unpacked, src)
            self.assertEqual(unpacked_len, lengths)

            # check grad
            if padded.grad is not None:
                padded.grad.data.zero_()
            grad_output = unpacked.data.clone().normal_()
            unpacked.backward(grad_output)
            if batch_first:
                grad_output.transpose_(0, 1)
            for i, l in enumerate(lengths):
                self.assertEqual(padded.grad.data[:l, i], grad_output[:l, i])
                if l < 10:
                    self.assertEqual(padded.grad.data[l:, i].abs().sum(), 0)

        # test error message
        with self.assertRaisesRegex(RuntimeError, 'You can pass `enforce_sorted=False`'):
            packed = rnn_utils.pack_padded_sequence(torch.randn(3, 3), [1, 3, 2])

    def _test_variable_sequence(self, device="cpu", dtype=torch.float):
        def pad(var, length):
            if var.size(0) == length:
                return var
            return torch.cat([var, var.new_zeros(length - var.size(0), *var.size()[1:])])

        def maybe_index_tuple(maybe_tuple_of_tensors, index):
            if maybe_tuple_of_tensors is None:
                return None
            return tuple(maybe_tuple_of_tensors[j][:, index:index + 1, :].contiguous()
                         for j in range(2))

        def check_lengths(lengths, enforce_sorted, use_default_hiddens):
            input_size = 3
            hidden_size = 4
            num_layers = 2
            bidirectional = True

            max_length = max(lengths)
            x_leaf = torch.randn(max_length, len(lengths), input_size, device=device,
                                 dtype=dtype, requires_grad=True)
            num_directions = 2 if bidirectional else 1
            lstm = nn.LSTM(input_size, hidden_size, bidirectional=bidirectional,
                           num_layers=num_layers).to(device, dtype)
            lstm2 = deepcopy(lstm).to(device, dtype)
            x = x_leaf

            hidden0 = None
            if not use_default_hiddens:
                hidden0 = tuple(torch.randn(num_directions * num_layers, len(lengths), hidden_size,
                                            device=device, dtype=dtype)
                                for _ in range(2))

            # Compute sequences separately
            seq_outs = []
            seq_hiddens = []
            for i, l in enumerate(lengths):
                hidden_i = maybe_index_tuple(hidden0, i)
                out, hid = lstm2(x[:l, i:i + 1], hidden_i)
                out_pad = pad(out, max_length)
                seq_outs.append(out_pad)
                seq_hiddens.append(hid)
            seq_out = torch.cat(seq_outs, 1)
            seq_hidden = tuple(torch.cat(hids, 1) for hids in zip(*seq_hiddens))

            # Use packed format
            packed = rnn_utils.pack_padded_sequence(x, lengths, enforce_sorted=enforce_sorted)
            packed_out, packed_hidden = lstm(packed, hidden0)
            unpacked, unpacked_len = rnn_utils.pad_packed_sequence(packed_out)

            # Check forward
            prec = dtype2prec[dtype]
            self.assertEqual(packed_hidden, seq_hidden, prec)
            self.assertEqual(unpacked, seq_out, prec)
            self.assertEqual(unpacked_len, lengths, prec)

            # Check backward
            seq_out.sum().backward()
            grad_x = x_leaf.grad.data.clone()
            x_leaf.grad.data.zero_()
            unpacked.sum().backward()

            self.assertEqual(x_leaf.grad, grad_x, dtype2prec[dtype])
            for p1, p2 in zip(lstm.parameters(), lstm2.parameters()):
                prec = dtype2prec[dtype]
                if dtype == torch.float16:
                    prec = 2e-2
                self.assertEqual(p1.grad, p2.grad, prec)

        tests = [
            # enforce_sorted, lengths
            [True, [5]],
            [False, [5]],
            [True, [10, 10, 6, 2, 2, 1, 1]],
            [False, [10, 10, 6, 2, 2, 1, 1]],
            [False, [2, 1, 3, 2, 10, 5, 3]],
        ]

        for enforce_sorted, seq_lens, in tests:
            for use_default_hiddens in (True, False):
                check_lengths(seq_lens, enforce_sorted, use_default_hiddens)

    def test_variable_sequence(self):
        self._test_variable_sequence()

    @unittest.skipIf(not TEST_CUDA, 'CUDA not available')
    @repeat_test_for_types(ALL_TENSORTYPES)
    def test_variable_sequence_cuda(self, dtype=torch.float):
        self._test_variable_sequence("cuda", dtype)

    def test_LSTM_cell(self):
        # this is just a smoke test; these modules are implemented through
        # autograd so no Jacobian test is needed
        for bias in (True, False):
            input = torch.randn(3, 10)
            hx = torch.randn(3, 20)
            cx = torch.randn(3, 20)
            lstm = nn.LSTMCell(10, 20, bias=bias)
            for _ in range(6):
                hx, cx = lstm(input, (hx, cx))

            (hx + cx).sum().backward()

    @unittest.skipIf(not (TEST_CUDNN and TEST_MULTIGPU), 'CUDNN or multi-gpu not available')
    def test_cudnn_rnn_dropout_states_device(self):
        rnn = nn.RNN(10, 20, num_layers=2, dropout=.5)
        device = 1
        input = torch.randn(5, 4, 10).cuda(device)
        rnn.cuda(device)
        hx = torch.randn(2, 4, 20).cuda(device)
        output = rnn(input, hx)

    @unittest.skipIf(not TEST_CUDNN, 'CUDNN not available')
    @skipIfRocm
    def test_cudnn_weight_format(self):
        rnns = [
            nn.LSTM(10, 20, batch_first=True),
            nn.GRU(10, 20, batch_first=True),
            nn.RNN(10, 20, batch_first=True)
        ]
        first_warn = True
        for rnn in rnns:
            rnn.cuda()
            input = Variable(torch.randn(5, 4, 10).cuda(), requires_grad=True)
            hx = Variable(torch.randn(1, 5, 20).cuda(), requires_grad=True)
            all_vars = [input, hx] + list(rnn.parameters())
            if isinstance(rnn, nn.LSTM):
                cx = Variable(torch.randn(1, 5, 20).cuda(), requires_grad=True)
                all_vars[2:2] = [cx]
                hx = (hx, cx)

            output = rnn(input, hx)
            output[0].sum().backward()
            grads = [v.grad.data.clone() for v in all_vars]
            for v in all_vars:
                v.grad.data.zero_()

            # Weights will no longer view onto the same chunk of memory
            weight = all_vars[4]
            weight_data = weight.data.clone()
            with torch.no_grad():
                weight.set_(weight_data)

            for _ in range(2):
                with warnings.catch_warnings(record=True) as w:
                    output_noncontig = rnn(input, hx)
                if first_warn:
                    self.assertEqual(len(w), 1)
                    self.assertIn('weights are not part of single contiguous chunk of memory', w[0].message.args[0])
                    first_warn = False
                    warnings.resetwarnings()
                output_noncontig[0].sum().backward()
                grads_noncontig = [v.grad.data.clone() for v in all_vars]
                for v in all_vars:
                    v.grad.data.zero_()
                self.assertEqual(output, output_noncontig)
                self.assertEqual(grads_noncontig, grads)

            # Make sure these still share storage
            weight_data[:] = 4
            self.assertEqual(weight_data, all_vars[4].data)

    @unittest.skipIf(not TEST_CUDNN, 'CUDNN not available')
    def test_cudnn_weight_tying(self):
        rnns = [
            nn.LSTM(10, 20, batch_first=True, bidirectional=True),
            nn.GRU(10, 20, batch_first=True, bidirectional=True),
            nn.RNN(10, 20, batch_first=True, bidirectional=True)
        ]
        for rnn in rnns:
            rnn.bias_ih_l0_reverse = rnn.bias_ih_l0
            rnn.cuda()
            input = Variable(torch.randn(5, 4, 10).cuda(), requires_grad=True)
            hx = Variable(torch.randn(2, 5, 20).cuda(), requires_grad=True)
            all_vars = [input, hx] + list(rnn.parameters())
            opt = torch.optim.SGD(rnn.parameters(), lr=0.1)
            opt.zero_grad()
            if isinstance(rnn, nn.LSTM):
                cx = Variable(torch.randn(2, 5, 20).cuda(), requires_grad=True)
                all_vars[2:2] = [cx]
                hx = (hx, cx)

            with warnings.catch_warnings(record=True) as w:
                output = rnn(input, hx)
            output[0].sum().backward()

            opt.step()
            with warnings.catch_warnings(record=True) as w:
                output_cuda = rnn(input, hx)
            rnn.cpu()
            hx = (hx[0].cpu(), hx[1].cpu()) if isinstance(rnn, nn.LSTM) else hx.cpu()
            output_cpu = rnn(input.cpu(), hx)
            self.assertEqual(output_cuda, output_cpu)

    @unittest.skipIf(not TEST_CUDA, 'CUDA not available')
    @repeat_test_for_types(NO_HALF_TENSORTYPES)
    def test_cuda_rnn_fused(self, dtype=torch.float):

        def copy_rnn(rnn1, rnn2):
            for x_layer, y_layer in zip(rnn1.all_weights, rnn2.all_weights):
                for x, y in zip(x_layer, y_layer):
                    x.data.copy_(y.data)

        def check_rnn_grads(rnn1, rnn2):
            for x_layer, y_layer in zip(rnn1.all_weights, rnn2.all_weights):
                for x, y in zip(x_layer, y_layer):
                    self.assertEqual(x.grad, y.grad, prec=5e-5)

        input_size = 10
        hidden_size = 6
        num_layers = 2
        seq_length = 7
        batch = 6
        input_val = torch.randn(seq_length, batch, input_size, dtype=dtype)
        grad_output = torch.randn(seq_length, batch, hidden_size, dtype=dtype)
        hx_val = torch.randn(num_layers, batch, hidden_size, dtype=dtype)
        grad_hy = torch.randn(num_layers, batch, hidden_size, dtype=dtype)
        with torch.backends.cudnn.flags(enabled=False):
            for module in (nn.GRU, nn.LSTM):
                for bias in (True, False):
                    rnn = module(input_size, hidden_size, num_layers, bias=bias).to(dtype)
                    rnn_cuda = module(input_size, hidden_size, num_layers, bias=bias).to("cuda", dtype)
                    copy_rnn(rnn, rnn_cuda)

                    is_lstm = isinstance(rnn, nn.LSTM)
                    if is_lstm:
                        hx = (Variable(hx_val.clone(), requires_grad=True),
                              Variable(hx_val.clone().add(1), requires_grad=True))
                        hx_cuda = (Variable(hx_val.clone().cuda(), requires_grad=True),
                                   Variable(hx_val.clone().cuda().add(1), requires_grad=True))
                    else:
                        hx = Variable(hx_val.clone(), requires_grad=True)
                        hx_cuda = Variable(hx_val.clone().cuda(), requires_grad=True)

                    inp = Variable(input_val.clone(), requires_grad=True)
                    inp_cu = Variable(input_val.clone().cuda(), requires_grad=True)
                    output1, hy1 = rnn(inp, hx)
                    output2, hy2 = rnn_cuda(inp_cu, hx_cuda)
                    if is_lstm:
                        torch.autograd.backward(
                            [output1, hy1[0], hy1[1]], [grad_output, grad_hy, grad_hy + 1]
                        )
                        torch.autograd.backward(
                            [output2, hy2[0], hy2[1]],
                            [grad_output.cuda(), grad_hy.cuda(), (grad_hy + 1).cuda()]
                        )
                    else:
                        torch.autograd.backward([output1, hy1], [grad_output, grad_hy])
                        torch.autograd.backward([output2, hy2], [grad_output.cuda(), grad_hy.cuda()])

                    self.assertEqual(output1, output2)
                    self.assertEqual(hy1, hy2)

                    check_rnn_grads(rnn, rnn_cuda)
                    self.assertEqual(inp.grad.data, inp_cu.grad.data)
                    if is_lstm:
                        self.assertEqual(hx[0].grad.data, hx_cuda[0].grad.data)
                        self.assertEqual(hx[1].grad.data, hx_cuda[1].grad.data)
                    else:
                        self.assertEqual(hx.grad.data, hx_cuda.grad.data)

    def test_rnn_args_check(self):
        input_size = 3
        hidden_size = 5
        num_layers = 2
        batch_size = 4
        seq_len = 6
        num_directions = 1
        bad_size = 7  # prime number so that no size can divide it.

        def test(input_shape, hidden_shape, mode):
            for input, hidden in get_inputs(input_shape, hidden_shape, mode):
                model = getattr(nn, mode)(input_size, hidden_size, num_layers)
                self.assertRaises(RuntimeError, lambda: model(input, hidden))

        correct_input_shape = (seq_len, batch_size, input_size)
        correct_hidden_shape = (num_layers * num_directions, batch_size, hidden_size)

        def update_shape(shape, dim, new_dim_size):
            new_shape = list(shape)
            new_shape[dim] = new_dim_size
            return tuple(new_shape)

        def get_inputs(input_shape, hidden_shape, mode):
            '''returns list( tuple(input, hidden) )
            where input, hidden are inputs to a model'''
            input = torch.randn(input_shape)
            hidden = torch.randn(hidden_shape)
            if mode != 'LSTM':
                return [(input, hidden)]
            if hidden_shape == correct_hidden_shape:
                return [(input, (hidden, hidden))]
            good_hidden = torch.randn(correct_hidden_shape)
            return [
                (input, (hidden, good_hidden)),
                (input, (good_hidden, hidden)),
            ]

        rnn_modes = ['RNN', 'GRU', 'LSTM']
        for mode in rnn_modes:
            # Incorrect input batch size
            input_shape = update_shape(correct_input_shape, 1, bad_size)
            hidden_shape = correct_hidden_shape
            test(input_shape, hidden_shape, mode)

            # Incorrect hidden batch size
            input_shape = correct_input_shape
            hidden_shape = update_shape(correct_hidden_shape, 1, bad_size)
            test(input_shape, hidden_shape, mode)

            # Incorrect input size
            input_shape = update_shape(correct_input_shape, 2, bad_size)
            hidden_shape = correct_hidden_shape
            test(input_shape, hidden_shape, mode)

            # Incorrect hidden size
            input_shape = correct_input_shape
            hidden_shape = update_shape(correct_hidden_shape, 2, bad_size)
            test(input_shape, hidden_shape, mode)

            # Incorrect hidden[0]
            input_shape = correct_input_shape
            hidden_shape = update_shape(correct_hidden_shape, 0, bad_size)
            test(input_shape, hidden_shape, mode)

    @unittest.skipIf(not TEST_MULTIGPU, "multi-GPU not supported")
    def test_rnn_check_device(self):
        input_size = 3
        hidden_size = 5
        num_layers = 2
        batch_size = 4
        seq_len = 6
        num_directions = 1

        correct_input_shape = (seq_len, batch_size, input_size)
        correct_hidden_shape = (num_layers * num_directions, batch_size, hidden_size)
        rnn_modes = ['RNN', 'GRU', 'LSTM']

        for mode in rnn_modes:
            model = getattr(nn, mode)(input_size, hidden_size, num_layers)
            input = torch.randn(correct_input_shape)
            hidden = torch.randn(correct_hidden_shape)

            # input and weights are not at the same device
            with self.assertRaisesRegex(RuntimeError,
                                        "Input and parameter tensors are not at the same device"):
                model(input.to('cuda:0'))

            # input and hiddens are not at the same device
            with self.assertRaisesRegex(RuntimeError,
                                        r"Input and hidden tensors are not at the same device"):
                if mode == 'LSTM':
                    model(input, (hidden.to('cuda:0'), hidden.to('cuda:0')))
                else:
                    model(input, (hidden.to('cuda:0')))

            # hidden tensors are not at the same CUDA device
            if mode == 'LSTM':
                with self.assertRaisesRegex(RuntimeError,
                                            "Input and hidden tensors are not at the same device"):
                    model(input.to('cuda:0'), (hidden.to('cuda:0'), hidden.to('cuda:1')))

    def test_rnn_initial_hidden_state(self):
        rnn_modes = ['RNN', 'GRU', 'LSTM']
        for mode in rnn_modes:
            rnn = getattr(nn, mode)(30, 20, 2)
            input = torch.randn(10, 32, 30)
            hidden = torch.zeros(2, 32, 20)

            if mode == 'LSTM':
                hidden = (hidden, hidden)
            output1, hidden1 = rnn(input, hidden)
            output2, hidden2 = rnn(input)
            self.assertEqual(output1, output2)
            self.assertEqual(hidden1, hidden2)

    def _test_rnn_retain_variables(self, device="cpu", dtype=torch.double):
        rnns = [nn.LSTM(10, 20, num_layers=2).to(device, dtype),
                nn.GRU(10, 20, num_layers=2).to(device, dtype),
                nn.RNN(10, 20, num_layers=2).to(device, dtype)]
        for rnn in rnns:
            input = torch.randn(5, 6, 10, device=device, dtype=dtype, requires_grad=True)
            output = rnn(input)
            output[0].sum().backward(retain_graph=True)
            grads = [input.grad.data.clone()] + [p.grad.data.clone() for p in rnn.parameters()]
            for _ in range(4):
                rnn.zero_grad()
                input.grad.data.zero_()
                output[0].sum().backward(retain_graph=True)
                grads2 = [input.grad.data] + [p.grad.data for p in rnn.parameters()]
                self.assertEqual(grads, grads2)

    def test_rnn_retain_variables(self):
        self._test_rnn_retain_variables()

    @unittest.skipIf(not TEST_CUDA, 'CUDA not available')
    @repeat_test_for_types(ALL_TENSORTYPES)
    def test_rnn_retain_variables_cuda(self, dtype=torch.float):
        with torch.backends.cudnn.flags(enabled=False):
            self._test_rnn_retain_variables("cuda", dtype)
        self._test_rnn_retain_variables("cuda", dtype)

    def _test_RNN_cpu_vs_cudnn(self, dropout):

        def forward_backward(cuda, rnn, input_val, hx_val, grad_output, grad_hy, weights_val):
            is_lstm = isinstance(rnn, nn.LSTM)

            for x_layer, y_layer in zip(rnn.all_weights, weights_val):
                for x, y in zip(x_layer, y_layer):
                    x.data.copy_(y.data)

            if isinstance(input_val, rnn_utils.PackedSequence):
                input = rnn_utils.PackedSequence(
                    Variable(input_val.data.data, requires_grad=True), input_val.batch_sizes)
                input_var = input.data
            else:
                input = Variable(input_val.clone(), requires_grad=True)
                input_var = input
            if is_lstm:
                hx = (Variable(hx_val.clone(), requires_grad=True),
                      Variable(hx_val.add(1), requires_grad=True))
            else:
                hx = Variable(hx_val.clone(), requires_grad=True)

            if cuda:
                rnn.cuda()
                input_var.data = input_var.data.cuda()
                if is_lstm:
                    hx[0].data = hx[0].data.cuda()
                    hx[1].data = hx[1].data.cuda()
                else:
                    hx.data = hx.data.cuda()
                grad_hy = grad_hy.cuda()
                grad_output = grad_output.cuda()

            output, hy = rnn(input, hx)

            if isinstance(output, rnn_utils.PackedSequence):
                output = output.data

            if is_lstm:
                torch.autograd.backward([output, hy[0], hy[1]], [grad_output, grad_hy, grad_hy + 1])
            else:
                torch.autograd.backward([output, hy], [grad_output, grad_hy])

            return {'output': output.data,
                    'hy': hy[0].data if is_lstm else hy.data,
                    'weights': rnn.all_weights,
                    'grad_input': input_var.grad.data,
                    'grad_hx': hx[0].grad.data if is_lstm else hx.grad.data,
                    'cy': hy[1].data if is_lstm else None,
                    'grad_cx': hx[1].grad.data if is_lstm else None}

        input_size = 10
        hidden_size = 6
        num_layers = 2
        seq_length = 7
        batch = 6

        def make_noncontig(tensor):
            ndim = tensor.dim()
            return torch.stack([tensor.clone().zero_(), tensor], ndim).select(ndim, 1)

        def compare_cpu_gpu(outputs_cpu, outputs_gpu):
            self.assertEqual(list(outputs_cpu.keys()), list(outputs_gpu.keys()))
            for key in outputs_cpu.keys():
                if key != 'weights':
                    self.assertEqual(outputs_cpu[key], outputs_gpu[key], prec=5e-5, message=key)

            # check grad weights separately, as nested dict
            for cpu_layer_weight, gpu_layer_weight in zip(outputs_cpu['weights'], outputs_gpu['weights']):
                for (cpu_weight, gpu_weight) in zip(cpu_layer_weight, gpu_layer_weight):
                    self.assertEqual(cpu_weight.grad.data, gpu_weight.grad.data, prec=5e-5)

        for module in (nn.RNN, nn.LSTM, nn.GRU):
            for bias, bidirectional, batch_first, contig, variable_len, lens_as_tensor \
                    in product((True, False), repeat=6):

                num_directions = 2 if bidirectional else 1
                if batch_first:
                    input_val = torch.randn(batch, seq_length, input_size)
                    grad_output = torch.randn(batch, seq_length, hidden_size * num_directions)
                else:
                    input_val = torch.randn(seq_length, batch, input_size)
                    grad_output = torch.randn(seq_length, batch, hidden_size * num_directions)

                if not contig:
                    grad_output = make_noncontig(grad_output)
                    grad_hy = make_noncontig(grad_hy)
                    input_var = make_noncontig(input_val)
                    hx_val = make_noncontig(hx_val)

                hx_val = torch.randn(num_layers * num_directions, batch, hidden_size)
                grad_hy = torch.randn(num_layers * num_directions, batch, hidden_size)

                if variable_len:
                    lengths = [7, 5, 5, 2, 1, 1]
                    if lens_as_tensor:
                        lengths = torch.tensor(lengths, dtype=torch.long)
                    input_val = rnn_utils.pack_padded_sequence(input_val, lengths, batch_first=batch_first)
                    grad_output = rnn_utils.pack_padded_sequence(grad_output, lengths, batch_first=batch_first).data

                rnn = module(input_size,
                             hidden_size,
                             num_layers,
                             bias=bias,
                             dropout=dropout,
                             bidirectional=bidirectional,
                             batch_first=batch_first)

                outputs_cpu = forward_backward(
                    False, rnn, input_val, hx_val, grad_output, grad_hy, rnn.all_weights)

                rnn_gpu = module(input_size,
                                 hidden_size,
                                 num_layers,
                                 bias=bias,
                                 dropout=dropout,
                                 bidirectional=bidirectional,
                                 batch_first=batch_first)

                outputs_gpu = forward_backward(
                    True, rnn_gpu, input_val, hx_val, grad_output, grad_hy, rnn.all_weights)

                compare_cpu_gpu(outputs_cpu, outputs_gpu)

        for nonlinearity in ('tanh', 'relu'):
            hx_val = torch.randn(num_layers, batch, hidden_size)
            input_val = torch.randn(seq_length, batch, input_size)
            grad_output = torch.randn(
                seq_length, batch, hidden_size * num_directions)
            grad_hy = torch.randn(
                num_layers * num_directions, batch, hidden_size)

            rnn = nn.RNN(input_size, hidden_size, num_layers, bias=bias, nonlinearity=nonlinearity)
            outputs_cpu = forward_backward(False, rnn, input_val, hx_val, grad_output, grad_hy, rnn.all_weights)

            rnn_gpu = nn.RNN(input_size, hidden_size, num_layers, bias=bias, nonlinearity=nonlinearity)
            outputs_gpu = forward_backward(True, rnn_gpu, input_val, hx_val, grad_output, grad_hy, rnn.all_weights)

            compare_cpu_gpu(outputs_cpu, outputs_gpu)

    @unittest.skipIf(not TEST_CUDNN, "needs cudnn")
    @default_tensor_type(torch.FloatTensor)  # FIXME: just until torch.cuda.DoubleTensor.sum() implemented
    def test_RNN_cpu_vs_cudnn_no_dropout(self):
        self._test_RNN_cpu_vs_cudnn(0)

    @unittest.skipIf(not TEST_CUDNN, "needs cudnn")
    def test_RNN_cudnn_weight_norm(self):
        input_size = 10
        hidden_size = 6
        num_layers = 2
        seq_length = 7
        batch = 6
        m = nn.LSTM(input_size, hidden_size, num_layers).cuda()
        input = torch.randn(seq_length, batch, input_size).cuda()
        expected_output = m(input)
        # add weight normalization
        name = 'weight_hh_l0'
        m = torch.nn.utils.weight_norm(m, name=name)
        # otherwise, subsequent warnings will be hidden, and further tests rely on them
        warnings.simplefilter("always")
        self.assertEqual(m(input), expected_output)

        # remove weight norm
        m = torch.nn.utils.remove_weight_norm(m, name=name)
        self.assertEqual(m(input), expected_output)

    @unittest.skipIf(not (TEST_CUDNN and TEST_CUDNN_VERSION >= 5103), "needs cudnn >= 5.1")
    @default_tensor_type(torch.FloatTensor)  # FIXME: just until torch.cuda.DoubleTensor.sum() implemented
    def test_RNN_cpu_vs_cudnn_with_dropout(self):
        # Because of dropout randomness, can only compare dropout=0 and dropout=1
        self._test_RNN_cpu_vs_cudnn(1)

    @unittest.skipIf(not (TEST_CUDNN and TEST_CUDNN_VERSION >= 5103), "needs cudnn >= 5.1")
    def test_RNN_dropout(self):
        # checking the assumption that cuDNN sticks dropout in between
        # RNN layers
        for p in (0, 0.276, 0.731, 1):
            for train in (True, False):
                for cuda in (True, False):
                    rnn = nn.RNN(10, 1000, 2, bias=False, dropout=p, nonlinearity='relu')
                    if cuda:
                        rnn.cuda()

                    if train:
                        rnn.train()
                    else:
                        rnn.eval()
                    rnn.weight_ih_l0.data.fill_(1)
                    rnn.weight_hh_l0.data.fill_(1)
                    rnn.weight_ih_l1.data.fill_(1)
                    rnn.weight_hh_l1.data.fill_(1)
                    input = torch.ones(1, 1, 10)
                    hx = torch.zeros(2, 1, 1000)
                    if cuda:
                        input = input.cuda()
                        hx = hx.cuda()

                    output, hy = rnn(input, hx)
                    self.assertEqual(output.data.min(), output.data.max())
                    output_val = output.data[0][0][0]
                    if p == 0 or not train:
                        self.assertEqual(output_val, 10000)
                    elif p == 1:
                        self.assertEqual(output_val, 0)
                    else:
                        self.assertGreater(output_val, 8000)
                        self.assertLess(output_val, 12000)
                        denorm_mod = (output_val * (1 - p)) % 10
                        self.assertLess(min(denorm_mod, 10 - denorm_mod), 1e-2)

                    self.assertEqual(hy[0].data.min(), hy[0].data.max())
                    self.assertEqual(hy[1].data.min(), hy[1].data.max())
                    self.assertEqual(hy.data[0][0][0], 10)
                    self.assertEqual(hy.data[1][0][0], output_val)

    @unittest.skipIf(not (TEST_CUDNN and TEST_CUDNN_VERSION >= 5103), "needs cudnn >= 5.1")
    def test_RNN_dropout_state(self):
        import sys
        if sys.version_info[0] == 2:
            import cPickle as pickle
        else:
            import pickle
        for p in (0, 0.1234):
            for train in (True, False):
                for cuda in (True, False):
                    rnn = nn.RNN(100, 100, 2, bias=False, dropout=p, nonlinearity='relu')
                    if cuda:
                        rnn.cuda()

                    if train:
                        rnn.train()
                    else:
                        rnn.eval()
                    input = torch.rand(1, 1, 100)
                    hx = torch.rand(2, 1, 100)
                    if cuda:
                        input = input.cuda()
                        hx = hx.cuda()

                    output1, hy1 = rnn(input, hx)
                    output2, hy2 = rnn(input, hx)

                    rnn_pickle = pickle.dumps(rnn)
                    rnn2 = pickle.loads(rnn_pickle)
                    rnn2.flatten_parameters()
                    output3, hy3 = rnn2(input, hx)

                    if p == 0 or not train:
                        self.assertEqual(output1, output2)
                        self.assertEqual(output1, output3)
                        self.assertEqual(hy1, hy2)
                        self.assertEqual(hy1, hy3)
                    else:
                        self.assertNotEqual(output1, output2)
                        self.assertNotEqual(output1, output3)
                        self.assertNotEqual(hy1, hy2)
                        self.assertNotEqual(hy1, hy3)

    @unittest.skipIf(not (TEST_CUDNN and TEST_CUDNN_VERSION >= 5103), "needs cudnn >= 5.1")
    def test_RNN_change_dropout(self):
        for train, cuda in product((True, False), repeat=2):
            rnn = nn.RNN(100, 100, 2, dropout=0, nonlinearity='relu')
            input = torch.rand(3, 2, 100)
            if cuda:
                input.data = input.data.cuda()
                rnn.cuda()

            if train:
                rnn.train()
            else:
                rnn.eval()

            prev_output = None
            for p in (0, 0.5, 0, 0.7, 0.2, 1, 0.2, 0):
                rnn.dropout = p
                output1, hy1 = rnn(input)
                output2, hy2 = rnn(input)

                if p == 0 or p == 1 or not train:
                    self.assertEqual(output1, output2)
                    self.assertEqual(hy1, hy2)
                else:
                    self.assertNotEqual(output1, output2)
                    self.assertNotEqual(hy1, hy2)

                if prev_output is not None:
                    if not train:
                        self.assertEqual(output1.data, prev_output)
                        self.assertEqual(output2.data, prev_output)
                    else:
                        self.assertNotEqual(output1.data, prev_output)
                        self.assertNotEqual(output2.data, prev_output)
                prev_output = output1.data

    def _verify_pixel_shuffle(self, input, output, upscale_factor):
        for c in range(output.size(1)):
            for h in range(output.size(2)):
                for w in range(output.size(3)):
                    height_idx = h // upscale_factor
                    weight_idx = w // upscale_factor
                    channel_idx = (upscale_factor * (h % upscale_factor)) + (w % upscale_factor) + \
                                  (c * upscale_factor ** 2)
                    self.assertEqual(output[:, c, h, w], input[:, channel_idx, height_idx, weight_idx])

    def test_inplace_thnn(self):
        modules = [nn.ReLU, nn.ELU, nn.SELU, nn.CELU, nn.RReLU]
        for mod in modules:
            r = mod(inplace=True)
            input = torch.randn(5, 5, requires_grad=True)
            output = r(input + 0)
            grad_output = torch.randn(5, 5)
            grad_output_clone = grad_output.clone()
            output.backward(grad_output)
            self.assertEqual(grad_output, grad_output_clone)

    @unittest.skipIf(not TEST_CUDA, 'CUDA not available')
    @repeat_test_for_types(ALL_TENSORTYPES)
    def test_noncontig_conv_grad_cuda(self, dtype=torch.float):
        # FIXME: remove after adding non-contiguous grad tests for all modules
        module = nn.Conv2d(3, 5, kernel_size=3, padding=1).to("cuda", dtype)
        input = torch.randn(2, 3, 10, 10, dtype=dtype, device="cuda", requires_grad=True)
        output = module(input)

        grad = torch.randn(2, 2, 5, 10, 10, dtype=dtype, device="cuda")[:, 1]
        assert not grad.is_contiguous()
        output.backward(grad, retain_graph=True)
        self.assertIsNotNone(input.grad)
        result = input.grad.data.clone()
        input.grad.data.zero_()

        output.backward(grad.contiguous())
        self.assertEqual(result, input.grad.data, dtype2prec[dtype])

    def test_pixel_shuffle(self):
        batch_size = random.randint(1, 3)
        upscale_factor = random.randint(2, 5)
        channels = random.randint(1, 4) * upscale_factor ** 2
        height = random.randint(5, 10)
        width = random.randint(5, 10)

        input = torch.rand(batch_size, channels, height, width, requires_grad=True)
        ps = nn.PixelShuffle(upscale_factor)
        output = ps(input)
        self._verify_pixel_shuffle(input.data, output.data, upscale_factor)
        output.backward(output.data)
        self.assertEqual(input.data, input.grad.data)

    def test_elu_inplace_view(self):
        v = torch.tensor([1.0, -1.0, 1.0, -1.0], requires_grad=True)

        def func(root):
            x = root.clone()
            view = x.narrow(0, 1, 2)
            res = F.elu(view, inplace=True)
            self.assertIs(res, view)
            return x

        gradcheck(func, [v])
        gradgradcheck(func, [v])

    def test_relu_inplace_view(self):
        v = torch.tensor([1.0, -1.0, 1.0, -1.0], requires_grad=True)

        def func(root):
            x = root.clone()
            view = x.narrow(0, 1, 2)
            res = F.relu(view, inplace=True)
            self.assertIs(res, view)
            return x

        gradcheck(func, [v])
        gradgradcheck(func, [v])

    @unittest.skipIf(not TEST_CUDA, 'CUDA not available')
    def test_PReLU_backward_requires_grad_false(self):
        m = nn.PReLU().to('cuda')
        x = torch.randn(2, 3, 4, 5, requires_grad=False, device='cuda')
        y = m(x)
        y.mean().backward()
        self.assertEqual(x.grad, None)

    def test_bce_loss_always_nonnegative(self):
        target = torch.ones(5)
        input = torch.ones(5)
        self.assertEqual((nn.BCELoss()(input, target) < 0).sum(), 0)

        target = torch.zeros(5)
        input = torch.zeros(5)
        self.assertEqual((nn.BCELoss()(input, target) < 0).sum(), 0)

    def test_bce_with_logits_raises_if_target_and_input_are_different_size(self):
        target = torch.rand(5)
        input = torch.rand(5, 1)
        with self.assertRaises(ValueError):
            nn.BCEWithLogitsLoss()(input, target)

        target = torch.rand(5, 1)
        input = torch.rand(5)
        with self.assertRaises(ValueError):
            nn.BCEWithLogitsLoss()(input, target)

    def test_bce_with_logits_gives_same_result_as_sigmoid_and_bce_loss(self):
        sigmoid = nn.Sigmoid()

        target = torch.rand(64, 4)
        output = torch.rand(64, 4) - 0.5

        self.assertEqual(nn.BCEWithLogitsLoss()(output, target), nn.BCELoss()(sigmoid(output), target))

        weight = torch.rand(4)
        self.assertEqual(nn.BCEWithLogitsLoss(weight)(output, target), nn.BCELoss(weight)(sigmoid(output), target))

        target = torch.zeros(4, 1, dtype=torch.float)
        output = torch.empty(4, 1, dtype=torch.float).fill_(-100)

        self.assertEqual(nn.BCEWithLogitsLoss()(output, target), nn.BCELoss()(sigmoid(output), target))

        self.assertEqual(nn.BCEWithLogitsLoss(reduction='none')(output, target),
                         nn.BCELoss(reduction='none')(sigmoid(output), target))

        weight = torch.rand(1, dtype=torch.float)
        self.assertEqual(nn.BCEWithLogitsLoss(weight)(output, target), nn.BCELoss(weight)(sigmoid(output), target))

    def test_bce_with_logits_has_correct_grad_at_zero(self):
        output = torch.zeros(3, 1, requires_grad=True)
        target = torch.zeros(3, 1)
        nn.BCEWithLogitsLoss(reduction='sum')(output, target).backward()
        expected_grad = torch.empty(3, 1).fill_(0.5)
        self.assertEqual(output.grad, expected_grad)

    def test_bce_with_logits_broadcasts_weights(self):
        target = torch.rand(16, 4)
        output = torch.rand(16, 4) - 0.5

        weight = torch.rand(4)
        out1 = nn.BCEWithLogitsLoss(weight)(output, target)

        weight = weight.expand(16, 4).contiguous()
        out2 = nn.BCEWithLogitsLoss(weight)(output, target)

        self.assertEqual(out1, out2)

        weight = torch.rand(16, 1)
        out1 = nn.BCEWithLogitsLoss(weight)(output, target)

        weight = weight.expand(16, 4).contiguous()
        out2 = nn.BCEWithLogitsLoss(weight)(output, target)

        self.assertEqual(out1, out2)

    def test_bce_with_logits_ones_in_pos_weights_are_the_same_as_none(self):
        target = torch.rand(64, 4)
        output = torch.rand(64, 4) - 0.5
        pos_weight = torch.ones(64, 4)

        self.assertEqual(nn.BCEWithLogitsLoss()(output, target),
                         nn.BCEWithLogitsLoss(pos_weight=pos_weight)(output, target))

    def test_bce_with_logits_broadcasts_pos_weights(self):
        target = torch.rand(64, 4)
        output = torch.rand(64, 4) - 0.5
        pos_weight = torch.rand(4)
        out1 = nn.BCEWithLogitsLoss(pos_weight=pos_weight)(output, target)

        pos_weight1 = pos_weight.expand(1, 4)
        out2 = nn.BCEWithLogitsLoss(pos_weight=pos_weight1)(output, target)

        pos_weight2 = pos_weight.expand(64, 4)
        out3 = nn.BCEWithLogitsLoss(pos_weight=pos_weight2)(output, target)

        self.assertEqual(out1, out2)
        self.assertEqual(out1, out3)

    def test_bce_with_logits_with_pos_weight_has_correct_grad_at_zero(self):
        output = torch.zeros(3, 1, requires_grad=True)
        target = torch.zeros(3, 1)
        pos_weight = torch.ones(3, 1)
        nn.BCEWithLogitsLoss(pos_weight=pos_weight, reduction='sum')(output, target).backward()
        expected_grad = torch.empty(3, 1).fill_(0.5)
        grad = output.grad
        self.assertEqual(grad, expected_grad)

    def test_bce_with_logits_stability(self):
        output = torch.tensor([0., -120.])
        target = torch.tensor([0., 1.])
        pos_weight = torch.tensor([1., 1.])

        out1 = nn.BCEWithLogitsLoss()(output, target)
        self.assertTrue(torch.isfinite(out1).all().item())

        out2 = nn.BCEWithLogitsLoss(pos_weight=pos_weight)(output, target)
        self.assertTrue(torch.isfinite(out2).all().item())

    def test_bce_loss_broadcasts_weights(self):
        sigmoid = nn.Sigmoid()
        target = torch.rand(16, 4)
        output = torch.rand(16, 4) - 0.5

        weight = torch.rand(4)
        out1 = nn.BCELoss(weight)(sigmoid(output), target)

        weight = weight.expand(16, 4).contiguous()
        out2 = nn.BCELoss(weight)(sigmoid(output), target)

        self.assertEqual(out1, out2)

        weight = torch.rand(16, 1)
        out1 = nn.BCELoss(weight)(sigmoid(output), target)

        weight = weight.expand(16, 4).contiguous()
        out2 = nn.BCELoss(weight)(sigmoid(output), target)

        self.assertEqual(out1, out2)

    def test_elu_inplace_gradgrad(self):
        v = torch.randn(8, requires_grad=True)

        def func(root):
            x = root.clone()
            return F.elu(x, inplace=True)

        gradcheck(func, [v])
        gradgradcheck(func, [v])

    def test_hardtanh_inplace_gradgrad(self):
        v = torch.randn(8, requires_grad=True)

        def func(root):
            x = root.clone()
            return F.hardtanh(x, inplace=True)

        gradcheck(func, [v])
        gradgradcheck(func, [v])

    @unittest.skipIf(not TEST_CUDA, "CUDA unavailable")
    def test_batchnorm_cudnn_half(self):
        # THNN
        input = torch.randint(1, 10, (2, 3, 2, 2), dtype=torch.half, device="cuda", requires_grad=True)
        m = nn.BatchNorm2d(3).half().cuda()
        thnn_output = m(input)
        thnn_output.sum().backward()
        thnn_input_grad = input.grad.data.clone()
        self.assertEqual(thnn_output.type(), input.type())
        # cuDNN
        if TEST_CUDNN:
            input.grad = None
            m = m.float()
            cudnn_output = m(input)
            cudnn_output.sum().backward()
            cudnn_input_grad = input.grad.data.clone()
            self.assertEqual(cudnn_output.type(), input.type())
            self.assertEqual(cudnn_output, thnn_output)
            self.assertAlmostEqual(cudnn_input_grad, thnn_input_grad, delta=1e-3)

    @unittest.skipIf(not TEST_CUDA, "CUDA unavailable")
    @repeat_test_for_types([torch.float, torch.half])
    def test_batchnorm_large_batch(self, dtype=torch.float):
        bn = nn.BatchNorm1d(1).to('cuda', dtype)
        data = torch.rand(131072, 1, device="cuda", dtype=dtype)
        out = bn(data).sum().backward()

    def _test_batchnorm_update_stats(self, device="cpu", dtype=torch.float):
        module = nn.BatchNorm1d(3).to(device, dtype)

        data = torch.rand(4, 3, device=device, dtype=dtype)

        # training pass
        old_running_mean = module.running_mean.clone()
        old_running_var = module.running_var.clone()
        old_num_batches_tracked = module.num_batches_tracked.clone()
        module(data)
        self.assertNotEqual(old_running_mean, module.running_mean)
        self.assertNotEqual(old_running_var, module.running_var)
        self.assertEqual(old_num_batches_tracked + 1, module.num_batches_tracked)

        # eval pass
        module.eval()
        old_running_mean = module.running_mean.clone()
        old_running_var = module.running_var.clone()
        old_num_batches_tracked = module.num_batches_tracked.clone()
        module(data)
        self.assertEqual(old_running_mean, module.running_mean)
        self.assertEqual(old_running_var, module.running_var)
        self.assertEqual(old_num_batches_tracked, module.num_batches_tracked)

    def test_batchnorm_update_stats(self):
        self._test_batchnorm_update_stats()

    @unittest.skipIf(not TEST_CUDA, "CUDA unavailable")
    def test_batchnorm_update_stats_cuda(self):
        self._test_batchnorm_update_stats("cuda", torch.float)
        if TEST_CUDNN:
            with torch.backends.cudnn.flags(enabled=False):
                self._test_batchnorm_update_stats("cuda", torch.float)

    def test_batchnorm_raises_error_if_running_mean_is_not_same_size_as_input(self):
        input = torch.rand(2, 10)
        running_var = torch.rand(10)
        wrong_sizes = [9, 11]
        for size in wrong_sizes:
            with self.assertRaises(RuntimeError):
                F.batch_norm(input, torch.rand(size), running_var)

    def test_batchnorm_raises_error_if_running_var_is_not_same_size_as_input(self):
        input = torch.rand(2, 10)
        running_mean = torch.rand(10)
        wrong_sizes = [9, 11]
        for size in wrong_sizes:
            with self.assertRaises(RuntimeError):
                F.batch_norm(input, running_mean, torch.rand(size))

    def test_batchnorm_raises_error_if_weight_is_not_same_size_as_input(self):
        input = torch.rand(2, 10)
        running_mean = torch.rand(10)
        running_var = torch.rand(10)
        wrong_sizes = [9, 11]
        for size in wrong_sizes:
            with self.assertRaises(RuntimeError):
                F.batch_norm(input, running_mean, running_var, weight=Parameter(torch.rand(size)))

    def test_batchnorm_raises_error_if_bias_is_not_same_size_as_input(self):
        input = torch.rand(2, 10)
        running_mean = torch.rand(10)
        running_var = torch.rand(10)
        wrong_sizes = [9, 11]
        for size in wrong_sizes:
            with self.assertRaises(RuntimeError):
                F.batch_norm(input, running_mean, running_var, bias=Parameter(torch.rand(size)))

    def _test_batchnorm_grad(self, device="cpu", dtype=torch.double):
        bs, n_feat, size_feat = 4, 5, 6
        input = torch.arange(bs * n_feat * size_feat, device=device,
                             requires_grad=True, dtype=dtype).view(bs, n_feat, size_feat)
        weight = torch.arange(1, n_feat + 1, device=device, requires_grad=True, dtype=dtype)
        bias = torch.arange(n_feat, device=device, requires_grad=True, dtype=dtype)
        running_mean = 1 - torch.arange(n_feat, device=device, dtype=dtype)
        running_var = 2 * torch.arange(n_feat, device=device, dtype=dtype)
        for training in [False, True]:
            _assertGradAndGradgradChecks(self, F.batch_norm, (input, running_mean, running_var, weight, bias,
                                                              training, 0.1, 0.0001))

    def _test_batchnorm_eval(self, device="cpu", dtype=torch.float):
        module = nn.BatchNorm1d(3).to(device, dtype)
        module.eval()

        data = torch.rand(4, 3, device=device, dtype=dtype, requires_grad=True)
        grad = torch.rand(4, 3, device=device, dtype=dtype)

        # 1st pass
        res1 = module(data)
        res1.backward(grad)
        grad1 = data.grad.clone()

        # 2nd pass
        if data.grad is not None:
            data.grad.data.zero_()

        res2 = module(data)
        res2.backward(grad)
        grad2 = data.grad.clone()
        self.assertEqual(res1, res2)
        self.assertEqual(grad1, grad2)

        # track_running_stats=False
        module = nn.BatchNorm1d(3, track_running_stats=False).to(device, dtype)

        data = torch.rand(4, 3, device=device, dtype=dtype, requires_grad=True)
        grad = torch.rand(4, 3, device=device, dtype=dtype)

        # 1st pass
        res1 = module(data)
        res1.backward(grad)
        grad1 = data.grad.clone()

        # set eval
        module.eval()

        # 2nd pass
        if data.grad is not None:
            data.grad.data.zero_()

        res2 = module(data)
        res2.backward(grad)
        grad2 = data.grad.clone()
        self.assertEqual(res1, res2)
        self.assertEqual(grad1, grad2)

    def _test_batchnorm_simple_average(self, test_type=torch.FloatTensor):
        module = nn.BatchNorm1d(3, momentum=None).type(test_type)
        zeros = torch.zeros(3).type(test_type)
        ones = torch.ones(3).type(test_type)
        self.assertEqual(module.running_mean, zeros)
        self.assertEqual(module.running_var, ones)

        data1 = torch.rand(4, 3).type(test_type)
        data2 = torch.rand(4, 3).type(test_type)

        # 1st pass
        res1 = module(data1)
        running_mean1 = module.running_mean.clone()
        running_var1 = module.running_var.clone()
        self.assertNotEqual(running_mean1, zeros)
        self.assertNotEqual(running_var1, ones)

        # reset stats
        module.reset_running_stats()
        self.assertEqual(module.running_mean, zeros)
        self.assertEqual(module.running_var, ones)

        # 2nd pass
        res2 = module(data2)
        running_mean2 = module.running_mean.clone()
        running_var2 = module.running_var.clone()
        self.assertNotEqual(running_mean2, zeros)
        self.assertNotEqual(running_var2, ones)

        # reset stats
        module.reset_running_stats()
        self.assertEqual(module.running_mean, zeros)
        self.assertEqual(module.running_var, ones)

        # 3rd (combined) pass
        res3 = module(data1)
        res4 = module(data2)
        self.assertEqual(res3, res1)
        self.assertEqual(res4, res2)
        self.assertAlmostEqual(module.running_mean, (running_mean1 + running_mean2) / 2)
        self.assertAlmostEqual(module.running_var, (running_var1 + running_var2) / 2)

    def test_pairwise_distance(self):
        input1 = torch.randn(4, 4, requires_grad=True)
        input2 = torch.randn(4, 4, requires_grad=True)
        self.assertTrue(gradcheck(lambda x, y: F.pairwise_distance(x, y), (input1, input2)))

    @skipIfRocm
    def test_pdist(self):
        for device, trans in itertools.product(device_(), [False, True]):
            inp = torch.randn(4, 5, dtype=torch.double, device=device, requires_grad=True)
            if trans:
                inp = inp.transpose(0, 1)
            for p in [0, 1, 2, 0.5, 1.5, 2.5, float('inf')]:
                self.assertTrue(gradcheck(lambda x: F.pdist(x, p), (inp,)))

    def test_pdist_zeros(self):
        """Test that grad is still valid when dist is 0"""
        for device in device_():
            inp = torch.randn(1, 3, dtype=torch.double, device=device, requires_grad=True).repeat([2, 1])
            for p in [0, 1, 2, 0.5, 1.5, 2.5, float('inf')]:
                self.assertTrue(gradcheck(lambda x: F.pdist(x, p), (inp,)))

    def test_pdist_empty_row(self):
        for device in device_():
            inp = torch.randn(1, 3, dtype=torch.double, device=device, requires_grad=True)
            self.assertTrue(gradcheck(F.pdist, (inp,)))

    def test_pdist_empty_col(self):
        for device in device_():
            inp = torch.randn(4, 0, dtype=torch.double, device=device, requires_grad=True)
            self.assertTrue(gradcheck(F.pdist, (inp,)))

    @unittest.expectedFailure
    def test_pdist_cpu_gradgrad_unimplemented(self):
        inp = torch.randn(4, 5, requires_grad=True)
        gradgradcheck(F.pdist, (inp,))

    @skipIfRocm
    @unittest.expectedFailure
    def test_pdist_cuda_gradgrad_unimplemented(self):
        inp = torch.randn(4, 5, device='cuda', requires_grad=True)
        gradgradcheck(F.pdist, (inp,))

    def test_cosine_embedding_loss_no_reduce(self):
        input1 = torch.randn(15, 10, requires_grad=True)
        input2 = torch.randn(15, 10, requires_grad=True)
        target = torch.randn(15).sign()
        self.assertTrue(gradcheck(lambda x, y, z: F.cosine_embedding_loss(
            x, y, z, reduction='none'), (input1, input2, target)))
        self.assertEqual(F.cosine_embedding_loss(input1, input2, target, reduction='none'),
                         loss_reference_fns['CosineEmbeddingLoss'](input1, input2, target, reduction='none'))

    def test_cosine_embedding_loss_margin_no_reduce(self):
        input1 = torch.randn(15, 10, requires_grad=True)
        input2 = torch.randn(15, 10, requires_grad=True)
        target = torch.randn(15).sign()
        self.assertTrue(gradcheck(lambda x, y, z: F.cosine_embedding_loss(
            x, y, z, margin=0.5, reduction='none'), (input1, input2, target)))
        self.assertEqual(F.cosine_embedding_loss(input1, input2, target, margin=0.5, reduction='none'),
                         loss_reference_fns['CosineEmbeddingLoss'](input1, input2, target,
                                                                   margin=0.5, reduction='none'))

    def test_margin_ranking_loss_no_reduce(self):
        input1 = torch.randn(15).mul_(10).requires_grad_()
        input2 = torch.randn(15).mul_(10).requires_grad_()
        target = torch.randn(15).sign()
        self.assertTrue(gradcheck(lambda x, y, z: F.margin_ranking_loss(
            x, y, z, reduction='none'), (input1, input2, target)))
        self.assertEqual(F.margin_ranking_loss(input1, input2, target, reduction='none'),
                         loss_reference_fns['MarginRankingLoss'](input1, input2, target, reduction='none'))

    def test_margin_ranking_loss_margin_no_reduce(self):
        input1 = torch.randn(15).mul_(10).requires_grad_()
        input2 = torch.randn(15).mul_(10).requires_grad_()
        target = torch.randn(15).sign()
        self.assertTrue(gradcheck(lambda x, y, z: F.margin_ranking_loss(
            x, y, z, margin=0.5, reduction='none'), (input1, input2, target)))
        self.assertEqual(F.margin_ranking_loss(input1, input2, target, margin=0.5, reduction='none'),
                         loss_reference_fns['MarginRankingLoss'](input1, input2, target, margin=0.5, reduction='none'))

    def test_triplet_margin_loss(self):
        input1 = torch.randn(5, 10, requires_grad=True)
        input2 = torch.randn(5, 10, requires_grad=True)
        input3 = torch.randn(5, 10, requires_grad=True)
        self.assertTrue(gradcheck(lambda x1, x2, x3: F.triplet_margin_loss(
            x1, x2, x3), (input1, input2, input3)))
        self.assertEqual(F.triplet_margin_loss(input1, input2, input3),
                         loss_reference_fns['TripletMarginLoss'](input1, input2, input3))

    def test_triplet_margin_loss_swap(self):
        input1 = torch.randn(5, 10, requires_grad=True)
        input2 = torch.randn(5, 10, requires_grad=True)
        input3 = torch.randn(5, 10, requires_grad=True)
        self.assertTrue(gradcheck(lambda x1, x2, x3: F.triplet_margin_loss(
            x1, x2, x3, swap=True), (input1, input2, input3)))
        self.assertEqual(F.triplet_margin_loss(input1, input2, input3, swap=True),
                         loss_reference_fns['TripletMarginLoss'](input1, input2, input3, swap=True))

    def test_triplet_margin_loss_no_reduce(self):
        input1 = torch.randn(5, 10, requires_grad=True)
        input2 = torch.randn(5, 10, requires_grad=True)
        input3 = torch.randn(5, 10, requires_grad=True)
        self.assertTrue(gradcheck(lambda x1, x2, x3: F.triplet_margin_loss(
            x1, x2, x3, reduction='none'), (input1, input2, input3)))
        self.assertEqual(F.triplet_margin_loss(input1, input2, input3, reduction='none'),
                         loss_reference_fns['TripletMarginLoss'](input1, input2, input3, reduction='none'))

    def test_triplet_margin_loss_swap_no_reduce(self):
        input1 = torch.randn(5, 10, requires_grad=True)
        input2 = torch.randn(5, 10, requires_grad=True)
        input3 = torch.randn(5, 10, requires_grad=True)
        self.assertTrue(gradcheck(lambda x1, x2, x3: F.triplet_margin_loss(
            x1, x2, x3, swap=True, reduction='none'), (input1, input2, input3)))
        self.assertEqual(F.triplet_margin_loss(input1, input2, input3, swap=True, reduction='none'),
                         loss_reference_fns['TripletMarginLoss'](input1, input2, input3, swap=True, reduction='none'))

    def test_pointwise_loss_target_grad_none_reduction(self):
        i = torch.randn(5, 10)
        t = torch.randn(5, 10, requires_grad=True)
        self.assertEqual(F.mse_loss(i, t, reduction='none').size(), t.size())
        self.assertEqual(F.l1_loss(i, t, reduction='none').size(), t.size())

    def test_pointwise_loss_broadcast(self):
        losses = {
            'mse_loss': lambda x, y, r: F.mse_loss(x, y, reduction=r),
            'l1_loss': lambda x, y, r: F.l1_loss(x, y, reduction=r),
            'smooth_l1_loss': lambda x, y, r: F.smooth_l1_loss(x, y, reduction=r),
        }

        input = torch.randn(2, 1, requires_grad=True)
        for _name, fn in losses.items():
            for requires_grad in [True, False]:
                # When target.requires_grad=True, its impl is in Python, while the other is in TH.
                target = torch.randn(2, 10, requires_grad=requires_grad)
                for reduction in ['none', 'mean', 'sum']:
                    l = fn(input, target, reduction)
                    if reduction == 'none':
                        self.assertEqual(l.size(), target.size())
                    self.assertTrue(gradcheck(fn, (input, target, reduction)))

    def test_cosine_similarity(self):
        input1 = torch.randn(4, 4, requires_grad=True)
        input2 = torch.randn(4, 4, requires_grad=True)
        self.assertTrue(gradcheck(lambda x, y: F.cosine_similarity(x, y), (input1, input2)))

        input1 = torch.randn(4, 5, 6, requires_grad=True)
        input2 = torch.randn(4, 5, 6, requires_grad=True)
        self.assertTrue(gradcheck(lambda x, y: F.cosine_similarity(x, y, dim=0), (input1, input2)))
        self.assertTrue(gradcheck(lambda x, y: F.cosine_similarity(x, y, dim=-1), (input1, input2)))

        input1 = torch.randn((), requires_grad=True)
        input2 = torch.randn((), requires_grad=True)
        self.assertTrue(gradcheck(lambda x, y: F.cosine_similarity(x, y, dim=0), (input1, input2)))
        self.assertTrue(gradcheck(lambda x, y: F.cosine_similarity(x, y, dim=-1), (input1, input2)))

        # Check cosine_similarity input/output shapes
        input_size = (1, 3, 2, 1)
        expected_size = (1, 2, 1)
        input1 = torch.randn(input_size, requires_grad=True)
        input2 = torch.randn(input_size, requires_grad=True)
        self.assertEqual(F.cosine_similarity(input1, input2, dim=1).size(), expected_size)

        # Check numerical precision, issue #18057
        vv1 = torch.tensor(list([float(i) for i in range(84)])).unsqueeze(0)
        vv2 = torch.tensor(list([float(i) for i in range(84)])).unsqueeze(0)
        out = F.cosine_similarity(vv1, vv2)
        self.assertLessEqual(out, 1.0)

        # Check dividing by 0.
        input1 = torch.randn(10).requires_grad_()
        input2 = torch.zeros_like(input1).requires_grad_()
        torch.cosine_similarity(input1, input2, 0).sum().backward()
        self.assertEqual(input1.grad, torch.zeros_like(input1))
        self.assertEqual(input2.grad, input1 * 1e8)

    def test_grid_sample_error_checking(self):
        input = torch.empty(1, 1, 2, 2)
        grid = torch.empty(1, 1, 1, 2)

        # assert no error
        F.grid_sample(input, grid)

        with self.assertRaisesRegex(ValueError, "but got: 'garbage'"):
            F.grid_sample(input, grid, mode='garbage')

        with self.assertRaisesRegex(ValueError, "but got: 'garbage'"):
            F.grid_sample(input, grid, padding_mode='garbage')

        with self.assertRaisesRegex(RuntimeError, "expected input and grid to have same dtype"):
            F.grid_sample(input.float(), grid.double())

        with self.assertRaisesRegex(RuntimeError, "expected 4D or 5D input"):
            F.grid_sample(input[0], grid)

        with self.assertRaisesRegex(RuntimeError, "grid with same number of dimensions"):
            F.grid_sample(input, torch.empty(1, 1, 1, 1, 3))

        with self.assertRaisesRegex(RuntimeError, "expected grid and input to have same batch size"):
            F.grid_sample(input, torch.empty(2, 1, 1, 2))

        with self.assertRaisesRegex(RuntimeError, "expected grid to have size 2 in last dimension"):
            F.grid_sample(input, torch.empty(1, 1, 1, 3))

        with self.assertRaisesRegex(RuntimeError, "expected input to have non-empty spatial dimensions"):
            F.grid_sample(torch.empty(1, 1, 0, 2), grid)

        if TEST_CUDA:
            with self.assertRaisesRegex(RuntimeError, "expected input and grid to be on same device"):
                F.grid_sample(input.cuda(), grid)

    def test_grid_sample(self):
        def test(N, C, H, W, mode, padding_mode):
            def test_shape(N, C, IH, IW, H, W, mode, padding_mode):
                for grid_dim_contig_order in [(0, 1, 2, 3), (0, 3, 1, 2), (3, 0, 1, 2), (0, 2, 1, 3)]:
                    # grid_dim_contig_order specifies the dimension order that can
                    # make grid to be contiguous.
                    # i.e., grid.permute(grid_dim_contig_order) is contiguous.
                    # e.g., with grid_dim_contig_order=[0, 3, 1, 2], grid should be
                    #       initialized with contiguous tensor of shape [N, 2, H, W]
                    #       and permuted to [N, H, W, 2] afterwards.
                    grid_shape = [N, H, W, 2]
                    grid_init_shape = [grid_shape[d] for d in grid_dim_contig_order]
                    grid_fwd_permute = [None, None, None, None]
                    for i, d in enumerate(grid_dim_contig_order):
                        grid_fwd_permute[d] = i

                    def get_grid(device='cpu', data=None):
                        if data is not None:
                            assert list(data.shape) == grid_shape
                            data = data.permute(grid_dim_contig_order).to(device)
                        else:
                            data = torch.randn(grid_init_shape, device=device)
                        grid = data.permute(grid_fwd_permute)
                        assert grid.permute(grid_dim_contig_order).is_contiguous()
                        return grid

                    input_cpu = torch.randn(C, N, IH, IW).transpose(0, 1).requires_grad_()
                    grid_cpu = get_grid().requires_grad_()
                    out_cpu = F.grid_sample(input_cpu, grid_cpu, mode=mode, padding_mode=padding_mode)
                    self.assertTrue(out_cpu.size() == torch.Size([N, C, H, W]))

                    gradients = torch.randn_like(out_cpu)
                    out_cpu.backward(gradients)

                    if TEST_CUDA:
                        input_cuda = input_cpu.detach().transpose(0, 1).cuda().transpose(0, 1).requires_grad_()
                        grid_cuda = get_grid('cuda', grid_cpu.detach()).requires_grad_()
                        out_cuda = F.grid_sample(input_cuda, grid_cuda, mode=mode, padding_mode=padding_mode)
                        self.assertEqual(out_cpu, out_cuda)

                        out_cuda.backward(gradients.cuda())
                        self.assertEqual(input_cpu.grad, input_cuda.grad)
                        self.assertEqual(grid_cpu.grad, grid_cuda.grad, prec=5e-5)

                        # check that zero-dimensional input strides don't error out
                        base_input = torch.randn(N, C, 1, IW)
                        input_cpu = base_input.expand_as(input_cuda).requires_grad_()
                        out_cpu = F.grid_sample(input_cpu, grid_cpu, mode=mode, padding_mode=padding_mode)

                        input_cuda = base_input.cuda().expand_as(input_cuda).requires_grad_()
                        out_cuda = F.grid_sample(input_cuda, grid_cuda, mode=mode, padding_mode=padding_mode)
                        self.assertEqual(out_cpu, out_cuda)

            # test same size output
            test_shape(N, C, H, W, H, W, mode, padding_mode)

            # test larger output
            N = random.randint(2, 8)
            C = random.randint(2, 8)
            IH = random.randint(2, 8)
            IW = random.randint(2, 8)
            H = random.randint(IH + 1, 12)
            W = random.randint(IW + 1, 12)
            test_shape(N, C, IH, IW, H, W, mode, padding_mode)

            # test smaller output
            N = random.randint(2, 8)
            C = random.randint(2, 8)
            IH = random.randint(2, 8)
            IW = random.randint(2, 8)
            H = random.randint(2, IH)
            W = random.randint(2, IW)
            test_shape(N, C, IH, IW, H, W, mode, padding_mode)

            # test 1x1 inpput
            N = random.randint(2, 8)
            C = random.randint(2, 8)
            IH = 1
            IW = 1
            H = random.randint(2, 5)
            W = random.randint(2, 5)
            test_shape(N, C, IH, IW, H, W, mode, padding_mode)

            # testing empty grid
            N = random.randint(2, 8)
            C = random.randint(2, 8)
            IH = random.randint(2, 8)
            IW = random.randint(2, 8)
            W = random.randint(3, IW + 2)
            test_shape(N, C, IH, IW, 0, W, mode, padding_mode)

            # testing empty channel
            N = random.randint(2, 8)
            IH = random.randint(2, 8)
            IW = random.randint(2, 8)
            H = random.randint(3, IH + 2)
            W = random.randint(3, IW + 2)
            test_shape(N, 0, IH, IW, H, W, mode, padding_mode)

            # testing empty batch
            C = random.randint(2, 8)
            IH = random.randint(2, 8)
            IW = random.randint(2, 8)
            H = random.randint(3, IH + 2)
            W = random.randint(3, IW + 2)
            test_shape(0, C, IH, IW, H, W, mode, padding_mode)

        for mode in ('bilinear', 'nearest'):
            for padding_mode in ('zeros', 'border', 'reflection'):
                # test known input on CPU
                input = torch.arange(1., 11).view(1, 1, 2, 5)
                grid = torch.tensor(
                    [[[-0.9, -4.1], [0, 0.2000], [1, -1], [-0.333, 1e-10], [0.5, 1.0]],
                     [[-1.0, -0.5], [0, 0.3333], [1, -1], [-0.200, 1e-10], [1.5, 0.5]]]).view(1, 2, 5, 2)
                if mode == 'bilinear':
                    if padding_mode == 'zeros':
                        groundtruth = torch.tensor(
                            [[0.0000, 6.0000000000, 5.0000, 4.8340, 9.0000],
                             [2.2500, 6.3332500450, 5.0000, 5.1000, 0.0000]]).view(1, 1, 2, 5)
                    elif padding_mode == 'border':
                        groundtruth = torch.tensor(
                            [[1.2000, 6.0000000000, 5.0000, 4.8340, 9.0000],
                             [2.2500, 6.3332500450, 5.0000, 5.1000, 8.7500]]).view(1, 1, 2, 5)
                    elif padding_mode == 'reflection':
                        groundtruth = torch.tensor(
                            [[3.4500, 6.0000000000, 5.0000, 4.8340, 9.0000],
                             [2.2500, 6.3332500450, 5.0000, 5.1000, 7.7500]]).view(1, 1, 2, 5)
                    else:
                        assert False, "missing groundtruth test for padding mode '{}'".format(padding_mode)
                elif mode == 'nearest':
                    if padding_mode == 'zeros':
                        groundtruth = torch.tensor(
                            [[0., 8., 5., 7., 9.],
                             [1., 8., 5., 8., 0.]]).view(1, 1, 2, 5)
                    elif padding_mode == 'border':
                        groundtruth = torch.tensor(
                            [[1., 8., 5., 7., 9.],
                             [1., 8., 5., 8., 10.]]).view(1, 1, 2, 5)
                    elif padding_mode == 'reflection':
                        groundtruth = torch.tensor(
                            [[1., 8., 5., 7., 9.],
                             [1., 8., 5., 8., 9.]]).view(1, 1, 2, 5)
                    else:
                        assert False, "missing groundtruth test for padding mode '{}'".format(padding_mode)
                else:
                    assert False, "missing groundtruth test for interpolation mode '{}'".format(mode)
                output = F.grid_sample(input, grid, mode=mode, padding_mode=padding_mode)
                self.assertEqual(output, groundtruth,
                                 "groundtruth comparison failed for mode={}, "
                                 "padding_mode={}".format(mode, padding_mode))

                # do gradcheck
                N = random.randint(2, 8)
                C = random.randint(2, 6)
                H = random.randint(2, 8)
                W = random.randint(2, 8)
                input = torch.randn(N, C, H, W, requires_grad=True)
                grid = torch.randn(N, H, W, 2, requires_grad=True)
                self.assertTrue(gradcheck(
                    lambda inp, grid: F.grid_sample(inp, grid, mode=mode, padding_mode=padding_mode),
                    (input, grid)))

                test(N, C, H, W, mode, padding_mode)
                if TEST_CUDNN:
                    with cudnn.flags(enabled=False):
                        test(N, C, H, W, mode, padding_mode)

    def test_grid_sample_3d(self):
        def test(N, C, D, H, W, mode, padding_mode):
            def test_shape(N, C, ID, IH, IW, D, H, W, mode, padding_mode):
                input_cpu = torch.randn(C, N, ID, IH, IW).transpose(0, 1).requires_grad_()
                grid_cpu = torch.randn(D, N, H, W, 3).transpose(0, 1).requires_grad_()
                out_cpu = F.grid_sample(input_cpu, grid_cpu, mode=mode, padding_mode=padding_mode)
                self.assertTrue(out_cpu.size() == torch.Size([N, C, D, H, W]))

                gradients = torch.randn_like(out_cpu)
                out_cpu.backward(gradients)

                if TEST_CUDA:
                    input_cuda = input_cpu.detach().transpose(0, 1).cuda().transpose(0, 1).requires_grad_()
                    grid_cuda = grid_cpu.detach().transpose(0, 1).cuda().transpose(0, 1).requires_grad_()
                    out_cuda = F.grid_sample(input_cuda, grid_cuda, mode=mode, padding_mode=padding_mode)
                    self.assertEqual(out_cpu, out_cuda)

                    out_cuda.backward(gradients.cuda())
                    self.assertEqual(input_cpu.grad, input_cuda.grad)
                    self.assertEqual(grid_cpu.grad, grid_cuda.grad, prec=5e-5)

                    # check that zero-dimensional input strides don't error out
                    base_input = torch.randn(N, C, 1, IH, IW)
                    input_cpu = base_input.expand_as(input_cuda).requires_grad_()
                    grid_cpu = torch.randn(N, D, H, W, 3, requires_grad=True)
                    out_cpu = F.grid_sample(input_cpu, grid_cpu, mode=mode, padding_mode=padding_mode)

                    input_cuda = base_input.cuda().expand_as(input_cuda).requires_grad_()
                    grid_cuda = grid_cpu.detach().cuda().requires_grad_()
                    out_cuda = F.grid_sample(input_cuda, grid_cuda, mode=mode, padding_mode=padding_mode)
                    self.assertEqual(out_cpu, out_cuda)

            # test same size output
            test_shape(N, C, D, H, W, D, H, W, mode, padding_mode)

            # test larger output
            N = random.randint(2, 7)
            C = random.randint(2, 5)
            ID = random.randint(2, 7)
            IH = random.randint(2, 7)
            IW = random.randint(2, 7)
            D = random.randint(ID + 1, 10)
            H = random.randint(IH + 1, 10)
            W = random.randint(IW + 1, 10)
            test_shape(N, C, ID, IH, IW, D, H, W, mode, padding_mode)

            # test smaller output
            N = random.randint(2, 7)
            C = random.randint(2, 5)
            ID = random.randint(2, 7)
            IH = random.randint(2, 7)
            IW = random.randint(2, 7)
            D = random.randint(2, ID)
            H = random.randint(2, IH)
            W = random.randint(2, IW)
            test_shape(N, C, ID, IH, IW, D, H, W, mode, padding_mode)

            # test 1x1 inpput
            N = random.randint(2, 7)
            C = random.randint(2, 7)
            ID = 1
            IH = 1
            IW = 1
            H = random.randint(2, 5)
            W = random.randint(2, 5)
            test_shape(N, C, ID, IH, IW, D, H, W, mode, padding_mode)

            # testing empty grid
            N = random.randint(2, 7)
            C = random.randint(2, 5)
            ID = random.randint(2, 7)
            IH = random.randint(2, 7)
            IW = random.randint(2, 7)
            D = random.randint(3, ID + 2)
            W = random.randint(3, IW + 2)
            test_shape(N, C, ID, IH, IW, D, 0, W, mode, padding_mode)

            # testing empty channel
            N = random.randint(2, 7)
            ID = random.randint(2, 5)
            IH = random.randint(2, 7)
            IW = random.randint(2, 7)
            D = random.randint(3, ID + 2)
            H = random.randint(3, IH + 2)
            W = random.randint(3, IW + 2)
            test_shape(N, 0, ID, IH, IW, D, H, W, mode, padding_mode)

            # testing empty batch
            C = random.randint(2, 5)
            ID = random.randint(2, 7)
            IH = random.randint(2, 7)
            IW = random.randint(2, 7)
            D = random.randint(3, ID + 2)
            H = random.randint(3, IH + 2)
            W = random.randint(3, IW + 2)
            test_shape(0, C, ID, IH, IW, D, H, W, mode, padding_mode)

        for mode in ('bilinear', 'nearest'):
            for padding_mode in ('zeros', 'border', 'reflection'):
                # do gradcheck
                N = random.randint(2, 5)
                C = random.randint(2, 4)
                D = random.randint(2, 5)
                H = random.randint(2, 5)
                W = random.randint(2, 5)
                input = torch.randn(N, C, D, H, W, requires_grad=True)
                grid = torch.randn(N, D, H, W, 3, requires_grad=True)
                self.assertTrue(gradcheck(
                    lambda inp, grid: F.grid_sample(inp, grid, mode=mode, padding_mode=padding_mode),
                    (input, grid)))

                test(N, C, D, H, W, mode, padding_mode)

    def test_affine_grid(self):
        # test known input on CPU
        input = torch.arange(1., 7).view(1, 2, 3)
        output = F.affine_grid(input, torch.Size([1, 1, 2, 2]))
        groundtruth = torch.Tensor(
            [[[0, -3], [2, 5]], [[4, 7], [6, 15]]]).view(1, 2, 2, 2)
        self.assertEqual(output, groundtruth)

        # do gradcheck
        N = random.randint(1, 8)
        C = random.randint(1, 8)
        H = random.randint(1, 8)
        W = random.randint(1, 8)
        sz = torch.Size([N, C, H, W])
        inp = torch.randn(N, 2, 3, requires_grad=True)
        self.assertTrue(gradcheck(lambda inp: F.affine_grid(inp, sz), (inp,)))

        # test CPU against CUDA
        if TEST_CUDNN:
            input_cpu = torch.randn(N, 2, 3, requires_grad=True)
            out_cpu = F.affine_grid(input_cpu, sz)
            gradients = torch.randn(out_cpu.size())
            out_cpu.backward(gradients)
            input_gpu = input_cpu.detach().cuda().requires_grad_()
            out_cuda = F.affine_grid(input_gpu, sz)
            out_cuda.backward(gradients.cuda())
            self.assertEqual(out_cpu, out_cuda)
            self.assertEqual(input_cpu.grad, input_gpu.grad)

    @unittest.skipIf((not TEST_NUMPY) or (not TEST_SCIPY) or (scipy.__version__ < '1.0.0'),
                     "Scipy v1.0 and/or numpy not found")
    @skipIfRocm
    def test_affine_2d_rotate0(self):
        # scipy before 1.0.0 do not support homogeneous coordinate
        # scipy.ndimage.affine_transform, so we need to skip.
        for device in device_():
            input_size = [1, 1, 3, 3]
            input_ary = np.array(np.random.random(input_size), dtype=np.float32)
            output_size = [1, 1, 5, 5]
            angle_rad = 0.

            transform_tensor, transform_ary, offset = \
                _buildEquivalentAffineTransforms2d(device, input_size, output_size, angle_rad)

            scipy_ary = scipy.ndimage.affine_transform(
                input_ary[0, 0],
                transform_ary,
                offset=offset,
                output_shape=output_size[2:],
                order=1,
                mode='nearest',
                prefilter=False)

            affine_tensor = torch.nn.functional.affine_grid(
                transform_tensor,
                torch.Size(output_size)
            )

            gridsample_ary = torch.nn.functional.grid_sample(
                torch.tensor(input_ary, device=device).to(device),
                affine_tensor,
                padding_mode='border'
            ).to('cpu').numpy()

            assert np.abs(scipy_ary.mean() - gridsample_ary.mean()) < 1e-6
            assert np.abs(scipy_ary - gridsample_ary).max() < 1e-6

    @unittest.skipIf((not TEST_NUMPY) or (not TEST_SCIPY) or (scipy.__version__ < '1.0.0'),
                     "Scipy v1.0 and/or numpy not found")
    @skipIfRocm
    def test_affine_2d_rotate90(self):
        # scipy before 1.0.0 do not support homogeneous coordinate
        # scipy.ndimage.affine_transform, so we need to skip.
        for device, input_size2dsq, output_size2dsq in \
                itertools.product(device_(), input_size2dsq_(), output_size2dsq_()):
            input_size = input_size2dsq
            input_ary = np.array(np.random.random(input_size), dtype=np.float32)
            output_size = output_size2dsq
            angle_rad = 0.25 * math.pi * 2

            transform_tensor, transform_ary, offset = \
                _buildEquivalentAffineTransforms2d(device, input_size, output_size, angle_rad)

            scipy_ary = scipy.ndimage.affine_transform(
                input_ary[0, 0],
                transform_ary,
                offset=offset,
                output_shape=output_size[2:],
                order=1,
                mode='nearest',
                prefilter=True)

            if input_size2dsq == output_size2dsq:
                assert np.abs(scipy_ary.mean() - input_ary.mean()) < 1e-6
            assert np.abs(scipy_ary[0, 0] - input_ary[0, 0, 0, -1]).max() < 1e-6
            assert np.abs(scipy_ary[0, -1] - input_ary[0, 0, -1, -1]).max() < 1e-6
            assert np.abs(scipy_ary[-1, -1] - input_ary[0, 0, -1, 0]).max() < 1e-6
            assert np.abs(scipy_ary[-1, 0] - input_ary[0, 0, 0, 0]).max() < 1e-6

            affine_tensor = torch.nn.functional.affine_grid(
                transform_tensor,
                torch.Size(output_size)
            )

            gridsample_ary = torch.nn.functional.grid_sample(
                torch.tensor(input_ary, device=device).to(device),
                affine_tensor,
                padding_mode='border'
            ).to('cpu').numpy()

            assert np.abs(scipy_ary.mean() - gridsample_ary.mean()) < 1e-6
            assert np.abs(scipy_ary - gridsample_ary).max() < 1e-6

    @unittest.skipIf((not TEST_NUMPY) or (not TEST_SCIPY) or (scipy.__version__ < '1.0.0'),
                     "Scipy v1.0 and/or numpy not found")
    @skipIfRocm
    def test_affine_2d_rotate45(self):
        # scipy before 1.0.0 do not support homogeneous coordinate
        # scipy.ndimage.affine_transform, so we need to skip.
        for device in device_():
            input_size = [1, 1, 3, 3]
            input_ary = np.array(np.zeros(input_size), dtype=np.float32)
            input_ary[0, 0, 0, :] = 0.5
            input_ary[0, 0, 2, 2] = 1.0
            output_size = [1, 1, 3, 3]
            angle_rad = 0.125 * math.pi * 2

            transform_tensor, transform_ary, offset = \
                _buildEquivalentAffineTransforms2d(device, input_size, output_size, angle_rad)

            scipy_ary = scipy.ndimage.affine_transform(
                input_ary[0, 0],
                transform_ary,
                offset=offset,
                output_shape=output_size[2:],
                order=1,
                mode='nearest',
                prefilter=False)

            affine_tensor = torch.nn.functional.affine_grid(
                transform_tensor,
                torch.Size(output_size)
            )

            gridsample_ary = torch.nn.functional.grid_sample(
                torch.tensor(input_ary, device=device).to(device),
                affine_tensor,
                padding_mode='border'
            ).to('cpu').numpy()

            assert np.abs(scipy_ary - gridsample_ary).max() < 1e-6

    @unittest.skipIf((not TEST_NUMPY) or (not TEST_SCIPY) or (scipy.__version__ < '1.0.0'),
                     "Scipy v1.0 and/or numpy not found")
    @skipIfRocm
    def test_affine_2d_rotateRandom(self):
        # scipy before 1.0.0 do not support homogeneous coordinate
        # scipy.ndimage.affine_transform, so we need to skip.
        for device, angle_rad, input_size2d, output_size2d in \
                itertools.product(device_(), angle_rad_(), input_size2d_(), output_size2d_()):

            input_size = input_size2d
            input_ary = np.array(np.random.random(input_size), dtype=np.float32).round(3)
            output_size = output_size2d

            input_ary[0, 0, 0, 0] = 2
            input_ary[0, 0, 0, -1] = 4
            input_ary[0, 0, -1, 0] = 6
            input_ary[0, 0, -1, -1] = 8

            transform_tensor, transform_ary, grid_ary = \
                _buildEquivalentAffineTransforms2d(device, input_size, output_size, angle_rad)

            scipy_ary = scipy.ndimage.affine_transform(
                input_ary[0, 0],
                transform_ary,
                output_shape=output_size[2:],
                order=1,
                mode='nearest',
                prefilter=False)

            affine_tensor = torch.nn.functional.affine_grid(
                transform_tensor,
                torch.Size(output_size)
            )

            gridsample_ary = torch.nn.functional.grid_sample(
                torch.tensor(input_ary, device=device).to(device),
                affine_tensor,
                padding_mode='border'
            ).to('cpu').numpy()

            affine_tensor = affine_tensor.to('cpu')

            for r in range(affine_tensor.size(1)):
                for c in range(affine_tensor.size(2)):
                    grid_out = np.dot(grid_ary, [r, c, 1])
                    assert np.allclose(affine_tensor[0, r, c], grid_out[:2], atol=1e-5)

            assert np.abs(scipy_ary - gridsample_ary).max() < 1e-5

    @unittest.skipIf((not TEST_NUMPY) or (not TEST_SCIPY) or (scipy.__version__ < '1.0.0'),
                     "Scipy v1.0 and/or numpy not found")
    @skipIfRocm
    def test_affine_3d_rotateRandom(self):
        # scipy before 1.0.0 do not support homogeneous coordinate
        # scipy.ndimage.affine_transform, so we need to skip.
        for device, angle_rad, axis_vector, input_size3d, output_size3d in \
                itertools.product(device_(), angle_rad_(), axis_vector_(), input_size3d_(), output_size3d_()):
            input_size = input_size3d
            input_ary = np.array(np.random.random(input_size), dtype=np.float32)
            output_size = output_size3d

            input_ary[0, 0, 0, 0, 0] = 2
            input_ary[0, 0, 0, 0, -1] = 3
            input_ary[0, 0, 0, -1, 0] = 4
            input_ary[0, 0, 0, -1, -1] = 5
            input_ary[0, 0, -1, 0, 0] = 6
            input_ary[0, 0, -1, 0, -1] = 7
            input_ary[0, 0, -1, -1, 0] = 8
            input_ary[0, 0, -1, -1, -1] = 9

            transform_tensor, transform_ary, grid_ary = \
                _buildEquivalentAffineTransforms3d(device, input_size, output_size, angle_rad, axis_vector)

            scipy_ary = scipy.ndimage.affine_transform(
                input_ary[0, 0],
                transform_ary,
                output_shape=output_size[2:],
                order=1,
                mode='nearest',
                prefilter=False)

            affine_tensor = torch.nn.functional.affine_grid(
                transform_tensor,
                torch.Size(output_size)
            )

            gridsample_ary = torch.nn.functional.grid_sample(
                torch.tensor(input_ary, device=device).to(device),
                affine_tensor,
                padding_mode='border'
            ).to('cpu').numpy()

            affine_tensor = affine_tensor.to('cpu')

            for i in range(affine_tensor.size(1)):
                for r in range(affine_tensor.size(2)):
                    for c in range(affine_tensor.size(3)):
                        grid_out = np.dot(grid_ary, [i, r, c, 1])
                        assert np.allclose(affine_tensor[0, i, r, c], grid_out[:3], atol=1e-5)

            assert np.abs(scipy_ary - gridsample_ary).max() < 1e-5

    def test_upsamplingNearest1d(self):
        m = nn.Upsample(size=4, mode='nearest')
        in_t = torch.ones(1, 1, 2)
        with warnings.catch_warnings(record=True) as w:
            out_t = m(in_t)
        self.assertEqual(torch.ones(1, 1, 4), out_t.data)

        input = torch.randn(1, 1, 2, requires_grad=True)
        gradcheck(lambda x: F.interpolate(x, 4, mode='nearest'), [input])

    def test_upsamplingLinear1d(self):
        for align_corners in [True, False]:
            kwargs = dict(mode='linear', align_corners=align_corners)

            # test float scale factor up & downsampling
            for scale_factor in [0.5, 1.5, 2]:
                m = nn.Upsample(scale_factor=scale_factor, **kwargs)
                in_t = torch.ones(1, 1, 2)
                out_size = int(math.floor(in_t.shape[-1] * scale_factor))
                with warnings.catch_warnings(record=True) as w:
                    out_t = m(in_t)
                self.assertEqual(torch.ones(1, 1, out_size), out_t.data)

                input = torch.randn(1, 1, 2, requires_grad=True)
                gradcheck(lambda x: F.interpolate(x, out_size, **kwargs), (input,))

    def test_upsamplingLinear1d_spatial_invariance(self):
        m = nn.Upsample(scale_factor=3, mode='linear', align_corners=False)
        in_t_9 = torch.zeros(1, 1, 9)
        in_t_9[:, :, :4].normal_()
        with warnings.catch_warnings(record=True) as w:
            out_t_9 = m(in_t_9)
            out_t_5 = m(in_t_9[:, :, :5])
        self.assertEqual(out_t_9[:, :, :15], out_t_5)

    def test_upsamplingNearest2d(self):
        m = nn.Upsample(size=4, mode='nearest')
        in_t = torch.ones(1, 1, 2, 2)
        with warnings.catch_warnings(record=True) as w:
            out_t = m(Variable(in_t))
        self.assertEqual(torch.ones(1, 1, 4, 4), out_t.data)

        input = torch.randn(1, 1, 2, 2, requires_grad=True)
        self.assertEqual(
            F.interpolate(input, 4, mode='nearest'),
            F.interpolate(input, scale_factor=2, mode='nearest'))
        gradcheck(lambda x: F.interpolate(x, 4, mode='nearest'), [input])
        gradgradcheck(lambda x: F.interpolate(x, 4, mode='nearest'), [input])

    def test_upsamplingBilinear2d(self):
        for align_corners in [True, False]:
            kwargs = dict(mode='bilinear', align_corners=align_corners)

            # test float scale factor up & downsampling
            for scale_factor in [0.5, 1.5, 2]:
                m = nn.Upsample(scale_factor=scale_factor, **kwargs)
                in_t = torch.ones(1, 1, 2, 2)
                out_size = int(math.floor(in_t.shape[-1] * scale_factor))
                with warnings.catch_warnings(record=True) as w:
                    out_t = m(in_t)
                self.assertEqual(torch.ones(1, 1, out_size, out_size), out_t.data)

                input = torch.randn(1, 1, 2, 2, requires_grad=True)
                gradcheck(lambda x: F.interpolate(x, out_size, **kwargs), [input])

    def test_upsamplingBicubic2d(self):
        # test output against known input
        in_t = torch.arange(4).view(1, 1, 2, 2).type(torch.FloatTensor)
        expected_out_t = torch.Tensor(
            [[[[0.00000, 0.31481, 0.68519, 1.00000],
               [0.62963, 0.94444, 1.31481, 1.62963],
               [1.37037, 1.68518, 2.05556, 2.37037],
               [2.00000, 2.31481, 2.68519, 3.00000]]]])
        out_t = F.interpolate(in_t, scale_factor=2, mode='bicubic', align_corners=True)
        torch.set_printoptions(precision=5)
        self.assertEqual(out_t, expected_out_t)

        for align_corners in [True, False]:
            kwargs = dict(mode='bicubic', align_corners=align_corners)

            # test float scale factor up & downsampling
            for scale_factor in [0.5, 1.5, 2]:
                in_t = torch.ones(2, 2, 2, 2)
                out_t = F.interpolate(in_t, scale_factor=scale_factor, **kwargs)
                out_size = int(math.floor(in_t.shape[-1] * scale_factor))
                self.assertEqual(torch.ones(2, 2, out_size, out_size), out_t.data)

                input = torch.randn(2, 2, 2, 2, requires_grad=True)
                gradcheck(lambda x: F.interpolate(x, out_size, **kwargs), [input])

    def test_upsamplingBilinear2d_spatial_invariance(self):
        m = nn.Upsample(scale_factor=3, mode='bilinear', align_corners=False)
        in_t_9 = torch.zeros(1, 1, 9, 9)
        in_t_9[:, :, :4, :4].normal_()
        with warnings.catch_warnings(record=True) as w:
            out_t_9 = m(in_t_9)
            out_t_5 = m(in_t_9[:, :, :5, :5])
        self.assertEqual(out_t_9[:, :, :15, :15], out_t_5)

    def test_upsamplingNearest3d(self):
        m = nn.Upsample(size=4, mode='nearest')
        in_t = torch.ones(1, 1, 2, 2, 2)
        with warnings.catch_warnings(record=True) as w:
            out_t = m(Variable(in_t))
        self.assertEqual(torch.ones(1, 1, 4, 4, 4), out_t.data)

        input = torch.randn(1, 1, 2, 2, 2, requires_grad=True)
        gradcheck(lambda x: F.interpolate(x, 4, mode='nearest'), [input])

    def test_upsamplingTrilinear3d(self):
        for align_corners in [True, False]:
            kwargs = dict(mode='trilinear', align_corners=align_corners)

            # test float scale factor up & downsampling
            for scale_factor in [0.5, 1.5, 2]:
                m = nn.Upsample(scale_factor=scale_factor, **kwargs)
                in_t = torch.ones(1, 1, 2, 2, 2)
                out_size = int(math.floor(in_t.shape[-1] * scale_factor))
                with warnings.catch_warnings(record=True) as w:
                    out_t = m(in_t)
                self.assertEqual(torch.ones(1, 1, out_size, out_size, out_size), out_t.data)

                input = torch.randn(1, 1, 2, 2, 2, requires_grad=True)
                self.assertEqual(
                    F.interpolate(input, (out_size, out_size, out_size), **kwargs),
                    F.interpolate(input, scale_factor=scale_factor, **kwargs))
                gradcheck(lambda x: F.interpolate(x, out_size, **kwargs), [input])
                gradgradcheck(lambda x: F.interpolate(x, out_size, **kwargs), [input])

    def test_upsamplingTrilinear3d_spatial_invariance(self):
        m = nn.Upsample(scale_factor=3, mode='trilinear', align_corners=False)
        in_t_9 = torch.zeros(1, 1, 9, 9, 9)
        in_t_9[:, :, :4, :4, :4].normal_()
        with warnings.catch_warnings(record=True) as w:
            out_t_9 = m(in_t_9)
            out_t_5 = m(in_t_9[:, :, :5, :5, :5])
        self.assertEqual(out_t_9[:, :, :15, :15, :15], out_t_5)

    def test_interpolate(self):
        def _test_interpolate_helper(in_t, scale_factor, layer):
            out_size = int(math.floor(in_t.shape[-1] * scale_factor))
            dim = len(in_t.shape) - 2
            out_shape = [1, 1] + [out_size] * dim
            with warnings.catch_warnings(record=True) as w:
                out_t = m(in_t)
            self.assertEqual(torch.ones(out_shape), out_t)

            self.assertEqual(
                F.interpolate(in_t, (out_size,) * dim, **kwargs),
                F.interpolate(in_t, scale_factor=scale_factor, **kwargs))
            gradcheck(lambda x: F.interpolate(x, out_size, **kwargs), [in_t])
            gradgradcheck(lambda x: F.interpolate(x, out_size, **kwargs), [in_t])

        def _make_input(dim):
            size = [1, 1]
            size += [2] * dim
            return torch.ones(size, requires_grad=True)

        device_list = ['cpu']
        if TEST_CUDA:
            device_list.append('cuda')

        for device in device_list:
            for scale_factor in [0.5, 1.5, 2]:
                for mode in ['nearest', 'area']:
                    kwargs = dict(mode=mode)
                    m = nn.Upsample(scale_factor=scale_factor, **kwargs).to(device)
                    for input in [_make_input(1), _make_input(2), _make_input(3)]:
                        _test_interpolate_helper(input, scale_factor, m)

                for align_corners in [True, False]:
                    kwargs = dict(mode='linear', align_corners=align_corners)
                    m = nn.Upsample(scale_factor=scale_factor, **kwargs).to(device)
                    _test_interpolate_helper(_make_input(1), scale_factor, m)

                    kwargs = dict(mode='bilinear', align_corners=align_corners)
                    m = nn.Upsample(scale_factor=scale_factor, **kwargs).to(device)
                    _test_interpolate_helper(_make_input(2), scale_factor, m)

                    kwargs = dict(mode='bicubic', align_corners=align_corners)

                    def m(t):
                        return F.interpolate(t, scale_factor=scale_factor, **kwargs).to(device)
                    _test_interpolate_helper(_make_input(2), scale_factor, m)

                    kwargs = dict(mode='trilinear', align_corners=align_corners)
                    m = nn.Upsample(scale_factor=scale_factor, **kwargs).to(device)
                    _test_interpolate_helper(_make_input(3), scale_factor, m)

    def test_linear_broadcasting(self):
        m = nn.Linear(5, 8)
        inp = torch.randn(2, 3, 5)
        expected = m(inp.view(6, 5)).view(2, 3, 8)
        self.assertEqual(expected, m(inp))

    def test_bilinear(self):
        module = nn.Bilinear(10, 10, 8)
        input1 = torch.randn(4, 10, requires_grad=True)
        input2 = torch.randn(4, 10, requires_grad=True)
        grad_output = torch.randn(4, 8)

        res = module(input1, input2)
        expected = (torch.einsum("bi,kij,bj->bk", input1, module.weight, input2) +
                    module.bias)
        self.assertEqual(res, expected)
        grads = torch.autograd.grad(res, [module.weight, module.bias, input1, input2], grad_output)
        grads_expected = torch.autograd.grad(expected, [module.weight, module.bias, input1, input2], grad_output)
        for g, ge in zip(grads, grads_expected):
            self.assertEqual(g, ge)

    def test_bilinear_no_bias(self):
        module = nn.Bilinear(10, 10, 8)
        module_no_bias = nn.Bilinear(10, 10, 8, False)

        module.bias.data.zero_()
        module.weight.data.copy_(module_no_bias.weight)

        input1 = torch.randn(4, 10, requires_grad=True)
        input2 = torch.randn(4, 10, requires_grad=True)
        grad_output = torch.randn(4, 8)

        def run(net):
            input1.grad = input2.grad = None
            output = net(input1, input2)
            output.backward(grad_output)

            return output.data, input1.grad.data, input2.grad.data

        out, g1, g2 = run(module)
        out_nb, g1_nb, g2_nb = run(module_no_bias)

        self.assertEqual(out, out_nb)
        self.assertEqual(g1, g1_nb)
        self.assertEqual(g2, g2_nb)

        _assertGradAndGradgradChecks(self,
                                     lambda x1, x2: F.bilinear(x1, x2, module_no_bias.weight, module_no_bias.bias),
                                     (input1, input2))

    def test_bilinear_broadcasting(self):
        m = nn.Bilinear(5, 6, 8)
        input1 = torch.randn(2, 3, 5)
        input2 = torch.randn(2, 3, 6)
        expected = m(input1.view(6, 5), input2.view(6, 6)).view(2, 3, 8)
        self.assertEqual(expected, m(input1, input2))

    def test_conv_tbc(self):
        inp = torch.randn(9, 4, 5, requires_grad=True)
        weight = torch.randn(3, 5, 6, requires_grad=True)
        bias = torch.randn(6, requires_grad=True)

        gradcheck(lambda i, w, b, pad: F.conv_tbc(i, w, b, pad), (inp, weight, bias, 3))

    @staticmethod
    def _test_conv_noncontig_weights(self, device):
        for dim in (1, 2, 3):
            for grouped in (False, True):
                nc = 3
                groups = 3 if grouped else 1
                w = torch.randn([3] * dim, device=device)
                w = w.expand([nc, int(nc / groups)] + list(w.shape))
                w = w.detach().requires_grad_()
                x = torch.randn([1, nc] + ([5] * dim), device=device, requires_grad=True)
                y = getattr(F, 'conv{}d'.format(dim))(x, w, groups=groups)
                y.sum().backward()
                y = getattr(F, 'conv_transpose{}d'.format(dim))(x, w, groups=groups)
                y.sum().backward()

    def test_conv_noncontig_weights(self):
        self._test_conv_noncontig_weights(self, torch.device('cpu'))

    @unittest.skipIf(not TEST_CUDA, "CUDA unavailable")
    def test_conv_noncontig_weights_cuda(self):
        self._test_conv_noncontig_weights(self, torch.device('cuda'))

    @staticmethod
    def _test_conv_noncontig_weights_and_bias(self, device):
        # need floats to exercise https://github.com/pytorch/pytorch/issues/16018
        for bias in [True, False]:
            conv1 = nn.Conv2d(3, 64, kernel_size=7, stride=2, padding=3,
                              bias=bias).to(device, torch.float)

            input_nc = torch.randn((1, 3, 224, 224, 2), device=device, dtype=torch.float)[:, :, :, :, 1]
            input_c = input_nc.contiguous()

            weight_nc = torch.randn((64, 3, 7, 7, 2), device=device, dtype=torch.float)[:, :, :, :, 1]
            conv1.weight = nn.Parameter(weight_nc)
            weight_c = conv1.weight.contiguous()

            if bias:
                bias_nc = torch.randn((64, 2), device=device, dtype=torch.float)[:, 1]
                conv1.bias = nn.Parameter(bias_nc)
                bias_c = conv1.bias.contiguous()

            out1 = conv1(input_nc)
            conv1.weight = nn.Parameter(weight_c)
            if bias:
                conv1.bias = nn.Parameter(bias_c)
            out2 = conv1(input_c)
            self.assertEqual(out1, out2)

    def test_conv_noncontig_weights_and_bias(self):
        self._test_conv_noncontig_weights_and_bias(self, torch.device('cpu'))

    @unittest.skipIf(not TEST_CUDA, "CUDA unavailable")
    def test_conv_noncontig_weights_and_bias_cuda(self):
        self._test_conv_noncontig_weights_and_bias(self, torch.device('cuda'))

    def run_conv_double_back_test(self, kern, stride, padding, chan_in, chan_out, batch_size,
                                  inp_size, dilation, no_weight, groups=1, use_cuda=False,
                                  use_bias=True, dtype=torch.double):
        if use_cuda:
            device = torch.device("cuda")
        else:
            device = torch.device("cpu")

        x = torch.randn(batch_size, chan_in, inp_size, inp_size, device=device,
                        dtype=dtype, requires_grad=True)
        weight = torch.randn(chan_out, chan_in // groups, kern, kern, device=device,
                             dtype=dtype, requires_grad=not no_weight)
        if use_bias:
            bias = torch.randn(chan_out, device=device, dtype=dtype, requires_grad=True)
        else:
            bias = None

        def func(*inputs):
            if use_bias:
                lx, lweight, lbias = inputs
            else:
                lx, lweight = inputs
                lbias = None
            # We disable cudnn during forward to avoid finite difference imprecision issues
            with cudnn.flags(enabled=False):
                out = F.conv2d(lx, lweight, lbias, stride, padding, dilation, groups)
            return out

        if use_bias:
            inputs = x, weight, bias
        else:
            inputs = x, weight

        dummy_out = func(*inputs)
        grad_y = torch.randn_like(dummy_out, device=device, dtype=dtype, requires_grad=True)

        # Issue #15353: test mkldnn double backward, don't run gradgradcheck due
        # to imprecision issues
        if dtype == torch.float:
            g, = torch.autograd.grad(dummy_out.sum(), x, create_graph=True)
            return g.requires_grad

        return gradgradcheck(func, inputs, (grad_y,))

    def test_conv_double_backward(self):
        batch_size = 2
        for kern, inp_size, dilations in [(3, 6, [1, 2]), (3, 7, [1]), (4, 9, [1])]:
            for stride, padding, chan_in, chan_out, dilation in \
                    product([1, 2], [0, 1, 2], [2], [3], dilations):
                for no_weight in (True, False):
                    for dtype in (torch.float, torch.double):
                        result = self.run_conv_double_back_test(kern, stride,
                                                                padding, chan_in, chan_out,
                                                                batch_size, inp_size, dilation,
                                                                no_weight, dtype=dtype)
                        self.assertTrue(result,
                                        "Conv double backward test failed with parameters:" +
                                        "\nkern: " + str(kern) +
                                        "\nstride: " + str(stride) +
                                        "\npadding: " + str(padding) +
                                        "\nchan_in: " + str(chan_in) +
                                        "\nchan_out: " + str(chan_out) +
                                        "\nbatch_size: " + str(batch_size) +
                                        "\ninp_size: " + str(inp_size) +
                                        "\ndilation: " + str(dilation) +
                                        "\ndtype: " + str(dtype))

    def test_conv_double_backward_no_bias(self):
        kern = 3
        stride = 2
        chan_in, chan_out = 2, 4
        batch_size = 2
        inp_size = 5
        padding = 1
        dilation = 1
        no_weight = False
        use_bias = True
        result = self.run_conv_double_back_test(kern, stride,
                                                padding, chan_in, chan_out,
                                                batch_size, inp_size, dilation,
                                                no_weight, use_bias=use_bias)
        self.assertTrue(result,
                        "Conv double backward test failed with parameters:" +
                        "\nkern: " + str(kern) +
                        "\nstride: " + str(stride) +
                        "\npadding: " + str(padding) +
                        "\nchan_in: " + str(chan_in) +
                        "\nchan_out: " + str(chan_out) +
                        "\nbatch_size: " + str(batch_size) +
                        "\ninp_size: " + str(inp_size) +
                        "\ndilation: " + str(dilation))

    def test_conv_double_backward_groups(self):
        kern = 3
        stride = 1
        padding = 2
        chan_in, chan_out = 2, 4
        batch_size = 2
        inp_size = 6
        dilation = 1
        no_weight = False
        groups = 2
        result = self.run_conv_double_back_test(kern, stride,
                                                padding, chan_in * groups, chan_out * groups,
                                                batch_size, inp_size, dilation,
                                                no_weight, groups=groups)
        self.assertTrue(result,
                        "Conv double backward test failed with parameters:" +
                        "\nkern: " + str(kern) +
                        "\nstride: " + str(stride) +
                        "\npadding: " + str(padding) +
                        "\nchan_in: " + str(chan_in) +
                        "\nchan_out: " + str(chan_out) +
                        "\nbatch_size: " + str(batch_size) +
                        "\ninp_size: " + str(inp_size) +
                        "\ndilation: " + str(dilation) +
                        "\ngroups: " + str(groups))

    def test_conv_double_backward_stride(self):
        batch_size = 2

        # Cannot provide ggW when stride is > 1
        for kern, inp_size, dilations in [(3, 5, [1, 2]), (3, 7, [1])]:
            for stride, padding, chan_in, chan_out, dilation in product([2], [0, 1], [1], [2], dilations):
                no_weight = False
                self.run_conv_double_back_test(kern, stride,
                                               padding, chan_in, chan_out,
                                               batch_size, inp_size, dilation,
                                               no_weight)

    @unittest.skipIf(not TEST_CUDA, "CUDA unavailable")
    def test_cudnn_noncontiguous_weight(self):
        # Noncontiguous weights must be contiguous() before being
        # passed to cuDNN
        input = Variable(torch.cuda.DoubleTensor([1, 1, 1]).view(1, 1, 3))
        weights1 = Variable(torch.cuda.DoubleTensor([1]).expand(1, 1, 2))
        weights2 = Variable(torch.cuda.DoubleTensor([1]).expand(1, 1, 2)).contiguous()
        self.assertEqual(F.conv1d(input, weights1, bias=None, stride=2, dilation=2),
                         F.conv1d(input, weights2, bias=None, stride=2, dilation=2))

    @unittest.skipIf(not TEST_CUDA, "CUDA unavailable")
    @repeat_test_for_types(DOUBLE_TENSORTYPES)
    def test_conv_double_backward_cuda(self, dtype=torch.double):
        # Double backward only runs with DoubleTensor due to precison reason
        batch_size = 1
        for kern, inp_size, dilations in [(3, 5, [1, 2]), (4, 9, [1])]:
            for stride, padding, chan_in, chan_out, dilation in product([1], [2], [2], [3], dilations):
                no_weight = stride == 2
                result = self.run_conv_double_back_test(kern, stride,
                                                        padding, chan_in, chan_out,
                                                        batch_size, inp_size, dilation,
                                                        no_weight, use_cuda=True, dtype=dtype)
                self.assertTrue(result,
                                "Conv double backward test failed with parameters:" +
                                "\nkern: " + str(kern) +
                                "\nstride: " + str(stride) +
                                "\npadding: " + str(padding) +
                                "\nchan_in: " + str(chan_in) +
                                "\nchan_out: " + str(chan_out) +
                                "\nbatch_size: " + str(batch_size) +
                                "\ninp_size: " + str(inp_size) +
                                "\ndilation: " + str(dilation))

    def run_grad_conv_test(self, func_forward, func_backward, dim=1, gradient='input'):
        for kern, inp_size in [(3, 6), (3, 7), (4, 9)]:
            for batch, stride, padding, chan_in, chan_out, dilation in \
                    product([1, 2], [1, 2], [0, 1, 2], [2], [3], [1]):

                for has_bias in [True, False]:
                    input_shape = [batch, chan_in]
                    weight_shape = [chan_out, chan_in]
                    for _ in range(dim):
                        input_shape.append(inp_size)
                        weight_shape.append(kern)

                    input = torch.randn(input_shape, requires_grad=True)
                    weight = torch.randn(weight_shape, requires_grad=True)
                    if has_bias:
                        bias = torch.randn([chan_out], requires_grad=True)
                    output = func_forward(input, weight, stride=stride, padding=padding, dilation=dilation, bias=bias)

                    gradient_o = torch.randn(output.shape)
                    gradient_w = torch.autograd.grad(output, input if (gradient == 'input') else weight, gradient_o)

                    self.assertAlmostEqual(gradient_w[0],
                                           func_backward(
                                               input_shape if (gradient == 'input') else input,
                                               weight_shape if (gradient == 'weight') else weight,
                                               gradient_o,
                                               stride=stride,
                                               padding=padding,
                                               dilation=dilation))

    def test_grad_conv1d_input(self):
        self.run_grad_conv_test(F.conv1d, F.grad.conv1d_input, 1, 'input')

    def test_grad_conv1d_weight(self):
        self.run_grad_conv_test(F.conv1d, F.grad.conv1d_weight, 1, 'weight')

    def test_grad_conv2d_input(self):
        self.run_grad_conv_test(F.conv2d, F.grad.conv2d_input, 2, 'input')

    def test_grad_conv2d_weight(self):
        self.run_grad_conv_test(F.conv2d, F.grad.conv2d_weight, 2, 'weight')

    def test_grad_conv3d_input(self):
        self.run_grad_conv_test(F.conv3d, F.grad.conv3d_input, 3, 'input')

    def test_grad_conv3d_weight(self):
        self.run_grad_conv_test(F.conv3d, F.grad.conv3d_weight, 3, 'weight')

    @unittest.skipIf(not torch._nnpack_available(), "NNPACK unavailable")
    def test_nnpack_conv(self):
        for kern, inp_size in [(3, 6), (3, 7), (4, 9)]:
            for batch, padding, chan_in, chan_out in \
                    product([1, 2], [0, 1, 2], [2], [3]):

                for has_bias in [True, False]:
                    input_shape = [batch, chan_in]
                    weight_shape = [chan_out, chan_in]
                    for _ in range(2):
                        input_shape.append(inp_size)
                        weight_shape.append(kern)

                    input = torch.randn(input_shape, requires_grad=True, dtype=torch.float)
                    weight = torch.randn(weight_shape, requires_grad=True, dtype=torch.float)
                    if has_bias:
                        bias = torch.randn([chan_out], requires_grad=True, dtype=torch.float)
                    output = torch._nnpack_spatial_convolution(input, weight, padding=padding, bias=bias)
                    output_expected = torch.nn.functional.conv2d(input, weight, padding=padding, bias=bias)
                    self.assertAlmostEqual(output, output_expected, delta=3e-4)

                    gradient_o = torch.randn(output.shape, dtype=torch.float)

                    grads = torch.autograd.grad(output, [input, weight], gradient_o)
                    grads_expected = torch.autograd.grad(output_expected, [input, weight], gradient_o)
                    for gr, gr_expected in zip(grads, grads_expected):
                        self.assertAlmostEqual(gr, gr_expected, delta=3e-4)

    def test_fold_invalid_arg(self):
        # input wrong dimension

        fold = nn.Fold(output_size=(4, 5), kernel_size=(2, 3))
        with self.assertRaisesRegex(NotImplementedError, r"Only 3D input Tensors are supported"):
            fold(torch.randn(1, 5))

        # input.size(1) not divisible by \prod(kernel_size)

        fold = nn.Fold(output_size=(4, 5), kernel_size=(2, 3))
        with self.assertRaisesRegex(RuntimeError, r"be divisible by the product of kernel_size"):
            fold(torch.randn(1, 5, 9))

        with self.assertRaisesRegex(RuntimeError, r"be divisible by the product of kernel_size"):
            fold(torch.randn(1, 19, 9))

        # input.size(2) not matching the total number of sliding blocks

        with self.assertRaisesRegex(RuntimeError, r"match the calculated number of sliding blocks"):
            fold = nn.Fold(output_size=(4, 5), kernel_size=(2, 3))
            fold(torch.randn(1, 6, 10))

        with self.assertRaisesRegex(RuntimeError, r"match the calculated number of sliding blocks"):
            fold = nn.Fold(output_size=(4, 5), kernel_size=(2, 3), stride=(2, 2))
            fold(torch.randn(1, 6, 5))

        with self.assertRaisesRegex(RuntimeError, r"match the calculated number of sliding blocks"):
            fold = nn.Fold(output_size=(4, 5), kernel_size=(2, 3), stride=(2, 2), dilation=(1, 2), padding=(2, 0))
            fold(torch.randn(1, 6, 5))  # should be 4 * 1 = 4 sliding blocks

    def test_unfold_invalid_arg(self):
        # input wrong dimension

        unfold = nn.Unfold(kernel_size=(2, 3))
        with self.assertRaisesRegex(NotImplementedError, r"Only 4D input Tensors are supported"):
            unfold(torch.randn(1, 5, 2))

        # calculated output shape is too small

        with self.assertRaisesRegex(RuntimeError, r"too small \(non-positive\)"):
            unfold = nn.Unfold(kernel_size=(2, 3))
            unfold(torch.randn(1, 2, 2, 2))

        with self.assertRaisesRegex(RuntimeError, r"too small \(non-positive\)"):
            unfold = nn.Unfold(kernel_size=(5, 3), padding=(1, 1))
            unfold(torch.randn(1, 2, 2, 3))

        with self.assertRaisesRegex(RuntimeError, r"too small \(non-positive\)"):
            unfold = nn.Unfold(kernel_size=(1, 3), padding=(1, 1), dilation=(1, 2))
            unfold(torch.randn(1, 2, 2, 2))

    def test_softmin(self):
        x = torch.randn(2, 16)
        self.assertEqual(F.softmin(x, 1), F.softmax(-x, 1))
        self.assertEqual(F.softmin(x, 0), F.softmax(-x, 0))

    def test_adaptive_log_softmax(self):
        # args validation
        with self.assertRaises(ValueError):
            _ = nn.AdaptiveLogSoftmaxWithLoss(16, 20, [5, 15, 15], div_value=2.)

        with self.assertRaises(ValueError):
            _ = nn.AdaptiveLogSoftmaxWithLoss(16, 20, [5, 15, 10], div_value=2.)

        with self.assertRaises(ValueError):
            _ = nn.AdaptiveLogSoftmaxWithLoss(16, 20, [5, 10, 25], div_value=2.)

        with self.assertRaisesRegex(ValueError, "cutoffs should be a sequence of unique,"):
            _ = nn.AdaptiveLogSoftmaxWithLoss(16, 20, [5, 10, 20], div_value=2.)

        # not raise
        _ = nn.AdaptiveLogSoftmaxWithLoss(16, 20, [5, 10, 19], div_value=2.)

        # input shapes
        with self.assertRaisesRegex(RuntimeError, r"Input and target should have the same size"):
            asfm = nn.AdaptiveLogSoftmaxWithLoss(16, 20, [5, 10, 15], div_value=2.)
            x = torch.randn(2, 16)
            y = torch.tensor([0, 5, 10])
            asfm(x, y)

        # out-of-bound targets
        with self.assertRaisesRegex(RuntimeError, r"Target values should be in"):
            asfm = nn.AdaptiveLogSoftmaxWithLoss(16, 20, [5, 10, 15], div_value=2.)
            x = torch.randn(2, 16)
            y = torch.tensor([0, 20])
            asfm(x, y)

        # cluster sizes
        asfm = nn.AdaptiveLogSoftmaxWithLoss(16, 20, [5, 10, 15], div_value=2.)
        x = torch.randn(2, 16)
        y = torch.tensor([0, 17])

        self.assertEqual(asfm.head.weight.size(), (5 + 3, 16))   # 5 targets in head, 3 clusters, dimensionality 16
        self.assertEqual(asfm.tail[0][1].weight.size(), (5, 8))  # 5 targets in this cluster, dimensionality 8
        self.assertEqual(asfm.tail[1][1].weight.size(), (5, 4))
        self.assertEqual(asfm.tail[2][1].weight.size(), (5, 2))

        self.assertEqual(asfm(x, y).output.size(), (2, ))

        # log_probs actually returns log_proba
        asfm = nn.AdaptiveLogSoftmaxWithLoss(8, 4, [2], div_value=2.)
        x = torch.randn(4, 8)
        logprob_out = asfm.log_prob(x)

        self.assertEqual(torch.exp(logprob_out).data.sum(1), torch.ones(4))

        # forward returns the same thing as log_probs
        for v in [0, 1, 2, 3]:
            y = torch.full((4,), v, dtype=torch.long)
            out, loss = asfm(x, y)

            self.assertEqual(out, logprob_out.gather(1, y.unsqueeze(1)).squeeze())
            self.assertEqual(loss, F.nll_loss(logprob_out, y))

        # predict
        x = torch.randn(64, 8).abs_()

        # argmax in shortlist
        asfm = nn.AdaptiveLogSoftmaxWithLoss(8, 10, [4, 8], div_value=2., head_bias=True)
        asfm.head.weight.data.abs_()
        asfm.head.bias.data.abs_()
        asfm.head.weight.data[asfm.shortlist_size:, :].zero_()

        out = asfm.predict(x)
        self.assertEqual(out, asfm.log_prob(x).argmax(dim=1))

        # argmax outside of shortlist
        asfm = nn.AdaptiveLogSoftmaxWithLoss(8, 10, [4, 8], div_value=2., head_bias=True)
        asfm.head.weight.data.abs_()
        asfm.head.bias.data.abs_()
        asfm.head.weight.data[:asfm.shortlist_size, :].zero_()

        out = asfm.predict(x)
        self.assertEqual(out, asfm.log_prob(x).argmax(dim=1))

        # half of the argmax in shortlist, half in clusters
        asfm = nn.AdaptiveLogSoftmaxWithLoss(8, 10, [4, 8], div_value=2., head_bias=True)
        asfm.head.weight.data.abs_()
        asfm.head.bias.data.abs_()

        x[:32, :asfm.shortlist_size].zero_()
        x[32:, asfm.shortlist_size:].zero_()

        asfm.head.weight.data[:asfm.shortlist_size, asfm.shortlist_size:].zero_()
        asfm.head.weight.data[asfm.shortlist_size:, :asfm.shortlist_size].zero_()

        out = asfm.predict(x)
        self.assertEqual(out, asfm.log_prob(x).argmax(dim=1))


class TestNNInit(TestCase):
    def setUp(self):
        super(TestNNInit, self).setUp()
        random.seed(123)

    def _is_normal(self, tensor, mean, std):
        samples = tensor.view(-1).tolist()
        p_value = stats.kstest(samples, 'norm', args=(mean, std))[1]
        return p_value > 0.0001

    def _is_uniform(self, tensor, a, b):
        samples = tensor.view(-1).tolist()
        p_value = stats.kstest(samples, 'uniform', args=(a, (b - a)))[1]
        return p_value > 0.0001

    def _create_random_nd_tensor(self, dims, size_min, size_max):
        size = [random.randint(size_min, size_max) for _ in range(dims)]
        tensor = torch.zeros(size)
        return tensor

    def _random_float(self, a, b):
        return (b - a) * random.random() + a

    def test_calculate_gain_linear(self):
        for fn in ['linear', 'conv1d', 'conv2d', 'conv3d', 'conv_transpose2d', 'conv_transpose2d', 'conv_transpose3d']:
            gain = init.calculate_gain(fn)
            self.assertEqual(gain, 1)

    def test_calculate_gain_nonlinear(self):
        for fn in ['sigmoid', 'tanh', 'relu', 'leaky_relu']:
            gain = init.calculate_gain(fn)
            if fn == 'sigmoid':
                self.assertEqual(gain, 1)
            elif fn == 'tanh':  # 5 / 3
                self.assertEqual(gain, 1.6666666666666667)
            elif fn == 'relu':  # sqrt(2)
                self.assertEqual(gain, 1.4142135623730951)
            elif fn == 'leaky_relu':  # sqrt(2 / 1 + slope^2))
                self.assertEqual(gain, 1.4141428569978354)

    def test_calculate_gain_leaky_relu(self):
        for param in [None, 0, 0.01, 10]:
            gain = init.calculate_gain('leaky_relu', param)
            if param is None:  # Default slope is 0.01
                self.assertEqual(gain, 1.4141428569978354)
            elif param == 0:  # No slope = same gain as normal ReLU
                self.assertEqual(gain, 1.4142135623730951)
            elif param == 0.01:
                self.assertEqual(gain, 1.4141428569978354)
            elif param == 10:
                self.assertEqual(gain, 0.14071950894605836)

    def test_calculate_gain_leaky_relu_only_accepts_numbers(self):
        for param in [True, [1], {'a': 'b'}]:
            with self.assertRaises(ValueError):
                init.calculate_gain('leaky_relu', param)

    def test_calculate_gain_only_accepts_valid_nonlinearities(self):
        for n in [2, 5, 25]:
            # Generate random strings of lengths that definitely aren't supported
            random_string = ''.join([random.choice(string.ascii_lowercase) for i in range(n)])
            with self.assertRaises(ValueError):
                init.calculate_gain(random_string)

    @unittest.skipIf(not TEST_SCIPY, "Scipy not found.")
    def test_uniform(self):
        for dims in [1, 2, 4]:
            input_tensor = self._create_random_nd_tensor(dims, size_min=30, size_max=50)
            a = self._random_float(-3, 3)
            b = a + self._random_float(1, 5)
            init.uniform_(input_tensor, a=a, b=b)
            assert self._is_uniform(input_tensor, a, b)

    @unittest.skipIf(not TEST_SCIPY, "Scipy not found.")
    def test_normal(self):
        for dims in [1, 2, 4]:
            input_tensor = self._create_random_nd_tensor(dims, size_min=30, size_max=50)
            mean = self._random_float(-3, 3)
            std = self._random_float(1, 5)
            init.normal_(input_tensor, mean=mean, std=std)

            assert self._is_normal(input_tensor, mean, std)

    def test_constant(self):
        for dims in [1, 2, 4]:
            input_tensor = self._create_random_nd_tensor(dims, size_min=1, size_max=5)
            val = self._random_float(1, 10)
            init.constant_(input_tensor, val)

            self.assertEqual(input_tensor, input_tensor.clone().fill_(val))

    def test_ones_and_zeros(self):
        for init_fn_, val in zip([init.ones_, init.zeros_], [1, 0]):
            for dims in [1, 2, 4]:
                input_tensor = self._create_random_nd_tensor(dims, size_min=1, size_max=5)
                init_fn_(input_tensor)

                self.assertEqual(input_tensor, input_tensor.clone().fill_(val))

    def test_eye(self):
        input_tensor = self._create_random_nd_tensor(2, size_min=1, size_max=5)
        init.eye_(input_tensor)

        # Check every single element
        for i in range(input_tensor.size(0)):
            for j in range(input_tensor.size(1)):
                if i == j:
                    assert input_tensor[i][j] == 1
                else:
                    assert input_tensor[i][j] == 0

    def test_eye_only_works_on_2d_inputs(self):
        for dims in [1, 3]:
            with self.assertRaises(ValueError):
                tensor = self._create_random_nd_tensor(dims, size_min=1, size_max=3)
                init.eye_(tensor)

    def test_max_unpool(self):
        # Test 1D
        output, indices = F.max_pool1d(torch.randn([1, 1, 4]), 2, stride=2, return_indices=True)
        self.assertEqual(F.max_unpool1d(output, indices, 2), F.max_unpool1d(output, indices, 2, stride=2))

        # Test list / tuple passed as argument to max_unpool1d
        input = torch.randn([1, 1, 5])
        output, indices = F.max_pool1d(input, 2, stride=2, return_indices=True)
        self.assertEqual(F.max_unpool1d(output, indices, 2, stride=2, output_size=input.shape),
                         F.max_unpool1d(output, indices, 2, stride=2, output_size=input.size()))

        # Test 2D
        output, indices = F.max_pool2d(torch.randn([1, 1, 4, 4]), 2, stride=2, return_indices=True)
        self.assertEqual(F.max_unpool2d(output, indices, 2), F.max_unpool2d(output, indices, 2, stride=2))

        # Test 3D
        output, indices = F.max_pool3d(torch.randn([4, 4, 4, 4, 4]), 2, stride=2, return_indices=True)
        self.assertEqual(F.max_unpool3d(output, indices, 2), F.max_unpool3d(output, indices, 2, stride=2))

    def test_dirac_properties(self):
        for dims in [3, 4, 5]:
            input_tensor = self._create_random_nd_tensor(dims, size_min=1, size_max=5)
            init.dirac_(input_tensor)

            c_out, c_in = input_tensor.size(0), input_tensor.size(1)
            min_d = min(c_out, c_in)
            # Check number of nonzeros is equivalent to smallest dim
            assert torch.nonzero(input_tensor).size(0) == min_d
            # Check sum of values (can have precision issues, hence assertEqual) is also equivalent
            self.assertEqual(input_tensor.sum(), min_d)

    def test_dirac_identity(self):
        batch, in_c, out_c, size, kernel_size = 8, 3, 4, 5, 3
        # Test 1D
        input_var = torch.randn(batch, in_c, size)
        filter_var = torch.zeros(out_c, in_c, kernel_size)
        init.dirac_(filter_var)
        output_var = F.conv1d(input_var, filter_var)
        input_tensor, output_tensor = input_var.data, output_var.data  # Variables do not support nonzero
        self.assertEqual(input_tensor[:, :, 1:-1], output_tensor[:, :in_c, :])  # Assert in_c outputs are preserved
        assert torch.nonzero(output_tensor[:, in_c:, :]).numel() == 0  # Assert extra outputs are 0

        # Test 2D
        input_var = torch.randn(batch, in_c, size, size)
        filter_var = torch.zeros(out_c, in_c, kernel_size, kernel_size)
        init.dirac_(filter_var)
        output_var = F.conv2d(input_var, filter_var)
        input_tensor, output_tensor = input_var.data, output_var.data
        self.assertEqual(input_tensor[:, :, 1:-1, 1:-1], output_tensor[:, :in_c, :, :])
        assert torch.nonzero(output_tensor[:, in_c:, :, :]).numel() == 0

        # Test 3D
        input_var = torch.randn(batch, in_c, size, size, size)
        filter_var = torch.zeros(out_c, in_c, kernel_size, kernel_size, kernel_size)
        init.dirac_(filter_var)
        output_var = F.conv3d(input_var, filter_var)
        input_tensor, output_tensor = input_var.data, output_var.data
        self.assertEqual(input_tensor[:, :, 1:-1, 1:-1, 1:-1], output_tensor[:, :in_c, :, :])
        assert torch.nonzero(output_tensor[:, in_c:, :, :, :]).numel() == 0

    def test_dirac_only_works_on_3_4_5d_inputs(self):
        for dims in [1, 2, 6]:
            with self.assertRaises(ValueError):
                tensor = self._create_random_nd_tensor(dims, size_min=1, size_max=3)
                init.dirac_(tensor)

    def test_xavier_uniform_errors_on_inputs_smaller_than_2d(self):
        for dims in [0, 1]:
            tensor = self._create_random_nd_tensor(dims, size_min=1, size_max=1)
            with self.assertRaises(ValueError):
                init.xavier_uniform_(tensor)

    def test_xavier_normal_errors_on_inputs_smaller_than_2d(self):
        for dims in [0, 1]:
            tensor = self._create_random_nd_tensor(dims, size_min=1, size_max=1)
            with self.assertRaises(ValueError):
                init.xavier_normal_(tensor)

    @unittest.skipIf(not TEST_SCIPY, "Scipy not found.")
    def test_xavier_uniform(self):
        for use_gain in [True, False]:
            for dims in [2, 4]:
                input_tensor = self._create_random_nd_tensor(dims, size_min=20, size_max=25)
                gain = 1

                if use_gain:
                    gain = self._random_float(0.1, 2)
                    init.xavier_uniform_(input_tensor, gain=gain)
                else:
                    init.xavier_uniform_(input_tensor)

                fan_in = input_tensor.size(1)
                fan_out = input_tensor.size(0)
                if input_tensor.dim() > 2:
                    fan_in *= input_tensor[0, 0].numel()
                    fan_out *= input_tensor[0, 0].numel()

                expected_std = gain * math.sqrt(2.0 / (fan_in + fan_out))
                bounds = expected_std * math.sqrt(3)
                assert self._is_uniform(input_tensor, -bounds, bounds)

    @unittest.skipIf(not TEST_SCIPY, "Scipy not found.")
    def test_xavier_normal(self):
        for use_gain in [True, False]:
            for dims in [2, 4]:
                input_tensor = self._create_random_nd_tensor(dims, size_min=20, size_max=25)
                gain = 1

                if use_gain:
                    gain = self._random_float(0.1, 2)
                    init.xavier_normal_(input_tensor, gain=gain)
                else:
                    init.xavier_normal_(input_tensor)

                fan_in = input_tensor.size(1)
                fan_out = input_tensor.size(0)
                if input_tensor.dim() > 2:
                    fan_in *= input_tensor[0, 0].numel()
                    fan_out *= input_tensor[0, 0].numel()

                expected_std = gain * math.sqrt(2.0 / (fan_in + fan_out))
                assert self._is_normal(input_tensor, 0, expected_std)

    def test_kaiming_uniform_errors_on_inputs_smaller_than_2d(self):
        for dims in [0, 1]:
            with self.assertRaises(ValueError):
                tensor = self._create_random_nd_tensor(dims, size_min=1, size_max=1)
                init.kaiming_uniform_(tensor)

    def test_kaiming_normal_errors_on_inputs_smaller_than_2d(self):
        for dims in [0, 1]:
            with self.assertRaises(ValueError):
                tensor = self._create_random_nd_tensor(dims, size_min=1, size_max=1)
                init.kaiming_normal_(tensor)

    @unittest.skipIf(not TEST_SCIPY, "Scipy not found.")
    def test_kaiming_uniform(self):
        for use_a in [True, False]:
            for dims in [2, 4]:
                for mode in ['fan_in', 'fan_out']:
                    input_tensor = self._create_random_nd_tensor(dims, size_min=20, size_max=25)
                    if use_a:
                        a = self._random_float(0.1, 2)
                        init.kaiming_uniform_(input_tensor, a=a, mode=mode)
                    else:
                        a = 0
                        init.kaiming_uniform_(input_tensor, mode=mode)

                    fan_in = input_tensor.size(1)
                    fan_out = input_tensor.size(0)
                    if input_tensor.dim() > 2:
                        fan_in *= input_tensor[0, 0].numel()
                        fan_out *= input_tensor[0, 0].numel()

                    if mode == 'fan_in':
                        n = fan_in
                    else:
                        n = fan_out

                    expected_std = math.sqrt(2.0 / ((1 + a**2) * n))
                    bounds = expected_std * math.sqrt(3.0)
                    assert self._is_uniform(input_tensor, -bounds, bounds)

    @unittest.skipIf(not TEST_SCIPY, "Scipy not found.")
    def test_kaiming_normal(self):
        for use_a in [True, False]:
            for dims in [2, 4]:
                for mode in ['fan_in', 'fan_out']:
                    input_tensor = self._create_random_nd_tensor(dims, size_min=20, size_max=25)
                    if use_a:
                        a = self._random_float(0.1, 2)
                        init.kaiming_normal_(input_tensor, a=a, mode=mode)
                    else:
                        a = 0
                        init.kaiming_normal_(input_tensor, mode=mode)

                    fan_in = input_tensor.size(1)
                    fan_out = input_tensor.size(0)
                    if input_tensor.dim() > 2:
                        fan_in *= input_tensor[0, 0].numel()
                        fan_out *= input_tensor[0, 0].numel()

                    if mode == 'fan_in':
                        n = fan_in
                    else:
                        n = fan_out

                    expected_std = math.sqrt(2.0 / ((1 + a**2) * n))
                    assert self._is_normal(input_tensor, 0, expected_std)

    def test_sparse_only_works_on_2d_inputs(self):
        for dims in [1, 3]:
            with self.assertRaises(ValueError):
                sparsity = self._random_float(0.1, 0.9)
                tensor = self._create_random_nd_tensor(dims, size_min=1, size_max=3)
                init.sparse_(tensor, sparsity)

    @unittest.skipIf(not TEST_SCIPY, "Scipy not found.")
    def test_sparse_default_std(self):
        for use_random_std in [True, False]:
            input_tensor = self._create_random_nd_tensor(2, size_min=30, size_max=35)
            rows, cols = input_tensor.size(0), input_tensor.size(1)
            sparsity = self._random_float(0.1, 0.2)

            std = 0.01  # default std
            if use_random_std:
                std = self._random_float(0.01, 0.2)
                init.sparse_(input_tensor, sparsity=sparsity, std=std)
            else:
                init.sparse_(input_tensor, sparsity=sparsity)

            for col_idx in range(input_tensor.size(1)):
                column = input_tensor[:, col_idx]
                assert column[column == 0].nelement() >= math.ceil(sparsity * rows)

            assert self._is_normal(input_tensor[input_tensor != 0], 0, std)

    @skipIfNoLapack
    def test_orthogonal(self):
        for use_gain in [True, False]:
            for tensor_size in [[3, 4], [4, 3], [20, 2, 3, 4], [2, 3, 4, 5]]:
                input_tensor = torch.zeros(tensor_size)
                gain = 1.0

                if use_gain:
                    gain = self._random_float(0.1, 2)
                    init.orthogonal_(input_tensor, gain=gain)
                else:
                    init.orthogonal_(input_tensor)

                rows, cols = tensor_size[0], reduce(mul, tensor_size[1:])
                flattened_tensor = input_tensor.view(rows, cols)
                if rows > cols:
                    self.assertEqual(torch.mm(flattened_tensor.t(), flattened_tensor),
                                     torch.eye(cols) * gain ** 2, prec=1e-6)
                else:
                    self.assertEqual(torch.mm(flattened_tensor, flattened_tensor.t()),
                                     torch.eye(rows) * gain ** 2, prec=1e-6)

    def test_deprecation(self):
        x = torch.randn(3, 3)

        def fn():
            init.normal(x)
        self.assertWarnsRegex(fn, 'deprecated', 'methods not suffixed with underscore should be deprecated')


def add_test(test, decorator=None):
    def add(test_name, fn):
        if hasattr(TestNN, test_name):
            raise RuntimeError('Found two tests with the same name: ' + test_name)
        if decorator is not None:
            fn = decorator(fn)
        setattr(TestNN, test_name, fn)

    test_name = test.get_name()
    add(test_name, lambda self, test=test: test(self))
    cuda_test_name = test_name + '_cuda'
    # With dtype enable, it's good enough to test against three floating types
    kwargs = {}
    if 'extra_args' in get_function_arglist(test.test_cuda):
        kwargs['extra_args'] = test.extra_args

    if 'dtype' in get_function_arglist(test.test_cuda):
        add(cuda_test_name + '_float', lambda self,
            test=test, kwargs=kwargs: test.test_cuda(self, dtype=torch.float, **kwargs))
        add(cuda_test_name + '_double', lambda self,
            test=test, kwargs=kwargs: test.test_cuda(self, dtype=torch.double, **kwargs))

        def test_half(self, test=test, kwargs=kwargs):
            test.test_cuda(self, dtype=torch.half, **kwargs)
        if getattr(test, 'check_half', True):
            add(cuda_test_name + '_half', test_half)
    else:
        add(cuda_test_name, lambda self, test=test, kwargs=kwargs: test.test_cuda(self, **kwargs))


new_criterion_tests = [
    dict(
        module_name='BCEWithLogitsLoss',
        input_fn=lambda: torch.rand(15, 10).clamp_(1e-2, 1 - 1e-2),
        target_fn=lambda: torch.randn(15, 10).gt(0).double(),
    ),
    dict(
        module_name='BCEWithLogitsLoss',
        constructor_args=(torch.rand(10),),
        input_fn=lambda: torch.rand(15, 10).clamp_(1e-2, 1 - 1e-2),
        target_fn=lambda: torch.randn(15, 10).gt(0).double(),
        desc='weights',
    ),
    dict(
        module_name='BCEWithLogitsLoss',
        constructor_args=(torch.rand(()),),
        input_fn=lambda: torch.rand(()).clamp_(1e-2, 1 - 1e-2),
        target_fn=lambda: torch.randn(()).gt(0).double(),
        desc='scalar_weights'
    ),
    dict(
        module_name='NLLLoss',
        input_size=(2, 3, 5, 5),
        target_fn=lambda: torch.rand(2, 5, 5).mul(3).floor().long(),
        reference_fn=lambda i, t, m:
            loss_reference_fns['NLLLossNd'](i, t, reduction=get_reduction(m)),
        check_sum_reduction=True,
        desc='2d',
    ),
    dict(
        module_name='NLLLoss',
        constructor_args_fn=lambda: (torch.rand(3),),
        input_size=(2, 3, 5, 5),
        target=torch.rand(2, 5, 5).mul(3).floor().long(),
        reference_fn=lambda i, t, m:
            loss_reference_fns['NLLLossNd'](i, t, weight=get_weight(m)),
        desc='2d_weights',
    ),
    dict(
        module_name='NLLLoss',
        constructor_args=(None, None, 1),
        input_size=(2, 3, 5, 5),
        target_fn=lambda: torch.rand(2, 5, 5).mul(3).floor().long(),
        reference_fn=lambda i, t, m:
            loss_reference_fns['NLLLossNd'](i, t, ignore_index=1),
        desc='2d_ignore_index',
    ),
    dict(
        module_name='NLLLoss',
        input_size=(2, 3, 5, 5, 2, 2),
        target_fn=lambda: torch.rand(2, 5, 5, 2, 2).mul(3).floor().long(),
        reference_fn=lambda i, t, m:
            loss_reference_fns['NLLLossNd'](i, t, reduction=get_reduction(m)),
        check_sum_reduction=True,
        desc='higher_dim',
    ),
    dict(
        module_name='NLLLoss',
        input_size=(2, 3, 5),
        target_fn=lambda: torch.rand(2, 5).mul(3).floor().long(),
        reference_fn=lambda i, t, m:
            loss_reference_fns['NLLLossNd'](i, t, reduction=get_reduction(m)),
        check_sum_reduction=True,
        desc='dim_is_3',
    ),
    dict(
        module_name='PoissonNLLLoss',
        input_size=(2, 3, 4, 5),
        target_fn=lambda: torch.randn(2, 3, 4, 5).floor_().abs_(),
        desc='no_full_loss',  # without sterling approx
    ),
    dict(
        module_name='PoissonNLLLoss',
        constructor_args=(False,),
        input_fn=lambda: torch.randn(2, 3, 4, 5).abs_().add_(0.001),
        target_fn=lambda: torch.randn(2, 3, 4, 5).floor_().abs_(),
        desc='full_loss',  # with sterling approx
    ),
    dict(
        module_name='L1Loss',
        input_size=(),
        target_size=(),
        reference_fn=lambda i, t, _: 1. / i.numel() * (i - t).abs().sum(),
        desc='scalar',
    ),
    dict(
        module_name='KLDivLoss',
        input_fn=lambda: torch.rand(()).log(),
        target_fn=lambda: torch.rand(()),
        reference_fn=lambda i, t, m:
            kldivloss_reference(i, t, get_reduction(m)),
        check_sum_reduction=True,
        desc='scalar',
    ),
    dict(
        module_name='MSELoss',
        input_size=(),
        target_size=(),
        reference_fn=lambda i, t, m: ((i - t).abs().pow(2).sum() /
                                      (i.numel() if get_reduction(m) == 'mean' else 1)),
        check_sum_reduction=True,
        desc='scalar'
    ),
    dict(
        module_name='MSELoss',
        input_fn=lambda: torch.ones(5, 68, 64, 64, dtype=torch.float) / 10,
        target_fn=lambda: torch.zeros(5, 68, 64, 64, dtype=torch.float),
        reference_fn=lambda i, t, m: ((i - t).abs().pow(2).sum() /
                                      (i.numel() if get_reduction(m) == 'mean' else 1)),
        check_forward_only=True,
        desc='prec',
    ),
    dict(
        module_name='BCELoss',
        constructor_args_fn=lambda: (torch.rand(()),),
        input_fn=lambda: torch.rand(()).clamp_(1e-2, 1 - 1e-2),
        target_fn=lambda: torch.rand(()).gt(0).double(),
        reference_fn=lambda i, t, m: -((t * i.log() + (1 - t) * (1 - i).log()) * get_weight(m)).sum() /
            (i.numel() if get_reduction(m) == 'mean' else 1),
        desc='scalar_weights',
        check_gradgrad=False,
    ),
    dict(
        module_name='HingeEmbeddingLoss',
        constructor_args=(0.5,),
        input_size=(),
        target_fn=lambda: torch.randn(()).gt(0).double().mul_(2).sub(1),
        desc='scalar_margin',
        check_sum_reduction=True,
    ),
    dict(
        module_name='SmoothL1Loss',
        input_size=(),
        target_size=(),
        check_sum_reduction=True,
        reference_fn=lambda i, t, m:
            smoothl1loss_reference(i, t, reduction=get_reduction(m)),
        desc='scalar',
    ),
    dict(
        module_name='MultiLabelSoftMarginLoss',
        constructor_args=(torch.rand(10),),
        input_fn=lambda: torch.randn(5, 10),
        target_fn=lambda: torch.rand(5, 10).mul(2).floor(),
        reference_fn=lambda i, t, m: -((t * i.sigmoid().log() + (1 - t) * (-i).sigmoid().log()) * get_weight(m)).sum() /
            (i.numel() if get_reduction(m) == 'mean' else i.size(1) if get_reduction(m) == 'sum' else 1),
        desc='weights',
        check_sum_reduction=True,
        check_gradgrad=False,
    ),
    dict(
        module_name='CTCLoss',
        constructor_args=(14,),  # blank=14
        extra_args=([50, 50, 50], [30, 25, 20]),  # input_lengths, target_lengths
        input_fn=lambda: torch.randn(50, 3, 15).log_softmax(2),
        target_fn=lambda: torch.randint(0, 14, (3, 30), dtype=torch.long),
        reference_fn=lambda i, t, il, tl, m:
            ctcloss_reference(i, t, il, tl, blank=14, reduction=get_reduction(m)),
        check_sum_reduction=True,
        check_gradgrad=False,
        check_half=False,
    ),
    dict(
        module_name='CTCLoss',
        desc='1d_target',
        constructor_args=(14,),  # blank=14
        extra_args=([50, 50, 50], [30, 25, 20]),  # input_lengths, target_lengths
        input_fn=lambda: torch.randn(50, 3, 15).log_softmax(2),
        target_fn=lambda: torch.randint(0, 14, (3, 30), dtype=torch.long),
        reference_fn=lambda i, t, il, tl, m:
            ctcloss_reference(i, t, il, tl, blank=14, reduction=get_reduction(m)),
        check_sum_reduction=True,
        check_gradgrad=False,
        check_half=False,
    ),
    dict(
        module_name='CTCLoss',
        desc='2d_int_target',
        constructor_args=(0,),  # blank=0
        extra_args=([50, 50, 50], [30, 25, 20]),  # input_lengths, target_lengths
        input_fn=lambda: torch.randn(50, 3, 15).log_softmax(2),
        target_fn=lambda: torch.randint(1, 15, (3, 30), dtype=torch.int),
        reference_fn=lambda i, t, il, tl, m:
            ctcloss_reference(i, t, il, tl, blank=0, reduction=get_reduction(m)),
        check_sum_reduction=True,
        check_gradgrad=False,
        check_half=False,
        convert_target=False,
    ),
    dict(
        module_name='CTCLoss',
        desc='2d_lengths_tensors',
        constructor_args=(0,),  # blank=0
        extra_args=(torch.tensor([50, 50, 50]), torch.tensor([30, 25, 20])),  # input_lengths, target_lengths
        input_fn=lambda: torch.randn(50, 3, 15).log_softmax(2),
        target_fn=lambda: torch.randint(1, 15, (3, 30), dtype=torch.int),
        reference_fn=lambda i, t, il, tl, m:
            ctcloss_reference(i, t, il, tl, blank=0, reduction=get_reduction(m)),
        check_sum_reduction=True,
        check_gradgrad=False,
        check_half=False,
        convert_target=False,
    ),
]


for test_params in module_tests + new_module_tests:
    # TODO: CUDA is not implemented yet
    if 'constructor' not in test_params:
        name = test_params.pop('module_name')
        test_params['constructor'] = getattr(nn, name)
    decorator = test_params.pop('decorator', None)
    test = NewModuleTest(**test_params)
    add_test(test, decorator)
    if 'check_eval' in test_params:
        # create a new test that is identical but that sets module.training to False
        desc = test_params.get('desc', None)
        test_params['desc'] = 'eval' if desc is None else desc + '_eval'

        def gen_eval_constructor(constructor):
            def eval_constructor(*args, **kwargs):
                cons = constructor(*args, **kwargs)
                cons.training = False
                return cons
            eval_constructor.__name__ = constructor.__name__
            return eval_constructor

        test_params['constructor'] = gen_eval_constructor(test_params['constructor'])
        test = NewModuleTest(**test_params)
        add_test(test, decorator)

for test_params in criterion_tests + new_criterion_tests:
    name = test_params.pop('module_name')
    test_params['constructor'] = getattr(nn, name)
    test = NewCriterionTest(**test_params)
    decorator = test_params.pop('decorator', None)
    add_test(test, decorator)
    if 'check_sum_reduction' in test_params:
        desc = test_params.get('desc', None)
        test_params['desc'] = 'sum_reduction' if desc is None else desc + '_sum_reduction'

        def gen_sum_reduction_constructor(constructor):
            def sum_reduction_constructor(*args, **kwargs):
                cons = constructor(*args, reduction='sum', **kwargs)
                return cons
            sum_reduction_constructor.__name__ = constructor.__name__
            return sum_reduction_constructor

        test_params['constructor'] = gen_sum_reduction_constructor(test_params['constructor'])
        test = NewCriterionTest(**test_params)
        add_test(test, decorator)


class UnpoolingNet(nn.Module):
    def __init__(self, pool, unpool):
        super(UnpoolingNet, self).__init__()
        self.pool = pool
        self.unpool = unpool

    def forward(self, input):
        return self.unpool(*self.pool(input))


add_test(NewModuleTest(
    constructor=lambda: UnpoolingNet(
        nn.MaxPool1d(2, return_indices=True),
        nn.MaxUnpool1d(2)),
    input_size=(1, 1, 4),
    fullname='MaxUnpool1d_net',))
add_test(NewModuleTest(
    constructor=lambda: UnpoolingNet(
        nn.MaxPool2d(2, return_indices=True),
        nn.MaxUnpool2d(2)),
    input_size=(1, 1, 2, 4),
    fullname='MaxUnpool2d_net',))
add_test(NewModuleTest(
    constructor=lambda: UnpoolingNet(
        nn.MaxPool3d(2, return_indices=True),
        nn.MaxUnpool3d(2)),
    input_size=(1, 1, 2, 4, 6),
    fullname='MaxUnpool3d_net',
    check_gradgrad=False,))


class _AdaptiveLogSoftmaxWithLoss(nn.AdaptiveLogSoftmaxWithLoss):
    def __call__(self, input):
        t = torch.tensor([0, 1, 4, 8]).to(input.device)
        return nn.AdaptiveLogSoftmaxWithLoss.__call__(self, input, t).output

add_test(NewModuleTest(
    constructor=lambda: _AdaptiveLogSoftmaxWithLoss(16, 10, [2, 6]),
    input_size=(4, 16),
    fullname='AdaptiveLogSoftmax'))


# The following are helpers for TestNN.test_affine_*
if torch.cuda.is_available():
    def device_():
        return ['cpu', 'cuda']
else:
    def device_():
        return ['cpu']


def angle_rad_():
    return [r * math.pi * 2 for r in [0.0, 0.5, 0.25, 0.125, random.random()]]


def axis_vector_():
    t = (random.random(), random.random(), random.random())
    l = sum(x ** 2 for x in t) ** 0.5

    return [(1.0, 0.0, 0.0), (0.0, 1.0, 0.0), (0.0, 0.0, 1.0), tuple(x / l for x in t)]


def input_size2d_():
    return [[1, 1, 3, 5], [1, 1, 3, 3], [1, 1, 4, 4], [1, 1, 3, 4]]


def output_size2d_():
    return [[1, 1, 5, 3], [1, 1, 3, 5], [1, 1, 4, 3], [1, 1, 5, 5], [1, 1, 6, 6]]


def input_size2dsq_():
    return [[1, 1, 2, 2], [1, 1, 3, 3], [1, 1, 4, 4], [1, 1, 6, 6]]


def output_size2dsq_():
    return [[1, 1, 2, 2], [1, 1, 3, 3], [1, 1, 4, 4], [1, 1, 5, 5], [1, 1, 6, 6]]


def input_size3d_():
    return [[1, 1, 2, 2, 2], [1, 1, 2, 3, 4], [1, 1, 3, 3, 3], [1, 1, 4, 4, 4], [1, 1, 3, 4, 5]]


def input_size3dsq_():
    return [[1, 1, 2, 2, 2], [1, 1, 3, 3, 3], [1, 1, 4, 4, 4], [1, 1, 6, 6, 6]]


def output_size3dsq_():
    return [[1, 1, 2, 2, 2], [1, 1, 3, 3, 3], [1, 1, 4, 4, 4], [1, 1, 5, 5, 5], [1, 1, 6, 6, 6]]


def output_size3d_():
    return [[1, 1, 2, 2, 2], [1, 1, 3, 3, 3], [1, 1, 3, 4, 5], [1, 1, 4, 3, 2], [1, 1, 5, 5, 5], [1, 1, 6, 6, 6]]


def _buildEquivalentAffineTransforms2d(device, input_size, output_size, angle_rad):
    input_center = [(x - 1) / 2.0 for x in input_size]
    output_center = [(x - 1) / 2.0 for x in output_size]

    s = math.sin(angle_rad)
    c = math.cos(angle_rad)

    intrans_ary = np.array([
        [1, 0, input_center[2]],
        [0, 1, input_center[3]],
        [0, 0, 1],
    ], dtype=np.float64)

    inscale_ary = np.array([
        [input_center[2], 0, 0],
        [0, input_center[3], 0],
        [0, 0, 1],
    ], dtype=np.float64)

    rotation_ary = np.array([
        [c, -s, 0],
        [s, c, 0],
        [0, 0, 1],
    ], dtype=np.float64)

    outscale_ary = np.array([
        [1.0 / output_center[2], 0, 0],
        [0, 1.0 / output_center[3], 0],
        [0, 0, 1],
    ], dtype=np.float64)

    outtrans_ary = np.array([
        [1, 0, -output_center[2]],
        [0, 1, -output_center[3]],
        [0, 0, 1],
    ], dtype=np.float64)

    reorder_ary = np.array([
        [0, 1, 0],
        [1, 0, 0],
        [0, 0, 1],
    ], dtype=np.float64)

    transform_ary = np.dot(np.dot(np.dot(np.dot(
        intrans_ary,
        inscale_ary),
        rotation_ary.T),
        outscale_ary),
        outtrans_ary)
    grid_ary = np.dot(np.dot(np.dot(reorder_ary, rotation_ary.T), outscale_ary), outtrans_ary)

    transform_tensor = torch.from_numpy((rotation_ary)).to(device, torch.float32)
    transform_tensor = transform_tensor[:2].unsqueeze(0)

    return transform_tensor, transform_ary, grid_ary


def _buildEquivalentAffineTransforms3d(device, input_size, output_size, angle_rad, axis_vector):
    input_center = [(x - 1) / 2.0 for x in input_size]
    output_center = [(x - 1) / 2.0 for x in output_size]

    s = math.sin(angle_rad)
    c = math.cos(angle_rad)
    c1 = 1 - c

    intrans_ary = np.array([
        [1, 0, 0, input_center[2]],
        [0, 1, 0, input_center[3]],
        [0, 0, 1, input_center[4]],
        [0, 0, 0, 1],
    ], dtype=np.float64)

    inscale_ary = np.array([
        [input_center[2], 0, 0, 0],
        [0, input_center[3], 0, 0],
        [0, 0, input_center[4], 0],
        [0, 0, 0, 1],
    ], dtype=np.float64)

    l, m, n = axis_vector
    scipyRotation_ary = np.array([
        [l * l * c1 + c, m * l * c1 - n * s, n * l * c1 + m * s, 0],
        [l * m * c1 + n * s, m * m * c1 + c, n * m * c1 - l * s, 0],
        [l * n * c1 - m * s, m * n * c1 + l * s, n * n * c1 + c, 0],
        [0, 0, 0, 1],
    ], dtype=np.float64)

    z, y, x = axis_vector
    torchRotation_ary = np.array([
        [x * x * c1 + c, y * x * c1 - z * s, z * x * c1 + y * s, 0],
        [x * y * c1 + z * s, y * y * c1 + c, z * y * c1 - x * s, 0],
        [x * z * c1 - y * s, y * z * c1 + x * s, z * z * c1 + c, 0],
        [0, 0, 0, 1],
    ], dtype=np.float64)

    outscale_ary = np.array([
        [1.0 / output_center[2], 0, 0, 0],
        [0, 1.0 / output_center[3], 0, 0],
        [0, 0, 1.0 / output_center[4], 0],
        [0, 0, 0, 1],
    ], dtype=np.float64)

    outtrans_ary = np.array([
        [1, 0, 0, -output_center[2]],
        [0, 1, 0, -output_center[3]],
        [0, 0, 1, -output_center[4]],
        [0, 0, 0, 1],
    ], dtype=np.float64)

    reorder_ary = np.array([
        [0, 0, 1, 0],
        [0, 1, 0, 0],
        [1, 0, 0, 0],
        [0, 0, 0, 1],
    ], dtype=np.float64)

    transform_ary = np.dot(np.dot(np.dot(np.dot(
        intrans_ary,
        inscale_ary),
        np.linalg.inv(scipyRotation_ary)),
        outscale_ary),
        outtrans_ary)
    grid_ary = np.dot(np.dot(np.dot(reorder_ary, np.linalg.inv(scipyRotation_ary)), outscale_ary), outtrans_ary)

    transform_tensor = torch.from_numpy((torchRotation_ary)).to(device, torch.float32)
    transform_tensor = transform_tensor[:3].unsqueeze(0)

    return transform_tensor, transform_ary, grid_ary
# end TestNN.test_affine_* helpers


if __name__ == '__main__':
    run_tests()<|MERGE_RESOLUTION|>--- conflicted
+++ resolved
@@ -2620,13 +2620,8 @@
                 per_sample_weights.detach().requires_grad_(trainable_scale)
             reference_weights = es.weight.detach().requires_grad_()
 
-<<<<<<< HEAD
-            expected = self._embedding_bag_reference(
+            expected = self._embedding_bag_reference_impl(
                 input, reference_weights, offsets, mode, ref_per_sample_weights)
-=======
-            expected = self._embedding_bag_reference_impl(
-                input, reference_weights, offsets, mode, per_sample_weights)
->>>>>>> 47d3e048
             result = es(input, offsets, per_sample_weights)
             self.assertEqual(result, expected)
 
