--- conflicted
+++ resolved
@@ -41,11 +41,7 @@
   _(CreateAutodiffSubgraphs)       \
   _(CustomOperators)               \
   _(CustomOperatorAliasing)        \
-<<<<<<< HEAD
-  _(CustomFusion)                  \
-=======
   _(IValueKWargs)                  \
->>>>>>> 344acaa0
   _(Differentiate)                 \
   _(DifferentiateWithRequiresGrad) \
   _(DynamicDAG)                    \
