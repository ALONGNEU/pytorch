#pragma once

#include <c10/util/ArrayRef.h>
#include <c10/util/Half.h>
#include <c10/util/Optional.h>
#include <c10/util/typeid.h>

#include <cstdint>
#include <iostream>
#include <complex>

namespace c10 {

// TODO: check all usages of these macro and make sure
// the use case makes sense for qint

// NB: Order matters for this macro; it is relied upon in
// _promoteTypesLookup and the serialization format.
#define AT_FORALL_SCALAR_TYPES_WITH_COMPLEX(_) \
_(uint8_t,Byte,i)  /* 0 */ \
_(int8_t,Char,i)   /* 1 */ \
_(int16_t,Short,i) /* 2 */ \
_(int,Int,i)       /* 3 */ \
_(int64_t,Long,i)  /* 4 */ \
_(at::Half,Half,d) /* 5 */ \
_(float,Float,d)   /* 6 */ \
_(double,Double,d) /* 7 */ \
_(at::ComplexHalf,ComplexHalf,z)        /* 8 */ \
_(std::complex<float>,ComplexFloat,z)   /* 9 */ \
_(std::complex<double>,ComplexDouble,z) /* 10 */ \
_(bool,Bool,i) /* 11 */ \
_(c10::qint8,QInt8,i) /* 12 */

// If you want to support ComplexHalf for real, replace occurrences
// of this macro with AT_FORALL_SCALAR_TYPES_WITH_COMPLEX.  But
// beware: convert() doesn't work for all the conversions you need...
#define AT_FORALL_SCALAR_TYPES_WITH_COMPLEX_EXCEPT_COMPLEX_HALF(_) \
_(uint8_t,Byte,i)  \
_(int8_t,Char,i)   \
_(int16_t,Short,i) \
_(int,Int,i)       \
_(int64_t,Long,i)  \
_(at::Half,Half,d) \
_(float,Float,d)   \
_(double,Double,d) \
_(std::complex<float>,ComplexFloat,z) \
_(std::complex<double>,ComplexDouble,z) \
_(bool,Bool,i)                          \
_(c10::qint8,QInt8,i)

#define AT_FORALL_SCALAR_TYPES(_) \
_(uint8_t,Byte,i)  \
_(int8_t,Char,i)   \
_(int16_t,Short,i) \
_(int,Int,i)       \
_(int64_t,Long,i)  \
_(at::Half,Half,d) \
_(float,Float,d)   \
_(double,Double,d) \
_(c10::qint8,QInt8,i)

#define AT_FORALL_SCALAR_TYPES_EXCEPT_QINT(_) \
_(uint8_t,Byte,i)  \
_(int8_t,Char,i)   \
_(int16_t,Short,i) \
_(int,Int,i)       \
_(int64_t,Long,i)  \
_(at::Half,Half,d) \
_(float,Float,d)   \
_(double,Double,d)

<<<<<<< HEAD

=======
#define AT_FORALL_SCALAR_TYPES_AND_BOOL(_) \
_(uint8_t,Byte,i)  \
_(int8_t,Char,i)   \
_(int16_t,Short,i) \
_(int,Int,i)       \
_(int64_t,Long,i)  \
_(at::Half,Half,d) \
_(float,Float,d)   \
_(double,Double,d) \
_(bool,Bool,i)
>>>>>>> bbe110f4

#define AT_FORALL_SCALAR_TYPES_EXCEPT_HALF(_) \
_(uint8_t,Byte,i) \
_(int8_t,Char,i) \
_(int16_t,Short,i) \
_(int,Int,i) \
_(int64_t,Long,i) \
_(float,Float,d) \
_(double,Double,d) \
_(c10::qint8,QInt8,i)

#define AT_FORALL_SCALAR_TYPES_EXCEPT_HALF_AND_QINT(_) \
_(uint8_t,Byte,i) \
_(int8_t,Char,i) \
_(int16_t,Short,i) \
_(int,Int,i) \
_(int64_t,Long,i) \
_(float,Float,d) \
_(double,Double,d)


enum class ScalarType : int8_t {
#define DEFINE_ENUM(_1,n,_2) \
  n,
  AT_FORALL_SCALAR_TYPES_WITH_COMPLEX(DEFINE_ENUM)
#undef DEFINE_ENUM
  Undefined,
  NumOptions
};

static inline caffe2::TypeMeta scalarTypeToTypeMeta(ScalarType scalar_type) {
#define DEFINE_CASE(ctype,name,_) \
  case ScalarType:: name : return caffe2::TypeMeta::Make<ctype>();

  switch(scalar_type) {
    AT_FORALL_SCALAR_TYPES_WITH_COMPLEX(DEFINE_CASE)
    case ScalarType::Undefined: return caffe2::TypeMeta();
    default: AT_ERROR("Unrecognized Scalartype ", scalar_type, " (please report this error)");
  }
#undef DEFINE_CASE
}

static inline c10::optional<ScalarType> tryTypeMetaToScalarType(caffe2::TypeMeta dtype) {
#define DEFINE_IF(ctype, name, _)                      \
  if (dtype == caffe2::TypeMeta::Make<ctype>()) { \
    return {ScalarType::name};                         \
  }
  AT_FORALL_SCALAR_TYPES_WITH_COMPLEX(DEFINE_IF)
#undef DEFINE_IF
  if (dtype == caffe2::TypeMeta()) {
    return {ScalarType::Undefined};
  }
  return c10::nullopt;
}

static inline ScalarType typeMetaToScalarType(caffe2::TypeMeta dtype) {
  if (auto scalar_type = tryTypeMetaToScalarType(dtype)) {
    return *scalar_type;
  }
  AT_ERROR("Unsupported TypeMeta in ATen: ", dtype, " (please report this error)");
}

static inline bool operator==(ScalarType t, caffe2::TypeMeta m) {
  if (auto mt = tryTypeMetaToScalarType(m)) {
    return (*mt) == t;
  }
  return false;
}

static inline bool operator==(caffe2::TypeMeta m, ScalarType t) {
  return t == m;
}

#define DEFINE_CONSTANT(_,name,_2) \
constexpr ScalarType k##name = ScalarType::name;

AT_FORALL_SCALAR_TYPES_WITH_COMPLEX(DEFINE_CONSTANT)
#undef DEFINE_CONSTANT

static inline const char * toString(ScalarType t) {
#define DEFINE_CASE(_,name,_2) \
  case ScalarType:: name : return #name;

  switch(t) {
    AT_FORALL_SCALAR_TYPES_WITH_COMPLEX(DEFINE_CASE)
    default:
      return "UNKNOWN_SCALAR";
  }
#undef DEFINE_CASE
}

static inline size_t elementSize(ScalarType t) {
#define CASE_ELEMENTSIZE_CASE(ctype,name,_2) \
  case ScalarType:: name : return sizeof(ctype);

  switch(t) {
    AT_FORALL_SCALAR_TYPES_WITH_COMPLEX(CASE_ELEMENTSIZE_CASE)
    default:
      AT_ERROR("Unknown ScalarType");
  }
#undef CASE_ELEMENTSIZE_CASE
}

static inline bool isIntegralType(ScalarType t) {
  return (t == ScalarType::Byte ||
          t == ScalarType::Char ||
          t == ScalarType::Int ||
          t == ScalarType::Long ||
          t == ScalarType::Short);
}

static inline bool isFloatingType(ScalarType t) {
  return (t == ScalarType::Double ||
          t == ScalarType::Float ||
          t == ScalarType::Half);
}

static inline bool isComplexType(ScalarType t) {
  return (t == ScalarType::ComplexHalf ||
          t == ScalarType::ComplexFloat ||
          t == ScalarType::ComplexDouble);
}

static inline bool isQIntType(ScalarType t) {
  // Don't forget to extend this when adding new QInt types
  return t == ScalarType::QInt8;
}

static inline ScalarType promoteTypes(ScalarType a, ScalarType b) {
  // This is generated according to NumPy's promote_types
  constexpr auto u1 = ScalarType::Byte;
  constexpr auto i1 = ScalarType::Char;
  constexpr auto i2 = ScalarType::Short;
  constexpr auto i4 = ScalarType::Int;
  constexpr auto i8 = ScalarType::Long;
  constexpr auto f2 = ScalarType::Half;
  constexpr auto f4 = ScalarType::Float;
  constexpr auto f8 = ScalarType::Double;
  constexpr auto b1 = ScalarType::Bool;
  constexpr auto ud = ScalarType::Undefined;
  if (a == ud || b == ud) {
    return ScalarType::Undefined;
  }
  if (isComplexType(a) || isComplexType(b)) {
    AT_ERROR("promoteTypes with complex numbers is not handled yet; figure out what the correct rules should be");
  }
  if (isQIntType(a) || isQIntType(b)) {
    AT_ERROR("promoteTypes with quantized numbers is not handled yet; figure out what the correct rules should be");
  }

  static constexpr ScalarType _promoteTypesLookup
      [static_cast<int>(ScalarType::NumOptions)]
      [static_cast<int>(ScalarType::NumOptions)] = {
            /* u1  i1  i2  i4  i8  f2  f4  f8  b1 */
    /* u1 */ { u1, i2, i2, i4, i8, f2, f4, f8, u1 },
    /* i1 */ { i2, i1, i2, i4, i8, f2, f4, f8, i1 },
    /* i2 */ { i2, i2, i2, i4, i8, f2, f4, f8, i2 },
    /* i4 */ { i4, i4, i4, i4, i8, f2, f4, f8, i4 },
    /* i8 */ { i8, i8, i8, i8, i8, f2, f4, f8, i8 },
    /* f2 */ { f2, f2, f2, f2, f2, f2, f4, f8, f2 },
    /* f4 */ { f4, f4, f4, f4, f4, f4, f4, f8, f4 },
    /* f8 */ { f8, f8, f8, f8, f8, f8, f8, f8, f8 },
    /* b1 */ { u1, i1, i2, i4, i8, f2, f4, f8, b1 },
  };
  return _promoteTypesLookup[static_cast<int>(a)][static_cast<int>(b)];
}

inline std::ostream& operator<<(
    std::ostream& stream,
    at::ScalarType scalar_type) {
  return stream << toString(scalar_type);
}

} // namespace c10<|MERGE_RESOLUTION|>--- conflicted
+++ resolved
@@ -59,7 +59,7 @@
 _(double,Double,d) \
 _(c10::qint8,QInt8,i)
 
-#define AT_FORALL_SCALAR_TYPES_EXCEPT_QINT(_) \
+#define AT_FORALL_SCALAR_TYPES_AND_BOOL(_) \
 _(uint8_t,Byte,i)  \
 _(int8_t,Char,i)   \
 _(int16_t,Short,i) \
@@ -67,22 +67,8 @@
 _(int64_t,Long,i)  \
 _(at::Half,Half,d) \
 _(float,Float,d)   \
-_(double,Double,d)
-
-<<<<<<< HEAD
-
-=======
-#define AT_FORALL_SCALAR_TYPES_AND_BOOL(_) \
-_(uint8_t,Byte,i)  \
-_(int8_t,Char,i)   \
-_(int16_t,Short,i) \
-_(int,Int,i)       \
-_(int64_t,Long,i)  \
-_(at::Half,Half,d) \
-_(float,Float,d)   \
 _(double,Double,d) \
 _(bool,Bool,i)
->>>>>>> bbe110f4
 
 #define AT_FORALL_SCALAR_TYPES_EXCEPT_HALF(_) \
 _(uint8_t,Byte,i) \
