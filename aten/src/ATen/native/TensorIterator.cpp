--- conflicted
+++ resolved
@@ -124,7 +124,7 @@
         AT_ERROR("output with backend ", toString(op.tensor.type().backend()), " and dtype ", toString(op.tensor.scalar_type()),
                  " doesn't match the desired backend ", toString(op.backend), " and dtype ", toString(op.dtype));
       } else if (op.tensor.dim() == 0) {
-        op.tensor = op.tensor.to(TensorOptions(op.backend).dtype(op.dtype));
+        op.tensor = op.tensor.to(op.options());
       } else {
         AT_ERROR("expected backend ", toString(op.backend), " and dtype ", toString(op.dtype),
                  " but got backend ", toString(op.tensor.type().backend()), " and dtype ", toString(op.tensor.scalar_type()));
@@ -182,13 +182,8 @@
   for (int i = 0; i < num_outputs_; i++) {
     auto& op = operands_[i];
     if (!op.tensor.defined()) {
-<<<<<<< HEAD
       AT_ASSERTM(op.is_type_defined(), "no type for operand", i);
       int element_size = elementSize(op.dtype);
-=======
-      AT_ASSERTM(op.type, "no type for operand", i);
-      int element_size = op.type->typeMeta().itemsize();
->>>>>>> 30f44014
       op.stride_bytes = compatible_stride(element_size);
 
       auto tensor_shape = invert_perm(shape_);
@@ -196,7 +191,7 @@
       for (int dim = 0; dim < ndim(); dim++) {
         tensor_stride[dim] /= element_size;
       }
-      op.tensor = at::empty_strided(tensor_shape, tensor_stride, TensorOptions(op.backend).dtype(op.dtype));
+      op.tensor = at::empty_strided(tensor_shape, tensor_stride, op.options());
     }
   }
 }
