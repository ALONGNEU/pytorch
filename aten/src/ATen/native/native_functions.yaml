# See README.md in this directory for more guidance


# Temporary type cast operators. These are needed to trace type-casts now since
# Type's are not supported in the IR. Instead, we call down to these
# specialized operators for each datatype.
# TODO: remove when we have Type support in the IR
- func: _cast_Byte(Tensor self, bool non_blocking=False) -> Tensor
  variants: function

- func: _cast_Char(Tensor self, bool non_blocking=False) -> Tensor
  variants: function

- func: _cast_Double(Tensor self, bool non_blocking=False) -> Tensor
  variants: function

- func: _cast_Float(Tensor self, bool non_blocking=False) -> Tensor
  variants: function

- func: _cast_Int(Tensor self, bool non_blocking=False) -> Tensor
  variants: function

- func: _cast_Long(Tensor self, bool non_blocking=False) -> Tensor
  variants: function

- func: _cast_Short(Tensor self, bool non_blocking=False) -> Tensor
  variants: function

- func: _cast_Half(Tensor self, bool non_blocking=False) -> Tensor
  variants: function

- func: _cudnn_ctc_loss(Tensor log_probs, Tensor targets, int[] input_lengths, int[] target_lengths, int blank, bool deterministic, bool zero_infinity) -> (Tensor, Tensor)
  dispatch:
    CUDA: _cudnn_ctc_loss

- func: _cudnn_rnn_flatten_weight(Tensor[] weight_arr, int weight_stride0, int input_size, int mode, int hidden_size, int num_layers, bool batch_first, bool bidirectional) -> Tensor
  dispatch:
    CUDA: _cudnn_rnn_flatten_weight

- func: _cudnn_rnn(Tensor input, Tensor[] weight, int weight_stride0, Tensor? weight_buf, Tensor hx, Tensor? cx, int mode, int hidden_size, int num_layers, bool batch_first, float dropout, bool train, bool bidirectional, int[] batch_sizes, Tensor? dropout_state) -> (Tensor, Tensor, Tensor, Tensor, Tensor)
  dispatch:
    CUDA: _cudnn_rnn

- func: _cudnn_rnn_backward(Tensor input, Tensor[] weight, int weight_stride0, Tensor weight_buf, Tensor hx, Tensor? cx, Tensor output, Tensor? grad_output, Tensor? grad_hy, Tensor? grad_cy, int mode, int hidden_size, int num_layers, bool batch_first, float dropout, bool train, bool bidirectional, int[] batch_sizes, BoolTensor? dropout_state, Tensor reserve, bool[4] output_mask) -> (Tensor, Tensor, Tensor, Tensor[])
  matches_jit_signature: False
  dispatch:
    CUDA: _cudnn_rnn_backward

- func: _cudnn_init_dropout_state(float dropout, bool train, int dropout_seed, *, ScalarType dtype, Layout layout, Device device) -> Tensor
  dispatch:
    CUDA: _cudnn_init_dropout_state

- func: _debug_has_internal_overlap(Tensor self) -> int
  variants: function

- func: _fused_dropout(Tensor self, float p, Generator? generator=None) -> (Tensor, Tensor)
  variants: function
  dispatch:
     CUDA: fused_dropout_cuda

- func: _masked_scale(Tensor self, Tensor mask, float scale) -> Tensor
  variants: function
  dispatch:
     CUDA: masked_scale_cuda

- func: _sobol_engine_draw(Tensor quasi, int n, Tensor sobolstate, int dimension, int num_generated, ScalarType? dtype) -> (Tensor, Tensor)

- func: _sobol_engine_ff_(Tensor(a!) self, int n, Tensor sobolstate, int dimension, int num_generated) -> Tensor(a!)

- func: _sobol_engine_scramble_(Tensor(a!) self, Tensor ltm, int dimension) -> Tensor(a!)

- func: _sobol_engine_initialize_state_(Tensor(a!) self, int dimension) -> Tensor(a!)

- func: _reshape_from_tensor(Tensor self, Tensor shape) -> Tensor

- func: _shape_as_tensor(Tensor self) -> Tensor

- func: dropout(Tensor input, float p, bool train) -> Tensor

- func: dropout_(Tensor(a!) self, float p, bool train) -> Tensor(a!)

- func: feature_dropout(Tensor input, float p, bool train) -> Tensor

- func: feature_dropout_(Tensor(a!) self, float p, bool train) -> Tensor(a!)

- func: alpha_dropout(Tensor input, float p, bool train) -> Tensor

- func: alpha_dropout_(Tensor(a!) self, float p, bool train) -> Tensor(a!)

- func: feature_alpha_dropout(Tensor input, float p, bool train) -> Tensor

- func: feature_alpha_dropout_(Tensor(a!) self, float p, bool train) -> Tensor(a!)

- func: abs(Tensor self) -> Tensor
  variants: function, method

- func: abs_(Tensor(a!) self) -> Tensor(a!)
  variants: function, method
  dispatch:
    CPU: _abs__cpu
    CUDA: _abs__cuda

- func: abs(Tensor self, *, Tensor(a!) out) -> Tensor(a!)
  dispatch:
    CPU: _abs_out_cpu
    CUDA: _abs_out_cuda

- func: acos(Tensor self) -> Tensor
  variants: function, method

- func: acos_(Tensor(a!) self) -> Tensor(a!)
  variants: function, method
  dispatch:
    CPU: _acos__cpu
    CUDA: _acos__cuda

- func: acos(Tensor self, *, Tensor(a!) out) -> Tensor(a!)
  dispatch:
    CPU: _acos_out_cpu
    CUDA: _acos_out_cuda

- func: avg_pool1d(Tensor self, int[1] kernel_size, int[1] stride=[], int[1] padding=0, bool ceil_mode=False, bool count_include_pad=True) -> Tensor

- func: adaptive_avg_pool1d(Tensor self, int[1] output_size) -> Tensor

# Return: (Tensor output, Tensor indices)
- func: adaptive_max_pool1d(Tensor self, int[1] output_size) -> (Tensor, Tensor)

- func: add(Tensor self, Tensor other, *, Scalar alpha=1) -> Tensor
  variants: function, method

- func: add_(Tensor(a!) self, Tensor other, *, Scalar alpha=1) -> Tensor(a!)
  variants: method

- func: add(Tensor self, Tensor other, *, Scalar alpha=1, Tensor(a!) out) -> Tensor(a!)

# For C++ only, until we have conversion from C++ numbers to Tensor
- func: add(Tensor self, Scalar other, Scalar alpha=1) -> Tensor
  variants: function, method

- func: add_(Tensor(a!) self, Scalar other, Scalar alpha=1) -> Tensor(a!)
  variants: method

- func: addmv(Tensor self, Tensor mat, Tensor vec, *, Scalar beta=1, Scalar alpha=1) -> Tensor
  variants: function, method

- func: addmv_(Tensor(a!) self, Tensor mat, Tensor vec, *, Scalar beta=1, Scalar alpha=1) -> Tensor(a!)
  variants: function, method

- func: addmv(Tensor self, Tensor mat, Tensor vec, *, Scalar beta=1, Scalar alpha=1, Tensor(a!) out) -> Tensor(a!)

- func: addr(Tensor self, Tensor vec1, Tensor vec2, *, Scalar beta=1, Scalar alpha=1) -> Tensor
  variants: function, method

- func: addr_(Tensor(a!) self, Tensor vec1, Tensor vec2, *, Scalar beta=1, Scalar alpha=1) -> Tensor(a!)
  variants: method

- func: addr(Tensor self, Tensor vec1, Tensor vec2, *, Scalar beta=1, Scalar alpha=1, Tensor(a!) out) -> Tensor(a!)

- func: affine_grid_generator(Tensor theta, int[] size) -> Tensor
  variants: function

- func: affine_grid_generator_backward(Tensor grad, int[] size) -> Tensor
  variants: function

- func: all(Tensor self, int dim, bool keepdim=False) -> Tensor
  variants: function, method

- func: all(Tensor self, int dim, bool keepdim=False, *, Tensor(a!) out) -> Tensor(a!)

- func: allclose(Tensor self, Tensor other, float rtol=1e-05, float atol=1e-08, bool equal_nan=False) -> bool
  variants: function, method

- func: any(Tensor self, int dim, bool keepdim=False) -> Tensor
  variants: function, method

- func: any(Tensor self, int dim, bool keepdim=False, *, Tensor(a!) out) -> Tensor(a!)

- func: arange(Scalar end, *, ScalarType? dtype=None, Layout? layout=None, Device? device=None) -> Tensor

- func: arange(Scalar start, Scalar end, *, ScalarType? dtype=None, Layout? layout=None, Device? device=None) -> Tensor

- func: arange(Scalar start, Scalar end, Scalar step, *, ScalarType? dtype=None, Layout? layout=None, Device? device=None) -> Tensor

- func: arange(Scalar end, *, Tensor(a!) out) -> Tensor(a!)

- func: arange(Scalar start, Scalar end, Scalar step=1, *, Tensor(a!) out) -> Tensor(a!)
  dispatch:
    CPU: arange_cpu_out
    CUDA: arange_cuda_out

# This function is a temporary hack to allow tracing of arange like constructs with dynamic
# bounds on arange.  Normal arange is not traceable because it does not take any tensor inputs;
# if the range you need is based on another tensor, calling this function directly will
# preserve tracing.  Get rid of this when arange can directly take tensors for bounds
# (so that it can be traced directly).
- func: _dim_arange(Tensor like, int dim) -> Tensor

- func: argmax(Tensor self, int? dim=None, bool keepdim=False) -> Tensor
  variants: function, method

- func: argmin(Tensor self, int? dim=None, bool keepdim=False) -> Tensor
  variants: function, method

- func: as_strided(Tensor(a) self, int[] size, int[] stride, int? storage_offset=None) -> Tensor(a)
  variants: function, method
  dispatch:
    CPU: as_strided_tensorimpl
    CUDA: as_strided_tensorimpl
    QuantizedCPU: as_strided_qtensorimpl
  device_guard: False

- func: as_strided_(Tensor(a!) self, int[] size, int[] stride, int? storage_offset=None) -> Tensor(a!)
  variants: function, method
  device_guard: False

- func: asin(Tensor self) -> Tensor
  variants: function, method

- func: asin_(Tensor(a!) self) -> Tensor(a!)
  variants: function, method
  dispatch:
    CPU: _asin__cpu
    CUDA: _asin__cuda

- func: asin(Tensor self, *, Tensor(a!) out) -> Tensor(a!)
  dispatch:
    CPU: _asin_out_cpu
    CUDA: _asin_out_cuda

- func: atan(Tensor self) -> Tensor
  variants: function, method

- func: atan_(Tensor(a!) self) -> Tensor(a!)
  variants: function, method
  dispatch:
    CPU: _atan__cpu
    CUDA: _atan__cuda

- func: atan(Tensor self, *, Tensor(a!) out) -> Tensor(a!)
  dispatch:
    CPU: _atan_out_cpu
    CUDA: _atan_out_cuda

- func: baddbmm(Tensor self, Tensor batch1, Tensor batch2, *, Scalar beta=1, Scalar alpha=1) -> Tensor
  variants: function, method
  dispatch:
    CPU: baddbmm_cpu
    CUDA: baddbmm_cuda

- func: baddbmm_(Tensor(a!) self, Tensor batch1, Tensor batch2, *, Scalar beta=1, Scalar alpha=1) -> Tensor(a!)
  variants: method
  dispatch:
    CPU: baddbmm__cpu
    CUDA: baddbmm__cuda

- func: _baddbmm_mkl_(Tensor(a!) self, Tensor batch1, Tensor batch2, *, Scalar beta=1, Scalar alpha=1) -> Tensor(a!)
  variants: function

- func: baddbmm(Tensor self, Tensor batch1, Tensor batch2, *, Scalar beta=1, Scalar alpha=1, Tensor(a!) out) -> Tensor(a!)
  variants: function
  dispatch:
    CPU: baddbmm_out_cpu
    CUDA: baddbmm_out_cuda

- func: bartlett_window(int window_length, *, ScalarType? dtype=None, Layout? layout=None, Device? device=None) -> Tensor

- func: bartlett_window(int window_length, bool periodic, *, ScalarType? dtype=None, Layout? layout=None, Device? device=None) -> Tensor

- func: batch_norm(Tensor input, Tensor? weight, Tensor? bias, Tensor? running_mean, Tensor? running_var, bool training, float momentum, float eps, bool cudnn_enabled) -> Tensor

- func: _batch_norm_impl_index(Tensor input, Tensor? weight, Tensor? bias, Tensor? running_mean, Tensor? running_var, bool training, float momentum, float eps, bool cudnn_enabled) -> (Tensor, Tensor, Tensor, int)

- func: _batch_norm_impl_index_backward(int impl_index, Tensor input, Tensor grad_output, Tensor? weight, Tensor? running_mean, Tensor? running_var, Tensor? save_mean, Tensor? save_var_transform, bool train, float eps, bool[3] output_mask) -> (Tensor, Tensor, Tensor)

# Sample bernoulli with values in `self` as probability.
- func: bernoulli(Tensor self, *, Generator? generator=None) -> Tensor
  variants: function, method

- func: bernoulli(Tensor self, *, Generator? generator=None, Tensor(a!) out) -> Tensor(a!)
  variants: function

- func: bernoulli_(Tensor(a!) self, Tensor p, *, Generator? generator=None) -> Tensor(a!)
  variants: method
  dispatch:
    CPU: bernoulli_tensor_cpu_
    CUDA: bernoulli_tensor_cuda_

- func: bernoulli_(Tensor(a!) self, float p=0.5, *, Generator? generator=None) -> Tensor(a!)
  variants: method
  dispatch:
    CPU: bernoulli_scalar_cpu_
    CUDA: bernoulli_scalar_cuda_

# This out-of-place version isn't used explicitly, but needed by jit.
# There is no default valid on `p` here because it would introduce ambiguity
# with `bernoulli(Tensor self, *, Generator? generator=None)` declaration.
- func: bernoulli(Tensor self, float p, *, Generator? generator=None) -> Tensor
  variants: function, method

- func: bilinear(Tensor input1, Tensor input2, Tensor weight, Tensor? bias) -> Tensor

- func: binary_cross_entropy_with_logits(Tensor self, Tensor target, Tensor? weight, Tensor? pos_weight, int reduction) -> Tensor
  variants: function

- func: binary_cross_entropy_with_logits_backward(Tensor grad_output, Tensor self, Tensor target, Tensor? weight, Tensor? pos_weight, int reduction) -> Tensor
  variants: function

- func: bincount(Tensor self, Tensor? weights=None, int minlength=0) -> Tensor
  variants: function, method
  dispatch:
    CPU: _bincount_cpu
    CUDA: _bincount_cuda

- func: blackman_window(int window_length, *, ScalarType? dtype=None, Layout? layout=None, Device? device=None) -> Tensor

- func: blackman_window(int window_length, bool periodic, *, ScalarType? dtype=None, Layout? layout=None, Device? device=None) -> Tensor

- func: bmm(Tensor self, Tensor mat2) -> Tensor
  variants: function, method
  dispatch:
    CPU: bmm_cpu
    CUDA: bmm_cuda

- func: bmm(Tensor self, Tensor mat2, *, Tensor(a!) out) -> Tensor(a!)
  variants: function
  dispatch:
    CPU: bmm_out_cpu
    CUDA: bmm_out_cuda

- func: broadcast_tensors(Tensor[] tensors) -> Tensor[]
  device_guard: False

- func: cat(Tensor[] tensors, int dim=0) -> Tensor

- func: cat(Tensor[] tensors, int dim=0, *, Tensor(a!) out) -> Tensor(a!)

- func: ceil(Tensor self) -> Tensor
  variants: function, method

- func: ceil_(Tensor(a!) self) -> Tensor(a!)
  variants: function, method
  dispatch:
    CPU: _ceil__cpu
    CUDA: _ceil__cuda

- func: ceil(Tensor self, *, Tensor(a!) out) -> Tensor(a!)
  dispatch:
    CPU: _ceil_out_cpu
    CUDA: _ceil_out_cuda

- func: chain_matmul(Tensor[] matrices) -> Tensor
  variants: function

- func: chunk(Tensor(a) self, int chunks, int dim=0) -> Tensor(a)[]
  variants: function, method
  device_guard: False

- func: clamp(Tensor self, Scalar? min=None, Scalar? max=None) -> Tensor
  variants: function, method

- func: clamp_(Tensor(a!) self, Scalar? min=None, Scalar? max=None) -> Tensor(a!)
  variants: function, method
  dispatch:
    CPU: _clamp__cpu
    CUDA: _clamp__cuda

- func: clamp(Tensor self, Scalar? min=None, Scalar? max=None, *, Tensor(a!) out) -> Tensor(a!)
  dispatch:
    CPU: _clamp_out_cpu
    CUDA: _clamp_out_cuda

- func: clamp_max(Tensor self, Scalar max) -> Tensor
  variants: function, method

- func: clamp_max_(Tensor(a!) self, Scalar max) -> Tensor(a!)
  variants: function, method
  dispatch:
    CPU: _clamp_max__cpu
    CUDA: _clamp_max__cuda

- func: clamp_max(Tensor self, Scalar max, *, Tensor(a!) out) -> Tensor(a!)
  dispatch:
    CPU: _clamp_max_out_cpu
    CUDA: _clamp_max_out_cuda

- func: clamp_min(Tensor self, Scalar min) -> Tensor
  variants: function, method

- func: clamp_min_(Tensor(a!) self, Scalar min) -> Tensor(a!)
  variants: function, method
  dispatch:
    CPU: _clamp_min__cpu
    CUDA: _clamp_min__cuda

- func: clamp_min(Tensor self, Scalar min, *, Tensor(a!) out) -> Tensor(a!)
  dispatch:
    CPU: _clamp_min_out_cpu
    CUDA: _clamp_min_out_cuda

- func: cudnn_is_acceptable(Tensor self) -> bool
  device_guard: False

- func: constant_pad_nd(Tensor self, int[] pad, Scalar value=0) -> Tensor
  variants: function

- func: contiguous(Tensor self) -> Tensor
  variants: method

- func: convolution(Tensor input, Tensor weight, Tensor? bias, int[] stride, int[] padding, int[] dilation, bool transposed, int[] output_padding, int groups) -> Tensor

- func: _convolution(Tensor input, Tensor weight, Tensor? bias, int[] stride, int[] padding, int[] dilation, bool transposed, int[] output_padding, int groups, bool benchmark, bool deterministic, bool cudnn_enabled) -> Tensor

- func: _convolution_nogroup(Tensor input, Tensor weight, Tensor? bias, int[] stride, int[] padding, int[] dilation, bool transposed, int[] output_padding) -> Tensor

- func: _convolution_double_backward(Tensor? ggI, Tensor? ggW, Tensor? ggb, Tensor gO, Tensor weight, Tensor self, int[] stride, int[] padding, int[] dilation, bool transposed, int[] output_padding, int groups, bool benchmark, bool deterministic, bool cudnn_enabled, bool[3] output_mask) -> (Tensor, Tensor, Tensor)

- func: conv1d(Tensor input, Tensor weight, Tensor? bias=None, int[1] stride=1, int[1] padding=0, int[1] dilation=1, int groups=1) -> Tensor

- func: conv2d(Tensor input, Tensor weight, Tensor? bias=None, int[2] stride=1, int[2] padding=0, int[2] dilation=1, int groups=1) -> Tensor

- func: conv3d(Tensor input, Tensor weight, Tensor? bias=None, int[3] stride=1, int[3] padding=0, int[3] dilation=1, int groups=1) -> Tensor

- func: conv_tbc(Tensor self, Tensor weight, Tensor bias, int pad=0) -> Tensor

- func: conv_tbc_backward(Tensor self, Tensor input, Tensor weight, Tensor bias, int pad) -> (Tensor, Tensor, Tensor)

# NB: we inherit the goofy argument order from PyTorch torch.nn.functional
- func: conv_transpose1d(Tensor input, Tensor weight, Tensor? bias=None, int[1] stride=1, int[1] padding=0, int[1] output_padding=0, int groups=1, int[1] dilation=1) -> Tensor

- func: conv_transpose2d(Tensor input, Tensor weight, Tensor? bias=None, int[2] stride=1, int[2] padding=0, int[2] output_padding=0, int groups=1, int[2] dilation=1) -> Tensor

- func: conv_transpose3d(Tensor input, Tensor weight, Tensor? bias=None, int[3] stride=1, int[3] padding=0, int[3] output_padding=0, int groups=1, int[3] dilation=1) -> Tensor

- func: s_copy_(Tensor(a!) self, Tensor src, bool non_blocking=False) -> Tensor(a!)
  cpu_half: True
  cpu_bool: True
  cuda_bool: True
  dispatch:
    CPU: _s_copy__cpu
    CUDA: _s_copy__cuda

- func: _s_copy_from(Tensor self, Tensor dst, bool non_blocking=False) -> Tensor
  cpu_half: True
  cpu_bool: True
  cuda_bool: True
  dispatch:
    CUDA: _s_copy_from_cuda
    QuantizedCPU: _s_copy_from_quantized

- func: _copy_same_type_(Tensor(a!) self, Tensor src) -> void
  cpu_half: True
  cpu_bool: True
  cuda_bool: True
  dispatch:
    CPU: _copy_same_type__cpu

- func: cos(Tensor self) -> Tensor
  variants: function, method

- func: cos_(Tensor(a!) self) -> Tensor(a!)
  variants: function, method
  dispatch:
    CPU: _cos__cpu
    CUDA: _cos__cuda

- func: cos(Tensor self, *, Tensor(a!) out) -> Tensor(a!)
  dispatch:
    CPU: _cos_out_cpu
    CUDA: _cos_out_cuda

- func: cosh(Tensor self) -> Tensor
  variants: function, method

- func: cosh_(Tensor(a!) self) -> Tensor(a!)
  variants: function, method
  dispatch:
    CPU: _cosh__cpu
    CUDA: _cosh__cuda

- func: cosh(Tensor self, *, Tensor(a!) out) -> Tensor(a!)
  dispatch:
    CPU: _cosh_out_cpu
    CUDA: _cosh_out_cuda

- func: cosine_embedding_loss(Tensor input1, Tensor input2, Tensor target, float margin=0.0, int reduction=Mean) -> Tensor

- func: cudnn_affine_grid_generator(Tensor theta, int N, int C, int H, int W) -> Tensor grid
  dispatch:
    CUDA: cudnn_affine_grid_generator_forward

# TODO: Why do I have to call this grad?!
- func: cudnn_affine_grid_generator_backward(Tensor grad, int N, int C, int H, int W) -> Tensor grad_theta
  dispatch:
    CUDA: cudnn_affine_grid_generator_backward

- func: cudnn_batch_norm(Tensor input, Tensor weight, Tensor? bias, Tensor? running_mean, Tensor? running_var, bool training, float exponential_average_factor, float epsilon) -> (Tensor, Tensor, Tensor)
  dispatch:
    CUDA: cudnn_batch_norm

# NB: You can only use this if you used cudnn_batch_norm training=True
- func: cudnn_batch_norm_backward(Tensor input, Tensor grad_output, Tensor weight, Tensor? running_mean, Tensor? running_var, Tensor? save_mean, Tensor? save_var, float epsilon) -> (Tensor, Tensor, Tensor)
  dispatch:
    CUDA: cudnn_batch_norm_backward

- func: cudnn_convolution(Tensor self, Tensor weight, Tensor? bias, int[] padding, int[] stride, int[] dilation, int groups, bool benchmark, bool deterministic) -> Tensor
  dispatch:
    CUDA: cudnn_convolution

- func: cudnn_convolution_backward_input(int[] self_size, Tensor grad_output, Tensor weight, int[] padding, int[] stride, int[] dilation, int groups, bool benchmark, bool deterministic) -> Tensor
  dispatch:
    CUDA: cudnn_convolution_backward_input

- func: cudnn_convolution_backward(Tensor self, Tensor grad_output, Tensor weight, int[] padding, int[] stride, int[] dilation, int groups, bool benchmark, bool deterministic, bool[3] output_mask) -> (Tensor, Tensor, Tensor)
  dispatch:
    CUDA: cudnn_convolution_backward

- func: cudnn_convolution_backward_bias(Tensor grad_output) -> Tensor
  dispatch:
    CUDA: cudnn_convolution_backward_bias

- func: cudnn_convolution_backward_weight(int[] weight_size, Tensor grad_output, Tensor self, int[] padding, int[] stride, int[] dilation, int groups, bool benchmark, bool deterministic) -> Tensor
  dispatch:
    CUDA: cudnn_convolution_backward_weight

- func: cudnn_convolution_transpose(Tensor self, Tensor weight, Tensor? bias, int[] padding, int[] output_padding, int[] stride, int[] dilation, int groups, bool benchmark, bool deterministic) -> Tensor
  dispatch:
    CUDA: cudnn_convolution_transpose

# NB: output_padding not strictly needed here, but it's helpful for the float
# backwards
- func: cudnn_convolution_transpose_backward(Tensor self, Tensor grad_output, Tensor weight, int[] padding, int[] output_padding, int[] stride, int[] dilation, int groups, bool benchmark, bool deterministic, bool[3] output_mask) -> (Tensor, Tensor, Tensor)
  dispatch:
    CUDA: cudnn_convolution_transpose_backward

- func: cudnn_convolution_transpose_backward_bias(Tensor grad_output) -> Tensor
  dispatch:
    CUDA: cudnn_convolution_backward_bias

- func: cudnn_convolution_transpose_backward_input(Tensor grad_output, Tensor weight, int[] padding, int[] stride, int[] dilation, int groups, bool benchmark, bool deterministic) -> Tensor
  dispatch:
    CUDA: cudnn_convolution_transpose_backward_input

- func: cudnn_convolution_transpose_backward_weight(int[] weight_size, Tensor grad_output, Tensor self, int[] padding, int[] stride, int[] dilation, int groups, bool benchmark, bool deterministic) -> Tensor
  dispatch:
    CUDA: cudnn_convolution_transpose_backward_weight

# NB: input is special cased in a way I don't quite understand
- func: cudnn_grid_sampler(Tensor self, Tensor grid) -> Tensor output
  dispatch:
    CUDA: cudnn_grid_sampler_forward

- func: cudnn_grid_sampler_backward(Tensor self, Tensor grid, Tensor grad_output) -> (Tensor grad_self, Tensor grad_grid)
  dispatch:
    CUDA: cudnn_grid_sampler_backward

# FIXME: These could be combined as optional<ScalarType> but for https://github.com/pytorch/pytorch/issues/6593.
- func: cumsum(Tensor self, int dim, *, ScalarType dtype) -> Tensor
  variants: function, method

- func: cumsum(Tensor self, int dim) -> Tensor
  variants: function, method

- func: cumsum(Tensor self, int dim, *, ScalarType dtype, Tensor(a!) out) -> Tensor(a!)

- func: cumsum(Tensor self, int dim, *, Tensor(a!) out) -> Tensor(a!)

# FIXME: These could be combined as optional<ScalarType> but for https://github.com/pytorch/pytorch/issues/6593.
- func: cumprod(Tensor self, int dim, *, ScalarType dtype) -> Tensor
  variants: function, method

- func: cumprod(Tensor self, int dim) -> Tensor
  variants: function, method

- func: cumprod(Tensor self, int dim, *, ScalarType dtype, Tensor(a!) out) -> Tensor(a!)

- func: cumprod(Tensor self, int dim, *, Tensor(a!) out) -> Tensor(a!)

- func: ctc_loss(Tensor log_probs, Tensor targets, int[] input_lengths, int[] target_lengths, int blank=0, int reduction=Mean, bool zero_infinity=False) -> Tensor

# convenience function that converts to intlists for you
- func: ctc_loss(Tensor log_probs, Tensor targets, Tensor input_lengths, Tensor target_lengths, int blank=0, int reduction=Mean, bool zero_infinity=False) -> Tensor

- func: _ctc_loss(Tensor log_probs, Tensor targets, int[] input_lengths, int[] target_lengths, int blank=0, bool zero_infinity=False) -> (Tensor, Tensor)
  dispatch:
    CPU:  ctc_loss_cpu
    CUDA: ctc_loss_gpu

- func: _ctc_loss_backward(Tensor grad, Tensor log_probs, Tensor targets, int[] input_lengths, int[] target_lengths, Tensor neg_log_likelihood, Tensor log_alpha, int blank, bool zero_infinity=False) -> Tensor
  dispatch:
    CPU: ctc_loss_backward_cpu
    CUDA: ctc_loss_backward_gpu

- func: det(Tensor self) -> Tensor
  variants: function, method

- func: diag_embed(Tensor self, int offset=0, int dim1=-2, int dim2=-1) -> Tensor
  variants: function, method

- func: diagflat(Tensor self, int offset=0) -> Tensor
  variants: function, method

- func: diagonal(Tensor(a) self, int offset=0, int dim1=0, int dim2=1) -> Tensor(a)
  variants: function, method

- func: div(Tensor self, Tensor other) -> Tensor
  variants: function, method

- func: div_(Tensor(a!) self, Tensor other) -> Tensor(a!)
  variants: method

- func: div(Tensor self, Tensor other, *, Tensor(a!) out) -> Tensor(a!)

# For C++ only, until we have conversion from C++ numbers to Tensor
- func: div(Tensor self, Scalar other) -> Tensor
  variants: function, method

- func: div_(Tensor(a!) self, Scalar other) -> Tensor(a!)
  variants: method

- func: dot(Tensor self, Tensor tensor) -> Tensor
  variants: function, method

- func: dot(Tensor self, Tensor tensor, *, Tensor(a!) out) -> Tensor(a!)

- func: einsum(str equation, Tensor[] tensors) -> Tensor

- func: embedding(Tensor weight, Tensor indices, int padding_idx=-1, bool scale_grad_by_freq=False, bool sparse=False) -> Tensor

- func: embedding_backward(Tensor grad, Tensor indices, int num_weights, int padding_idx, bool scale_grad_by_freq, bool sparse) -> Tensor

- func: embedding_dense_backward(Tensor grad_output, IndexTensor indices, int num_weights, int padding_idx, bool scale_grad_by_freq) -> Tensor
  matches_jit_signature: False
  dispatch:
    CPU: embedding_dense_backward_cpu
    CUDA: embedding_dense_backward_cuda

- func: embedding_renorm_(Tensor(a!) self, Tensor indices, float max_norm, float norm_type) -> Tensor(a!)
  dispatch:
    CPU: embedding_renorm_cpu_
    CUDA: embedding_renorm_cuda_

- func: embedding_sparse_backward(Tensor grad, Tensor indices, int num_weights, int padding_idx, bool scale_grad_by_freq) -> Tensor

# NOTE [ embedding_bag Native Functions ]
# The `_embedding_bag.*` variants assume that input tensors except for `weight`,
# e.g. `indices` and `offsets` (and `offset2bag`), are contiguous.
# We really only need to enforce this for `_embedding_bag` (the forward) because
# the backward inputs are the same as forward ones.
# The above `embedding_bag` wrapper is created to achieve this, e.g.,
# applying indices = indices.contiguous().
# The backward functions apply a check that these input tensors are contiguous.

- func: embedding_bag(Tensor weight, Tensor indices, Tensor offsets, bool scale_grad_by_freq=False, int mode=0, bool sparse=False, Tensor? per_sample_weights=None) -> (Tensor, Tensor, Tensor, Tensor)

- func: _embedding_bag(Tensor weight, Tensor indices, Tensor offsets, bool scale_grad_by_freq=False, int mode=0, bool sparse=False, Tensor? per_sample_weights=None) -> (Tensor, Tensor, Tensor, Tensor)
  dispatch:
    CPU: _embedding_bag_cpu
    CUDA: _embedding_bag_cuda

- func: _embedding_bag_backward(Tensor grad, Tensor indices, Tensor offsets, Tensor offset2bag, Tensor bag_size, Tensor maximum_indices, int num_weights, bool scale_grad_by_freq, int mode, bool sparse, Tensor? per_sample_weights) -> Tensor

- func: _embedding_bag_sparse_backward(Tensor grad, Tensor indices, Tensor offsets, Tensor offset2bag, Tensor bag_size, int num_weights, bool scale_grad_by_freq, int mode, Tensor? per_sample_weights) -> Tensor

- func: _embedding_bag_dense_backward(Tensor grad, IndexTensor indices, IndexTensor offsets, IndexTensor offset2bag, IndexTensor bag_size, IndexTensor maximum_indices, int num_weights, bool scale_grad_by_freq, int mode, Tensor? per_sample_weights) -> Tensor
  matches_jit_signature: False
  dispatch:
    CPU: _embedding_bag_dense_backward_cpu
    CUDA: _embedding_bag_dense_backward_cuda

- func: _embedding_bag_per_sample_weights_backward(Tensor grad, Tensor weight, Tensor indices, Tensor offset2bag, int mode) -> Tensor
  dispatch:
    CPU: _embedding_bag_per_sample_weights_backward_cpu
    CUDA: _embedding_bag_per_sample_weights_backward_cuda

- func: empty(int[] size, *, ScalarType? dtype=None, Layout? layout=None, Device? device=None) -> Tensor
  cpu_half: True
  cpu_bool: True
  cuda_bool: True
  dispatch:
    CPU: empty_cpu
    CUDA: empty_cuda
    SparseCPU: empty_sparse
    SparseCUDA: empty_sparse

- func: resize_(Tensor(a!) self, int[] size) -> Tensor(a!)
  variants: method
  cpu_bool: True
  cuda_bool: True
  cpu_half: True
  device_guard: False
  dispatch:
    CPU: resize_cpu_
    CUDA: resize_cuda_

- func: empty(int[] size, *, Tensor(a!) out) -> Tensor(a!)
  device_guard: False

- func: empty_like(Tensor self) -> Tensor
  device_guard: False

- func: empty_like(Tensor self, *, ScalarType dtype, Layout layout, Device device) -> Tensor
  device_guard: False

- func: empty_strided(int[] size, int[] stride, *, ScalarType? dtype=None, Layout? layout=None, Device? device=None) -> Tensor
  cpu_half: True
  cpu_bool: True
  cuda_bool: True
  dispatch:
    CPU: empty_strided_cpu
    CUDA: empty_strided_cuda

- func: erf(Tensor self) -> Tensor
  variants: function, method

- func: erf_(Tensor(a!) self) -> Tensor(a!)
  variants: function, method
  dispatch:
    CPU: _erf__cpu
    CUDA: _erf__cuda

- func: erf(Tensor self, *, Tensor(a!) out) -> Tensor(a!)
  dispatch:
    CPU: _erf_out_cpu
    CUDA: _erf_out_cuda

- func: erfc(Tensor self) -> Tensor
  variants: function, method

- func: erfc_(Tensor(a!) self) -> Tensor(a!)
  variants: function, method
  dispatch:
    CPU: _erfc__cpu
    CUDA: _erfc__cuda

- func: erfc(Tensor self, *, Tensor(a!) out) -> Tensor(a!)
  dispatch:
    CPU: _erfc_out_cpu
    CUDA: _erfc_out_cuda

- func: exp(Tensor self) -> Tensor
  variants: function, method

- func: exp_(Tensor(a!) self) -> Tensor(a!)
  variants: function, method
  dispatch:
    CPU: _exp__cpu
    CUDA: _exp__cuda

- func: exp(Tensor self, *, Tensor(a!) out) -> Tensor(a!)
  dispatch:
    CPU: _exp_out_cpu
    CUDA: _exp_out_cuda

- func: expm1(Tensor self) -> Tensor
  variants: function, method

- func: expm1_(Tensor(a!) self) -> Tensor(a!)
  variants: function, method
  dispatch:
    CPU: _expm1__cpu
    CUDA: _expm1__cuda

- func: expm1(Tensor self, *, Tensor(a!) out) -> Tensor(a!)
  dispatch:
    CPU: _expm1_out_cpu
    CUDA: _expm1_out_cuda

- func: expand(Tensor(a) self, int[] size, *, bool implicit=False) -> Tensor(a)
  variants: method  # This is method-only to match the previous tensor API. In the future we could make this a function too.
  device_guard: False

- func: expand_as(Tensor self, Tensor other) -> Tensor
  variants: method  # This is method-only to match the previous tensor API. In the future we could make this a function too.
  device_guard: False

- func: eye(int n, *, ScalarType? dtype=None, Layout? layout=None, Device? device=None) -> Tensor

- func: eye(int n, int m, *, ScalarType? dtype=None, Layout? layout=None, Device? device=None) -> Tensor

- func: eye(int n, *, Tensor(a!) out) -> Tensor(a!)
  dispatch:
    CPU: eye_out_cpu
    CUDA: eye_out_cuda

- func: eye(int n, int m, *, Tensor(a!) out) -> Tensor(a!)
  dispatch:
    CPU: eye_out_cpu
    CUDA: eye_out_cuda

- func: flatten(Tensor self, int start_dim=0, int end_dim=-1) -> Tensor
  variants: function, method

- func: fill_(Tensor(a!) self, Scalar value) -> Tensor(a!)
  variants: function, method

- func: fill_(Tensor(a!) self, Tensor value) -> Tensor(a!)
  variants: function, method

- func: floor(Tensor self) -> Tensor
  variants: function, method

- func: floor_(Tensor(a!) self) -> Tensor(a!)
  variants: function, method
  dispatch:
    CPU: _floor__cpu
    CUDA: _floor__cuda

- func: floor(Tensor self, *, Tensor(a!) out) -> Tensor(a!)
  dispatch:
    CPU: _floor_out_cpu
    CUDA: _floor_out_cuda

- func: frac(Tensor self) -> Tensor
  variants: function, method

- func: frac_(Tensor(a!) self) -> Tensor(a!)
  variants: function, method
  dispatch:
    CPU: _frac__cpu
    CUDA: _frac__cuda

- func: frac(Tensor self, *, Tensor(a!) out) -> Tensor(a!)
  dispatch:
    CPU: _frac_out_cpu
    CUDA: _frac_out_cuda

- func: full(int[] size, Scalar fill_value, *, ScalarType? dtype=None, Layout? layout=None, Device? device=None) -> Tensor

- func: full(int[] size, Scalar fill_value, *, Tensor(a!) out) -> Tensor(a!)

- func: full_like(Tensor self, Scalar fill_value) -> Tensor

- func: full_like(Tensor self, Scalar fill_value, *, ScalarType dtype, Layout layout, Device device) -> Tensor

# NOTE [ grid_sampler Native Functions ]
# `grid_sampler` does all the shape checking and then dispatches to one of
# `cudnn_grid_sampler`, `grid_sampler_2d`, or `grid_sampler_3d`, each of which
# has the corresponding backward defined as native functions as well. Therefore,
# in these functions and their backwards, no more shape checking is done.
#
# Additionally, arguments `padding_mode` and `interpolation_mode` are cast to
# enums defined in `native/GridSampler.h`. `cudnn_grid_sampler` doesn't take in
# `interpolation_mode` because it only supports Bilinear interpolation mode.
- func: grid_sampler(Tensor input, Tensor grid, int interpolation_mode, int padding_mode) -> Tensor

- func: grid_sampler_2d(Tensor input, Tensor grid, int interpolation_mode, int padding_mode) -> Tensor
  dispatch:
    CPU: grid_sampler_2d_cpu
    CUDA: grid_sampler_2d_cuda

- func: grid_sampler_2d_backward(Tensor grad_output, Tensor input, Tensor grid, int interpolation_mode, int padding_mode) -> (Tensor, Tensor)
  dispatch:
    CPU: grid_sampler_2d_backward_cpu
    CUDA: grid_sampler_2d_backward_cuda

- func: grid_sampler_3d(Tensor input, Tensor grid, int interpolation_mode, int padding_mode) -> Tensor
  dispatch:
    CPU: grid_sampler_3d_cpu
    CUDA: grid_sampler_3d_cuda

- func: grid_sampler_3d_backward(Tensor grad_output, Tensor input, Tensor grid, int interpolation_mode, int padding_mode) -> (Tensor, Tensor)
  dispatch:
    CPU: grid_sampler_3d_backward_cpu
    CUDA: grid_sampler_3d_backward_cuda

- func: hann_window(int window_length, *, ScalarType? dtype=None, Layout? layout=None, Device? device=None) -> Tensor

- func: hann_window(int window_length, bool periodic, *, ScalarType? dtype=None, Layout? layout=None, Device? device=None) -> Tensor

- func: hamming_window(int window_length, *, ScalarType? dtype=None, Layout? layout=None, Device? device=None) -> Tensor

- func: hamming_window(int window_length, bool periodic, *, ScalarType? dtype=None, Layout? layout=None, Device? device=None) -> Tensor

- func: hamming_window(int window_length, bool periodic, float alpha, *, ScalarType? dtype=None, Layout? layout=None, Device? device=None) -> Tensor

- func: hamming_window(int window_length, bool periodic, float alpha, float beta, *, ScalarType? dtype=None, Layout? layout=None, Device? device=None) -> Tensor

- func: hinge_embedding_loss(Tensor self, Tensor target, float margin=1.0, int reduction=Mean) -> Tensor

- func: ger(Tensor self, Tensor vec2) -> Tensor
  variants: function, method

- func: ger(Tensor self, Tensor vec2, *, Tensor(a!) out) -> Tensor(a!)

- func: group_norm(Tensor input, int num_groups, Tensor? weight=None, Tensor? bias=None, float eps=1e-05, bool cudnn_enabled=True) -> Tensor

# FFT

- func: fft(Tensor self, int signal_ndim, bool normalized=False) -> Tensor
  variants: function, method

- func: ifft(Tensor self, int signal_ndim, bool normalized=False) -> Tensor
  variants: function, method

- func: rfft(Tensor self, int signal_ndim, bool normalized=False, bool onesided=True) -> Tensor
  variants: function, method

- func: irfft(Tensor self, int signal_ndim, bool normalized=False, bool onesided=True, int[] signal_sizes=[]) -> Tensor
  variants: function, method

- func: _fft_with_size(Tensor self, int signal_ndim, bool complex_input, bool complex_output, bool inverse, int[] checked_signal_sizes, bool normalized, bool onesided, int[] output_sizes) -> Tensor
  variants: function
  dispatch:
    CPU: _fft_mkl
    CUDA: _fft_cufft

- func: _cufft_get_plan_cache_size() -> int

- func: _cufft_get_plan_cache_max_size() -> int

- func: _cufft_set_plan_cache_max_size(int max_size) -> void

- func: _cufft_clear_plan_cache() -> void

- func: index(Tensor self, Tensor?[] indices) -> Tensor
  variants: function, method
  # NB: This function is special-cased in tools/autograd/gen_variable_type.py

- func: index_copy_(Tensor(a!) self, int dim, Tensor index, Tensor source) -> Tensor(a!)
  variants: method

- func: index_copy(Tensor self, int dim, Tensor index, Tensor source) -> Tensor
  variants: function, method

- func: index_put_(Tensor(a!) self, Tensor?[] indices, Tensor values, bool accumulate=False) -> Tensor(a!)
  variants: function, method

- func: index_put(Tensor self, Tensor?[] indices, Tensor values, bool accumulate=False) -> Tensor
  variants: function, method

- func: instance_norm(Tensor input, Tensor? weight, Tensor? bias, Tensor? running_mean, Tensor? running_var, bool use_input_stats, float momentum, float eps, bool cudnn_enabled) -> Tensor
  variants: function

- func: inverse(Tensor self) -> Tensor
  variants: function, method

- func: inverse(Tensor self, *, Tensor(a!) out) -> Tensor(a!)

- func: _inverse_helper(Tensor self) -> Tensor
  variants: function
  dispatch:
    CPU: _inverse_helper_cpu
    CUDA: _inverse_helper_cuda

- func: isclose(Tensor self, Tensor other, float rtol=1e-05, float atol=1e-08, bool equal_nan=False) -> Tensor
  variants: function, method

- func: isnan(Tensor self) -> Tensor
  variants: function
  device_guard: False

- func: is_distributed(Tensor self) -> bool
  variants: function, method
  device_guard: False

- func: is_floating_point(Tensor self) -> bool
  variants: function, method
  device_guard: False

- func: is_complex(Tensor self) -> bool
  variants: function, method
  device_guard: False

- func: is_nonzero(Tensor self) -> bool
  variants: function, method
  device_guard: False

- func: is_same_size(Tensor self, Tensor other) -> bool
  variants: function, method
  device_guard: False

- func: is_signed(Tensor self) -> bool
  variants: function, method
  device_guard: False

- func: kl_div(Tensor self, Tensor target, int reduction=Mean) -> Tensor

- func: kl_div_backward(Tensor grad_output, Tensor self, Tensor target, int reduction=Mean) -> Tensor
  dispatch:
    CPU: kl_div_backward_cpu
    CUDA: kl_div_backward_cuda

- func: kthvalue(Tensor self, int k, int dim=-1, bool keepdim=False) -> (Tensor values, Tensor indices)
  variants: function, method

- func: kthvalue(Tensor self, int k, int dim=-1, bool keepdim=False, *, Tensor(a!) values, Tensor(b!) indices) -> (Tensor(a!) values, Tensor(b!) indices)
  dispatch:
    CPU: kthvalue_out_cpu
    CUDA: kthvalue_out_cuda

- func: layer_norm(Tensor input, int[] normalized_shape, Tensor? weight=None, Tensor? bias=None, float eps=1e-05, bool cudnn_enable=True) -> Tensor

- func: linear(Tensor input, Tensor weight, Tensor? bias=None) -> Tensor

- func: fbgemm_linear_int8_weight(Tensor input, Tensor weight, Tensor packed, Tensor col_offsets, Scalar weight_scale, Scalar weight_zero_point, Tensor bias) -> Tensor

- func: fbgemm_linear_quantize_weight(Tensor input) -> (Tensor, Tensor, float, int)

- func: fbgemm_pack_quantized_matrix(Tensor input, int K, int N) -> Tensor

- func: fbgemm_is_cpu_supported() -> bool

- func: linspace(Scalar start, Scalar end, int steps=100, *, ScalarType? dtype=None, Layout? layout=None, Device? device=None) -> Tensor

- func: linspace(Scalar start, Scalar end, int steps=100, *, Tensor(a!) out) -> Tensor(a!)
  dispatch:
    CPU: linspace_cpu_out
    CUDA: linspace_cuda_out

- func: log(Tensor self) -> Tensor
  variants: function, method

- func: log_(Tensor(a!) self) -> Tensor(a!)
  variants: function, method
  dispatch:
    CPU: _log__cpu
    CUDA: _log__cuda

- func: log(Tensor self, *, Tensor(a!) out) -> Tensor(a!)
  dispatch:
    CPU: _log_out_cpu
    CUDA: _log_out_cuda

- func: log10(Tensor self) -> Tensor
  variants: function, method

- func: log10_(Tensor(a!) self) -> Tensor(a!)
  variants: function, method
  dispatch:
    CPU: _log10__cpu
    CUDA: _log10__cuda

- func: log10(Tensor self, *, Tensor(a!) out) -> Tensor(a!)
  dispatch:
    CPU: _log10_out_cpu
    CUDA: _log10_out_cuda

- func: log1p(Tensor self) -> Tensor
  variants: function, method

- func: log1p_(Tensor(a!) self) -> Tensor(a!)
  variants: function, method
  dispatch:
    CPU: _log1p__cpu
    CUDA: _log1p__cuda
    SparseCPU: log1p_sparse_
    SparseCUDA: log1p_sparse_

- func: log1p(Tensor self, *, Tensor(a!) out) -> Tensor(a!)
  dispatch:
    CPU: _log1p_out_cpu
    CUDA: _log1p_out_cuda
    SparseCPU: log1p_out_sparse
    SparseCUDA: log1p_out_sparse

- func: log2(Tensor self) -> Tensor
  variants: function, method

- func: log2_(Tensor(a!) self) -> Tensor(a!)
  variants: function, method
  dispatch:
    CPU: _log2__cpu
    CUDA: _log2__cuda

- func: log2(Tensor self, *, Tensor(a!) out) -> Tensor(a!)
  dispatch:
    CPU: _log2_out_cpu
    CUDA: _log2_out_cuda

- func: logdet(Tensor self) -> Tensor
  variants: function, method

- func: logspace(Scalar start, Scalar end, int steps=100, *, ScalarType? dtype=None, Layout? layout=None, Device? device=None) -> Tensor

- func: logspace(Scalar start, Scalar end, int steps=100, *, Tensor(a!) out) -> Tensor(a!)
  dispatch:
    CPU: logspace_cpu_out
    CUDA: logspace_cuda_out

# FIXME: These could be combined as optional<ScalarType> but for https://github.com/pytorch/pytorch/issues/6593.
- func: log_softmax(Tensor self, int dim, ScalarType dtype) -> Tensor
  variants: function, method

- func: log_softmax(Tensor self, int dim) -> Tensor
  variants: function, method

- func: _log_softmax(Tensor self, int dim, bool half_to_float) -> Tensor
  dispatch:
    CPU: log_softmax_cpu
    CUDA: log_softmax_cuda

- func: _log_softmax_backward_data(Tensor grad_output, Tensor output, int dim, Tensor self) -> Tensor
  dispatch:
    CPU: log_softmax_backward_cpu
    CUDA: log_softmax_backward_cuda

- func: logsumexp(Tensor self, int[1] dim, bool keepdim=False) -> Tensor
  variants: function, method

- func: logsumexp(Tensor self, int[1] dim, bool keepdim=False, *, Tensor(a!) out) -> Tensor(a!)

- func: margin_ranking_loss(Tensor input1, Tensor input2, Tensor target, float margin=0.0, int reduction=Mean) -> Tensor

- func: matmul(Tensor self, Tensor other) -> Tensor
  variants: function, method

- func: matmul(Tensor self, Tensor other, *, Tensor(a!) out) -> Tensor(a!)

- func: matrix_rank(Tensor self, float tol, bool symmetric=False) -> Tensor

- func: matrix_rank(Tensor self, bool symmetric=False) -> Tensor

- func: matrix_power(Tensor self, int n) -> Tensor
  variants: function, method

- func: max(Tensor self, int dim, bool keepdim=False) -> (Tensor values, Tensor indices)
  variants: function, method

- func: max(Tensor self, int dim, bool keepdim=False, *, Tensor(a!) max, Tensor(b!) max_values) -> (Tensor(a!) values, Tensor(b!) indices)

- func: max_values(Tensor self, int[1] dim, bool keepdim=False) -> Tensor
  variants: function, method

# Return: (Tensor output, Tensor indices)
- func: max_pool1d_with_indices(Tensor self, int[1] kernel_size, int[1] stride=[], int[1] padding=0, int[1] dilation=1, bool ceil_mode=False) -> (Tensor, Tensor)

- func: max_pool1d(Tensor self, int[1] kernel_size, int[1] stride=[], int[1] padding=0, int[1] dilation=1, bool ceil_mode=False) -> Tensor

- func: max_pool2d(Tensor self, int[1] kernel_size, int[1] stride=[], int[1] padding=0, int[1] dilation=1, bool ceil_mode=False) -> Tensor

- func: max_pool3d(Tensor self, int[1] kernel_size, int[1] stride=[], int[1] padding=0, int[1] dilation=1, bool ceil_mode=False) -> Tensor

# FIXME: These could be combined as optional<ScalarType> but for https://github.com/pytorch/pytorch/issues/6593.
- func: mean(Tensor self, *, ScalarType dtype) -> Tensor
  variants: function, method

- func: mean(Tensor self) -> Tensor
  variants: function, method

- func: mean(Tensor self, int[1] dim, bool keepdim, *, ScalarType dtype) -> Tensor
  variants: function, method

- func: mean(Tensor self, int[1] dim, bool keepdim=False) -> Tensor
  variants: function, method

- func: mean(Tensor self, int[1] dim, *, ScalarType dtype) -> Tensor
  variants: function, method

- func: mean(Tensor self, int[1] dim, bool keepdim, *, ScalarType dtype, Tensor(a!) out) -> Tensor(a!)

- func: mean(Tensor self, int[1] dim, bool keepdim=False, *, Tensor(a!) out) -> Tensor(a!)

- func: mean(Tensor self, int[1] dim, *, ScalarType dtype, Tensor(a!) out) -> Tensor(a!)

- func: median(Tensor self, int dim, bool keepdim=False) -> (Tensor values, Tensor indices)
  variants: function, method

- func: median(Tensor self, int dim, bool keepdim=False, *, Tensor(a!) values, Tensor(b!) indices) -> (Tensor(a!) values, Tensor(b!) indices)

- func: min(Tensor self, int dim, bool keepdim=False) -> (Tensor values, Tensor indices)
  variants: function, method

- func: min(Tensor self, int dim, bool keepdim=False, *, Tensor(a!) min, Tensor(b!) min_indices) -> (Tensor(a!) values, Tensor(b!) indices)

- func: min_values(Tensor self, int[1] dim, bool keepdim=False) -> Tensor
  variants: function, method

- func: mkldnn_convolution(Tensor self, Tensor weight, Tensor? bias, int[] padding, int[] stride, int[] dilation, int groups) -> Tensor

- func: mkldnn_convolution_backward_input(int[] self_size, Tensor grad_output, Tensor weight, int[] padding, int[] stride, int[] dilation, int groups, bool bias_defined) -> Tensor

- func: mkldnn_convolution_backward_weights(int[] weight_size, Tensor grad_output, Tensor self, int[] padding, int[] stride, int[] dilation, int groups, bool bias_defined) -> (Tensor, Tensor)

- func: mkldnn_convolution_backward(Tensor self, Tensor grad_output, Tensor weight, int[] padding, int[] stride, int[] dilation, int groups, bool[3] output_mask) -> (Tensor, Tensor, Tensor)

- func: miopen_batch_norm(Tensor input, Tensor weight, Tensor? bias, Tensor? running_mean, Tensor? running_var, bool training, float exponential_average_factor, float epsilon) -> (Tensor, Tensor, Tensor)
  dispatch:
    CUDA: miopen_batch_norm

- func: miopen_batch_norm_backward(Tensor input, Tensor grad_output, Tensor weight, Tensor? running_mean, Tensor? running_var, Tensor? save_mean, Tensor? save_var, float epsilon) -> (Tensor, Tensor, Tensor)
  dispatch:
    CUDA: miopen_batch_norm_backward

- func: miopen_convolution(Tensor self, Tensor weight, Tensor? bias, int[] padding, int[] stride, int[] dilation, int groups, bool benchmark, bool deterministic) -> Tensor
  dispatch:
    CUDA: miopen_convolution

- func: miopen_convolution_backward_input(int[] self_size, Tensor grad_output, Tensor weight, int[] padding, int[] stride, int[] dilation, int groups, bool benchmark, bool deterministic) -> Tensor
  dispatch:
    CUDA: miopen_convolution_backward_input

- func: miopen_convolution_backward(Tensor self, Tensor grad_output, Tensor weight, int[] padding, int[] stride, int[] dilation, int groups, bool benchmark, bool deterministic, bool[3] output_mask) -> (Tensor, Tensor, Tensor)
  dispatch:
    CUDA: miopen_convolution_backward

- func: miopen_convolution_backward_bias(Tensor grad_output) -> Tensor
  dispatch:
    CUDA: miopen_convolution_backward_bias

- func: miopen_convolution_backward_weight(int[] weight_size, Tensor grad_output, Tensor self, int[] padding, int[] stride, int[] dilation, int groups, bool benchmark, bool deterministic) -> Tensor
  dispatch:
    CUDA: miopen_convolution_backward_weight

- func: miopen_convolution_transpose(Tensor self, Tensor weight, Tensor? bias, int[] padding, int[] output_padding, int[] stride, int[] dilation, int groups, bool benchmark, bool deterministic) -> Tensor
  dispatch:
    CUDA: miopen_convolution_transpose

# NB: output_padding not strictly needed here, but it's helpful for the float
# backwards
- func: miopen_convolution_transpose_backward(Tensor self, Tensor grad_output, Tensor weight, int[] padding, int[] output_padding, int[] stride, int[] dilation, int groups, bool benchmark, bool deterministic, bool[3] output_mask) -> (Tensor, Tensor, Tensor)
  dispatch:
    CUDA: miopen_convolution_transpose_backward

- func: miopen_convolution_transpose_backward_input(Tensor grad_output, Tensor weight, int[] padding, int[] stride, int[] dilation, int groups, bool benchmark, bool deterministic) -> Tensor
  dispatch:
    CUDA: miopen_convolution_transpose_backward_input

- func: miopen_convolution_transpose_backward_weight(int[] weight_size, Tensor grad_output, Tensor self, int[] padding, int[] stride, int[] dilation, int groups, bool benchmark, bool deterministic) -> Tensor
  dispatch:
    CUDA: miopen_convolution_transpose_backward_weight

- func: miopen_depthwise_convolution(Tensor self, Tensor weight, Tensor? bias, int[] padding, int[] stride, int[] dilation, int groups, bool benchmark, bool deterministic) -> Tensor
  dispatch:
    CUDA: miopen_depthwise_convolution

- func: miopen_depthwise_convolution_backward_input(int[] self_size, Tensor grad_output, Tensor weight, int[] padding, int[] stride, int[] dilation, int groups, bool benchmark, bool deterministic) -> Tensor
  dispatch:
    CUDA: miopen_depthwise_convolution_backward_input

- func: miopen_depthwise_convolution_backward(Tensor self, Tensor grad_output, Tensor weight, int[] padding, int[] stride, int[] dilation, int groups, bool benchmark, bool deterministic, bool[3] output_mask) -> (Tensor, Tensor, Tensor)
  dispatch:
    CUDA: miopen_depthwise_convolution_backward

- func: miopen_depthwise_convolution_backward_weight(int[] weight_size, Tensor grad_output, Tensor self, int[] padding, int[] stride, int[] dilation, int groups, bool benchmark, bool deterministic) -> Tensor
  dispatch:
    CUDA: miopen_depthwise_convolution_backward_weight

- func: mm(Tensor self, Tensor mat2) -> Tensor
  variants: function, method

- func: mm(Tensor self, Tensor mat2, *, Tensor(a!) out) -> Tensor(a!)

- func: _sparse_mm(Tensor sparse, Tensor dense) -> Tensor

- func: mode(Tensor self, int dim=-1, bool keepdim=False) -> (Tensor values, Tensor indices)
  variants: function, method

- func: mode(Tensor self, int dim=-1, bool keepdim=False, *, Tensor(a!) values, Tensor(b!) indices) -> (Tensor(a!) values, Tensor(b!) indices)

- func: mul(Tensor self, Tensor other) -> Tensor
  variants: function, method

- func: mul_(Tensor(a!) self, Tensor other) -> Tensor(a!)
  variants: method

- func: mul(Tensor self, Tensor other, *, Tensor(a!) out) -> Tensor(a!)

  # For C++ only, until we have conversion from C++ numbers to Tensor
- func: mul(Tensor self, Scalar other) -> Tensor
  variants: function, method

- func: mul_(Tensor(a!) self, Scalar other) -> Tensor(a!)
  variants: method

- func: mv(Tensor self, Tensor vec) -> Tensor
  variants: function, method

- func: mv(Tensor self, Tensor vec, *, Tensor(a!) out) -> Tensor(a!)

- func: mvlgamma(Tensor self, int p) -> Tensor
  variants: function, method

- func: mvlgamma_(Tensor(a!) self, int p) -> Tensor(a!)
  variants: method

- func: narrow_copy(Tensor self, int dim, int start, int length) -> Tensor
  variants: method
  dispatch:
    CPU: narrow_copy_dense
    CUDA: narrow_copy_dense
    SparseCPU: narrow_copy_sparse
    SparseCUDA: narrow_copy_sparse

- func: narrow(Tensor(a) self, int dim, int start, int length) -> Tensor(a)
  variants: function, method
  device_guard: False

- func: native_batch_norm(Tensor input, Tensor? weight, Tensor? bias, Tensor? running_mean, Tensor? running_var, bool training, float momentum, float eps) -> (Tensor, Tensor, Tensor)
  dispatch:
    CPU: batch_norm_cpu
    CUDA: batch_norm_cuda

- func: batch_norm_stats(Tensor input, float eps) -> (Tensor, Tensor)
  dispatch:
    CUDA: batch_norm_stats_cuda

- func: batch_norm_elemt(Tensor input, Tensor? weight, Tensor? bias, Tensor mean, Tensor invstd, float eps) -> Tensor
  dispatch:
    CUDA: batch_norm_elemt_cuda

- func: batch_norm_gather_stats(Tensor input, Tensor mean, Tensor invstd, Tensor? running_mean, Tensor? running_var, float momentum, float eps, int count) -> (Tensor, Tensor)
  dispatch:
    CUDA: batch_norm_gather_stats_cuda

- func: native_batch_norm_backward(Tensor grad_out, Tensor input, Tensor? weight, Tensor? running_mean, Tensor? running_var, Tensor? save_mean, Tensor? save_invstd, bool train, float eps, bool[3] output_mask) -> (Tensor, Tensor, Tensor)
  dispatch:
    CPU: batch_norm_backward_cpu
    CUDA: batch_norm_backward_cuda

- func: batch_norm_backward_reduce(Tensor grad_out, Tensor input, Tensor mean, Tensor invstd, bool input_g, bool weight_g, bool bias_g) -> (Tensor, Tensor, Tensor, Tensor)
  dispatch:
    CUDA: batch_norm_backward_reduce_cuda

- func: batch_norm_backward_elemt(Tensor grad_out, Tensor input, Tensor mean, Tensor invstd, Tensor? weight, Tensor mean_dy, Tensor mean_dy_xmu) -> Tensor
  dispatch:
    CUDA: batch_norm_backward_elemt_cuda

- func: batch_norm_update_stats(Tensor input, Tensor? running_mean, Tensor? running_var, float momentum) -> (Tensor, Tensor)
  dispatch:
    CPU: batch_norm_update_stats_cpu
    CUDA: batch_norm_update_stats_cuda

- func: _nnpack_available() -> bool

- func: _nnpack_spatial_convolution(Tensor input, Tensor weight, Tensor? bias, int[2] padding) -> Tensor
  variants: function

- func: _nnpack_spatial_convolution_backward(Tensor input, Tensor grad_output, Tensor weight, int[2] padding, bool[3] output_mask) -> (Tensor, Tensor, Tensor)
  variants: function

- func: _nnpack_spatial_convolution_backward_input(Tensor input, Tensor grad_output, Tensor weight, int[2] padding) -> Tensor
  variants: function

- func: _nnpack_spatial_convolution_backward_weight(Tensor input, int[] weightsize, Tensor grad_output, int[2] padding) -> Tensor
  variants: function

- func: ones(int[] size, *, ScalarType? dtype=None, Layout? layout=None, Device? device=None) -> Tensor

- func: ones(int[] size, *, Tensor(a!) out) -> Tensor(a!)

- func: ones_like(Tensor self) -> Tensor

- func: ones_like(Tensor self, *, ScalarType dtype, Layout layout, Device device) -> Tensor

- func: pairwise_distance(Tensor x1, Tensor x2, float p=2, float eps=1e-06, bool keepdim=False) -> Tensor

- func: cdist(Tensor x1, Tensor x2, float p=2) -> Tensor

- func: _cdist_backward(Tensor grad, Tensor x1, Tensor x2, float p, Tensor cdist) -> Tensor

- func: pdist(Tensor self, float p=2) -> Tensor

- func: _pdist_forward(Tensor self, float p=2) -> Tensor

- func: _pdist_backward(Tensor grad, Tensor self, float p, Tensor pdist) -> Tensor

- func: cosine_similarity(Tensor x1, Tensor x2, int dim=1, float eps=1e-08) -> Tensor
  variants: function

- func: permute(Tensor(a) self, int[] dims) -> Tensor(a)
  variants: method  # This is method-only to match the previous tensor API. In the future we could make this a function too.

- func: pixel_shuffle(Tensor self, int upscale_factor) -> Tensor

- func: pin_memory(Tensor self) -> Tensor
  variants: function, method

- func: pinverse(Tensor self, float rcond=1e-15) -> Tensor
  variants: function, method

- func: scalar_tensor(Scalar s, *, ScalarType? dtype=None, Layout? layout=None, Device? device=None) -> Tensor

- func: rand(int[] size, *, ScalarType? dtype=None, Layout? layout=None, Device? device=None) -> Tensor

- func: rand(int[] size, *, Generator? generator, ScalarType? dtype=None, Layout? layout=None, Device? device=None) -> Tensor

- func: rand(int[] size, *, Tensor(a!) out) -> Tensor(a!)

- func: rand(int[] size, *, Generator? generator, Tensor(a!) out) -> Tensor(a!)

- func: rand_like(Tensor self) -> Tensor

- func: rand_like(Tensor self, *, ScalarType dtype, Layout layout, Device device) -> Tensor

- func: randint(int high, int[] size, *, ScalarType? dtype=None, Layout? layout=None, Device? device=None) -> Tensor

- func: randint(int high, int[] size, *, Generator? generator, ScalarType? dtype=None, Layout? layout=None, Device? device=None) -> Tensor

- func: randint(int low, int high, int[] size, *, ScalarType? dtype=None, Layout? layout=None, Device? device=None) -> Tensor

- func: randint(int low, int high, int[] size, *, Generator? generator, ScalarType? dtype=None, Layout? layout=None, Device? device=None) -> Tensor

- func: randint(int high, int[] size, *, Tensor(a!) out) -> Tensor(a!)

- func: randint(int high, int[] size, *, Generator? generator, Tensor(a!) out) -> Tensor(a!)

- func: randint(int low, int high, int[] size, *, Tensor(a!) out) -> Tensor(a!)

- func: randint(int low, int high, int[] size, *, Generator? generator, Tensor(a!) out) -> Tensor(a!)

- func: randint_like(Tensor self, int high) -> Tensor

- func: randint_like(Tensor self, int low, int high) -> Tensor

- func: randint_like(Tensor self, int high, *, ScalarType dtype, Layout layout, Device device) -> Tensor

- func: randint_like(Tensor self, int low, int high, *, ScalarType dtype, Layout layout, Device device) -> Tensor

- func: randn(int[] size, *, ScalarType? dtype=None, Layout? layout=None, Device? device=None) -> Tensor

- func: randn(int[] size, *, Generator? generator, ScalarType? dtype=None, Layout? layout=None, Device? device=None) -> Tensor

- func: randn(int[] size, *, Tensor(a!) out) -> Tensor(a!)

- func: randn(int[] size, *, Generator? generator, Tensor(a!) out) -> Tensor(a!)

- func: randn_like(Tensor self) -> Tensor

- func: randn_like(Tensor self, *, ScalarType dtype, Layout layout, Device device) -> Tensor

- func: randperm(int n, *, ScalarType? dtype=None, Layout? layout=None, Device? device=None) -> Tensor

- func: randperm(int n, *, Generator? generator, ScalarType? dtype=None, Layout? layout=None, Device? device=None) -> Tensor

- func: randperm(int n, *, Tensor(a!) out) -> Tensor(a!)

- func: randperm(int n, *, Generator? generator, Tensor(a!) out) -> Tensor(a!)
  dispatch:
    CPU: randperm_out_cpu
    CUDA: randperm_out_cuda

- func: range(Scalar start, Scalar end, Scalar step=1, *, ScalarType? dtype=None, Layout? layout=None, Device? device=None) -> Tensor

- func: range(Scalar start, Scalar end, *, ScalarType? dtype=None, Layout? layout=None, Device? device=None) -> Tensor

- func: range(Scalar start, Scalar end, Scalar step=1, *, Tensor(a!) out) -> Tensor(a!)
  dispatch:
    CPU: range_cpu_out
    CUDA: range_cuda_out

- func: reciprocal(Tensor self) -> Tensor
  variants: function, method

- func: reciprocal_(Tensor(a!) self) -> Tensor(a!)
  variants: function, method
  dispatch:
    CPU: _reciprocal__cpu
    CUDA: _reciprocal__cuda

- func: reciprocal(Tensor self, *, Tensor(a!) out) -> Tensor(a!)
  dispatch:
    CPU: _reciprocal_out_cpu
    CUDA: _reciprocal_out_cuda

- func: neg(Tensor self) -> Tensor
  variants: function, method

- func: neg_(Tensor(a!) self) -> Tensor(a!)
  variants: function, method
  dispatch:
    CPU: _neg__cpu
    CUDA: _neg__cuda

- func: neg(Tensor self, *, Tensor(a!) out) -> Tensor(a!)
  dispatch:
    CPU: _neg_out_cpu
    CUDA: _neg_out_cuda

- func: repeat(Tensor self, int[] repeats) -> Tensor
  variants: method  # This is method-only to match the previous tensor API. In the future we could make this a function too.

- func: repeat_interleave(Tensor repeats) -> Tensor
  variants: function
  dispatch:
    CPU: repeat_interleave_cpu
    CUDA: repeat_interleave_cuda

- func: repeat_interleave(Tensor self, Tensor repeats, int? dim=None) -> Tensor
  variants: function, method

- func: repeat_interleave(Tensor self, int repeats, int? dim=None) -> Tensor
  variants: function, method

- func: reshape(Tensor self, int[] shape) -> Tensor
  variants: function, method
  device_guard: False

- func: reshape_as(Tensor self, Tensor other) -> Tensor
  variants: method
  device_guard: False

- func: round(Tensor self) -> Tensor
  variants: function, method

- func: round_(Tensor(a!) self) -> Tensor(a!)
  variants: function, method
  dispatch:
    CPU: _round__cpu
    CUDA: _round__cuda

- func: round(Tensor self, *, Tensor(a!) out) -> Tensor(a!)
  dispatch:
    CPU: _round_out_cpu
    CUDA: _round_out_cuda

- func: rrelu(Tensor self, Scalar lower=0.125, Scalar upper=0.3333333333333333, bool training=False, Generator? generator=None) -> Tensor

- func: rrelu_(Tensor(a!) self, Scalar lower=0.125, Scalar upper=0.3333333333333333, bool training=False, Generator? generator=None) -> Tensor(a!)

- func: relu(Tensor self) -> Tensor
  variants: function, method

- func: relu_(Tensor(a!) self) -> Tensor(a!)
  variants: function, method

- func: prelu(Tensor self, Tensor weight) -> Tensor
  variants: function, method
  dispatch:
    CPU: prelu_cpu
    CUDA: prelu_cuda

- func: prelu_backward(Tensor grad_output, Tensor self, Tensor weight) -> (Tensor, Tensor)
  variants: function, method
  dispatch:
    CPU: prelu_backward_cpu
    CUDA: prelu_backward_cuda

- func: hardshrink(Tensor self, Scalar lambd=0.5) -> Tensor
  variants: function, method
  dispatch:
    CPU: hardshrink_cpu
    CUDA: hardshrink_cuda

- func: hardshrink_backward(Tensor grad_out, Tensor self, Scalar lambd) -> Tensor
  variants: function, method
  dispatch:
    CPU: hardshrink_backward_cpu
    CUDA: hardshrink_backward_cuda

- func: rsqrt(Tensor self) -> Tensor
  variants: function, method

- func: rsqrt_(Tensor(a!) self) -> Tensor(a!)
  variants: function, method
  dispatch:
    CPU: _rsqrt__cpu
    CUDA: _rsqrt__cuda

- func: rsqrt(Tensor self, *, Tensor(a!) out) -> Tensor(a!)
  dispatch:
    CPU: _rsqrt_out_cpu
    CUDA: _rsqrt_out_cuda

- func: select(Tensor(a) self, int dim, int index) -> Tensor(a)
  variants: function, method
  device_guard: False

- func: selu(Tensor self) -> Tensor

- func: selu_(Tensor(a!) self) -> Tensor(a!)

- func: celu(Tensor self, Scalar alpha=1.0) -> Tensor

- func: celu_(Tensor(a!) self, Scalar alpha=1.0) -> Tensor(a!)

- func: sigmoid(Tensor self) -> Tensor
  variants: function, method

- func: sigmoid_(Tensor(a!) self) -> Tensor(a!)
  variants: function, method
  dispatch:
    CPU: _sigmoid__cpu
    CUDA: _sigmoid__cuda

- func: sigmoid(Tensor self, *, Tensor(a!) out) -> Tensor(a!)
  dispatch:
    CPU: _sigmoid_out_cpu
    CUDA: _sigmoid_out_cuda

- func: sin(Tensor self) -> Tensor
  variants: function, method

- func: sin_(Tensor(a!) self) -> Tensor(a!)
  variants: function, method
  dispatch:
    CPU: _sin__cpu
    CUDA: _sin__cuda

- func: sin(Tensor self, *, Tensor(a!) out) -> Tensor(a!)
  dispatch:
    CPU: _sin_out_cpu
    CUDA: _sin_out_cuda

- func: sinh(Tensor self) -> Tensor
  variants: function, method

- func: sinh_(Tensor(a!) self) -> Tensor(a!)
  variants: function, method
  dispatch:
    CPU: _sinh__cpu
    CUDA: _sinh__cuda

- func: sinh(Tensor self, *, Tensor(a!) out) -> Tensor(a!)
  dispatch:
    CPU: _sinh_out_cpu
    CUDA: _sinh_out_cuda

- func: detach(Tensor self) -> Tensor
  variants: function, method

- func: detach_(Tensor(a!) self) -> Tensor(a!)
  variants: function, method

- func: size(Tensor self, int dim) -> int
  variants: function, method
  device_guard: False

- func: slice(Tensor(a) self, int dim=0, int start=0, int end=9223372036854775807, int step=1) -> Tensor(a)
  variants: function, method
  device_guard: False

- func: slogdet(Tensor self) -> (Tensor sign, Tensor logabsdet)
  variants: function, method

- func: smm(Tensor self, Tensor mat2) -> Tensor
  variants: function, method

# FIXME: These could be combined as optional<ScalarType> but for https://github.com/pytorch/pytorch/issues/6593.
- func: softmax(Tensor self, int dim, ScalarType dtype) -> Tensor
  variants: function, method

- func: softmax(Tensor self, int dim) -> Tensor
  variants: function, method

- func: _softmax(Tensor self, int dim, bool half_to_float) -> Tensor
  dispatch:
    CPU: softmax_cpu
    CUDA: softmax_cuda

- func: _softmax_backward_data(Tensor grad_output, Tensor output, int dim, Tensor self) -> Tensor
  dispatch:
    CPU: softmax_backward_cpu
    CUDA: softmax_backward_cuda

- func: _sparse_add(Tensor self, Tensor other, *, Scalar alpha=1, Tensor(a!) out) -> Tensor(a!)
  dispatch:
    SparseCPU: add_out_sparse_cpu
    SparseCUDA: add_out_sparse_cuda

- func: _sparse_dense_add(Tensor self, SparseTensorRef other, *, Scalar alpha=1, Tensor(a!) out) -> Tensor(a!)
  dispatch:
    CPU: add_out_dense_sparse_cpu
    CUDA: add_out_dense_sparse_cuda

- func: _sparse_div_zerodim(Tensor self, Tensor other, *, Tensor(a!) out) -> Tensor(a!)
  dispatch:
    SparseCPU: div_out_sparse_zerodim
    SparseCUDA: div_out_sparse_zerodim

- func: _sparse_div_scalar(Tensor self, Scalar other, *, Tensor(a!) out) -> Tensor(a!)
  dispatch:
    SparseCPU: div_out_sparse_scalar
    SparseCUDA: div_out_sparse_scalar

- func: _sparse_mul(Tensor self, Tensor other, *, Tensor(a!) out) -> Tensor(a!)
  dispatch:
    SparseCPU: mul_out_sparse_cpu
    SparseCUDA: mul_out_sparse_cuda

- func: _sparse_mul_zerodim(Tensor self, Tensor other, *, Tensor(a!) out) -> Tensor(a!)
  dispatch:
    SparseCPU: mul_out_sparse_zerodim
    SparseCUDA: mul_out_sparse_zerodim

- func: _sparse_mul_scalar(Tensor self, Scalar other, *, Tensor(a!) out) -> Tensor(a!)
  dispatch:
    SparseCPU: mul_out_sparse_scalar
    SparseCUDA: mul_out_sparse_scalar

- func: split(Tensor(a) self, int split_size, int dim=0) -> Tensor(a)[]
  variants: function, method
  device_guard: False

- func: split_with_sizes(Tensor self, int[] split_sizes, int dim=0) -> Tensor[]
  variants: function, method
  device_guard: False

- func: squeeze(Tensor(a) self) -> Tensor(a)
  variants: function, method
  device_guard: False

- func: squeeze(Tensor(a) self, int dim) -> Tensor(a)
  variants: function, method
  device_guard: False

- func: squeeze_(Tensor(a!) self) -> Tensor(a!)
  variants: method
  device_guard: False

- func: squeeze_(Tensor(a!) self, int dim) -> Tensor(a!)
  variants: method
  device_guard: False

- func: sspaddmm(Tensor self, Tensor mat1, Tensor mat2, *, Scalar beta=1, Scalar alpha=1) -> Tensor
  variants: function, method

- func: sspaddmm(Tensor self, Tensor mat1, Tensor mat2, *, Scalar beta=1, Scalar alpha=1, Tensor(a!) out) -> Tensor(a!)
  dispatch:
    CPU: _sspaddmm_out_only_sparse
    CUDA: _sspaddmm_out_only_sparse_cuda
    SparseCPU: _sspaddmm_out_cpu
    SparseCUDA: _sspaddmm_out_cuda

- func: stack(Tensor[] tensors, int dim=0) -> Tensor

- func: stack(Tensor[] tensors, int dim=0, *, Tensor(a!) out) -> Tensor(a!)

# The signature is designed to be consistent with librosa except that it is
# missing the `pad_mode` and `center` arguments, which are taken care of at
# `torch.functional.py`. They shall be moved here once we have mapping between
# Python strings and C++ Enum in codegen.
- func: stft(Tensor self, int n_fft, int? hop_length=None, int? win_length=None, Tensor? window=None, bool normalized=False, bool onesided=True) -> Tensor
  variants: function, method

- func: stride(Tensor self, int dim) -> int
  variants: function, method
  device_guard: False

# FIXME: These could be combined as optional<ScalarType> but for https://github.com/pytorch/pytorch/issues/6593.
- func: sum(Tensor self, *, ScalarType dtype) -> Tensor
  variants: function, method

- func: sum(Tensor self) -> Tensor
  variants: function, method

- func: sum(Tensor self, int[1] dim, bool keepdim, *, ScalarType dtype) -> Tensor
  variants: function, method

- func: sum(Tensor self, int[1] dim, bool keepdim=False) -> Tensor
  variants: function, method

- func: sum(Tensor self, int[1] dim, *, ScalarType dtype) -> Tensor
  variants: function, method

- func: sum(Tensor self, int[1] dim, bool keepdim, *, ScalarType dtype, Tensor(a!) out) -> Tensor(a!)

- func: sum(Tensor self, int[1] dim, bool keepdim=False, *, Tensor(a!) out) -> Tensor(a!)

- func: sum(Tensor self, int[1] dim, *, ScalarType dtype, Tensor(a!) out) -> Tensor(a!)

- func: sum_to_size(Tensor self, int[] size) -> Tensor
  variants: method
  device_guard: False

- func: sqrt(Tensor self) -> Tensor
  variants: function, method

- func: sqrt_(Tensor(a!) self) -> Tensor(a!)
  variants: function, method
  dispatch:
    CPU: _sqrt__cpu
    CUDA: _sqrt__cuda

- func: sqrt(Tensor self, *, Tensor(a!) out) -> Tensor(a!)
  dispatch:
    CPU: _sqrt_out_cpu
    CUDA: _sqrt_out_cuda

- func: std(Tensor self, bool unbiased=True) -> Tensor
  variants: function, method

- func: std(Tensor self, int[1] dim, bool unbiased=True, bool keepdim=False) -> Tensor
  variants: function, method

- func: std(Tensor self, int[1] dim, bool unbiased=True, bool keepdim=False, *, Tensor(a!) out) -> Tensor(a!)

# FIXME: These could be combined as optional<ScalarType> but for https://github.com/pytorch/pytorch/issues/6593.
- func: prod(Tensor self, *, ScalarType dtype) -> Tensor
  variants: function, method

- func: prod(Tensor self) -> Tensor
  variants: function, method

- func: prod(Tensor self, int dim, bool keepdim, *, ScalarType dtype) -> Tensor
  variants: function, method

- func: prod(Tensor self, int dim, bool keepdim=False) -> Tensor
  variants: function, method

- func: prod(Tensor self, int dim, *, ScalarType dtype) -> Tensor
  variants: function, method

- func: prod(Tensor self, int dim, bool keepdim, *, ScalarType dtype, Tensor(a!) out) -> Tensor(a!)

- func: prod(Tensor self, int dim, bool keepdim=False, *, Tensor(a!) out) -> Tensor(a!)

- func: prod(Tensor self, int dim, *, ScalarType dtype, Tensor(a!) out) -> Tensor(a!)

- func: t(Tensor(a) self) -> Tensor(a)
  device_guard: False
  variants: function, method

- func: t_(Tensor(a!) self) -> Tensor(a!)
  device_guard: False
  variants: method

- func: tan(Tensor self) -> Tensor
  variants: function, method

- func: tan_(Tensor(a!) self) -> Tensor(a!)
  variants: function, method
  dispatch:
    CPU: _tan__cpu
    CUDA: _tan__cuda

- func: tan(Tensor self, *, Tensor(a!) out) -> Tensor(a!)
  dispatch:
    CPU: _tan_out_cpu
    CUDA: _tan_out_cuda

- func: tanh(Tensor self) -> Tensor
  variants: function, method

- func: tanh_(Tensor(a!) self) -> Tensor(a!)
  variants: function, method
  dispatch:
    CPU: _tanh__cpu
    CUDA: _tanh__cuda

- func: tanh(Tensor self, *, Tensor(a!) out) -> Tensor(a!)
  dispatch:
    CPU: _tanh_out_cpu
    CUDA: _tanh_out_cuda

- func: tensordot(Tensor self, Tensor other, int[] dims_self, int[] dims_other) -> Tensor
  variants: function

# TODO: namespace threshold in 'nn'
- func: threshold(Tensor self, Scalar threshold, Scalar value) -> Tensor
  variants: function

- func: threshold_(Tensor(a!) self, Scalar threshold, Scalar value) -> Tensor(a!)
  variants: function

- func: threshold(Tensor self, Scalar threshold, Scalar value, *, Tensor(a!) out) -> Tensor(a!)

- func: threshold_backward(Tensor grad_output, Tensor self, Scalar threshold) -> Tensor
  variants: function

- func: transpose(Tensor(a) self, int dim0, int dim1) -> Tensor(a)
  variants: function, method
  device_guard: False

- func: transpose_(Tensor(a!) self, int dim0, int dim1) -> Tensor(a!)
  variants: method
  device_guard: False

- func: one_hot(Tensor self, int num_classes=-1) -> Tensor
  python_module: nn
  variants: function

- func: flip(Tensor self, int[] dims) -> Tensor
  variants: function, method
  dispatch:
    CPU: flip_cpu
    CUDA: flip_cuda

- func: roll(Tensor self, int[1] shifts, int[1] dims=[]) -> Tensor
  variants: function, method
  dispatch:
    CPU: roll_cpu
    CUDA: roll_cuda

# default int[] value [0,1] should not add space after comma, since native_parse.py uses ', ' to split args
- func: rot90(Tensor self, int k=1, int[] dims=[0,1]) -> Tensor
  variants: function, method

- func: _trilinear(Tensor i1, Tensor i2, Tensor i3, int[] expand1, int[] expand2, int[] expand3, int[] sumdim, int unroll_dim=1) -> Tensor

- func: triplet_margin_loss(Tensor anchor, Tensor positive, Tensor negative, float margin=1.0, float p=2, float eps=1e-06, bool swap=False, int reduction=Mean) -> Tensor

- func: trunc(Tensor self) -> Tensor
  variants: function, method

- func: trunc_(Tensor(a!) self) -> Tensor(a!)
  variants: function, method
  dispatch:
    CPU: _trunc__cpu
    CUDA: _trunc__cuda

- func: trunc(Tensor self, *, Tensor(a!) out) -> Tensor(a!)
  dispatch:
    CPU: _trunc_out_cpu
    CUDA: _trunc_out_cuda

- func: type_as(Tensor self, Tensor other) -> Tensor
  variants: method

- func: _unique(Tensor self, bool sorted=True, bool return_inverse=False) -> (Tensor, Tensor)
  variants: function
  dispatch:
    CPU: _unique_cpu
    CUDA: _unique_cuda

- func: _unique_dim(Tensor self, int dim, bool sorted=True, bool return_inverse=False) -> (Tensor, Tensor)
  variants: function
  dispatch:
    CPU: _unique_dim_cpu
    CUDA: _unique_dim_cuda

- func: unique_consecutive(Tensor self, bool return_inverse=False, bool return_counts=False, int? dim=None) -> (Tensor, Tensor, Tensor)
  variants: function
  dispatch:
    CPU: unique_consecutive_cpu
    CUDA: unique_consecutive_cuda

- func: unique_dim_consecutive(Tensor self, int dim, bool return_inverse=False, bool return_counts=False) -> (Tensor, Tensor, Tensor)
  variants: function
  dispatch:
    CPU: unique_dim_consecutive_cpu
    CUDA: unique_dim_consecutive_cuda

# _unique and _unique_dim are fragile and modifying them easily cause internal break
# below two operators are a temporary hack for adding return_counts support
# Please don't rely on these two operators, they will be removed soon

- func: _unique2_temporary_will_remove_soon(Tensor self, bool sorted=True, bool return_inverse=False, bool return_counts=False) -> (Tensor, Tensor, Tensor)
  variants: function
  dispatch:
    CPU: _unique2_cpu
    CUDA: _unique2_cuda

- func: unique_dim(Tensor self, int dim, bool sorted=True, bool return_inverse=False, bool return_counts=False) -> (Tensor, Tensor, Tensor)
  matches_jit_signature: True
  variants: function
  dispatch:
    CPU: unique_dim_cpu
    CUDA: unique_dim_cuda

- func: _unsafe_view(Tensor self, int[] size) -> Tensor

- func: unsqueeze(Tensor(a) self, int dim) -> Tensor(a)
  variants: function, method
  device_guard: False

- func: unsqueeze_(Tensor(a!) self, int dim) -> Tensor(a!)
  variants: method
  device_guard: False

- func: var(Tensor self, bool unbiased=True) -> Tensor
  variants: function, method

- func: var(Tensor self, int[1] dim, bool unbiased=True, bool keepdim=False) -> Tensor
  variants: function, method

- func: var(Tensor self, int[1] dim, bool unbiased=True, bool keepdim=False, *, Tensor(a!) out) -> Tensor(a!)

- func: view_as(Tensor self, Tensor other) -> Tensor
  variants: method
  device_guard: False

# we define both of these because 'where' does the broadcast and '_s_where' doesn't;
# this allows us to implicitly calculate the broadcast derivative, while only dealing with the
# _s_where derivative.
- func: where(Tensor condition, Tensor self, Tensor other) -> Tensor
  variants: function, method

- func: _s_where(Tensor condition, Tensor self, Tensor other) -> Tensor
  variants: function
  dispatch:
    CPU: _s_where_cpu
    CUDA: _s_where_cuda

- func: norm_except_dim(Tensor v, int pow=2, int dim=0) -> Tensor
  variants: function

# VariableType::_weight_norm does not want to be given a gap in the autograd graph,
# so we don't define "dispatch" variants for it.
- func: _weight_norm(Tensor v, Tensor g, int dim=0) -> Tensor
  variants: function

- func: _weight_norm_cuda_interface(Tensor v, Tensor g, int dim=0) -> (Tensor, Tensor)
  variants: function
  dispatch:
    CUDA: weight_norm_cuda

- func: _weight_norm_cuda_interface_backward(Tensor grad_w, Tensor saved_v, Tensor saved_g, Tensor saved_norms, int dim) -> (Tensor, Tensor)
  variants: function
  dispatch:
    CUDA: weight_norm_cuda_backward

- func: _weight_norm_differentiable_backward(Tensor grad_w, Tensor saved_v, Tensor saved_g, Tensor saved_norms, int dim) -> (Tensor, Tensor)
  variants: function

- func: zeros(int[] size, *, ScalarType? dtype=None, Layout? layout=None, Device? device=None) -> Tensor

- func: zeros(int[] size, *, Tensor(a!) out) -> Tensor(a!)

- func: zeros_like(Tensor self) -> Tensor

- func: zeros_like(Tensor self, *, ScalarType dtype, Layout layout, Device device) -> Tensor

- func: _standard_gamma_grad(Tensor self, Tensor output) -> Tensor
  variants: function
  dispatch:
    CPU: _standard_gamma_grad_cpu
    CUDA: _standard_gamma_grad_cuda

- func: _standard_gamma(Tensor self, Generator? generator=None) -> Tensor
  variants: function
  dispatch:
    CPU: _s_gamma_cpu
    CUDA: _s_gamma_cuda

- func: _sample_dirichlet(Tensor self, Generator? generator=None) -> Tensor
  variants: function
  dispatch:
    CPU: _s_dirichlet_cpu
    CUDA: _s_dirichlet_cuda

- func: poisson(Tensor self, Generator? generator=None) -> Tensor
  dispatch:
    CPU: _s_poisson_cpu
    CUDA: _s_poisson_cuda

# When more variants get ported to native, this dispatch will get more
# complicated

- func: native_norm(Tensor self, Scalar p=2) -> Tensor
  dispatch:
    SparseCPU: norm_sparse
    SparseCUDA: norm_sparse

# TODO: reduce signatures down to one when optional args is available
- func: _sparse_sum(Tensor self) -> Tensor

- func: _sparse_sum(Tensor self, *, ScalarType dtype) -> Tensor

- func: _sparse_sum(Tensor self, int[1] dim) -> Tensor

- func: _sparse_sum(Tensor self, int[1] dim, *, ScalarType dtype) -> Tensor

- func: _sparse_sum_backward(Tensor grad, Tensor self, int[] dim) -> Tensor
  dispatch:
      SparseCPU: _sparse_sum_backward_cpu
      SparseCUDA: _sparse_sum_backward_cuda

- func: norm(Tensor self, Scalar? p, *, ScalarType dtype) -> Tensor
  variants: function, method

- func: norm(Tensor self, Scalar p=2) -> Tensor
  variants: function, method

- func: norm(Tensor self, Scalar? p, int[1] dim, bool keepdim, *, ScalarType dtype) -> Tensor
  variants: function, method

- func: norm(Tensor self, Scalar? p, int[1] dim, bool keepdim=False) -> Tensor
  variants: function, method

- func: norm(Tensor self, Scalar? p, int[1] dim, bool keepdim, *, ScalarType dtype, Tensor(a!) out) -> Tensor(a!)

- func: norm(Tensor self, Scalar? p, int[1] dim, bool keepdim=False, *, Tensor(a!) out) -> Tensor(a!)

- func: frobenius_norm(Tensor self) -> Tensor
  variants: function

- func: frobenius_norm(Tensor self, int[1] dim, bool keepdim=False) -> Tensor
  variants: function

- func: frobenius_norm(Tensor self, int[1] dim, bool keepdim=False, *, Tensor(a!) out) -> Tensor(a!)
  variants: function

- func: nuclear_norm(Tensor self, bool keepdim=False) -> Tensor
  variants: function

- func: nuclear_norm(Tensor self, bool keepdim=False, *, Tensor(a!) out) -> Tensor(a!)
  variants: function

- func: clone(Tensor self) -> Tensor
  variants: function, method
  cpu_half: True
  cpu_bool: True
  cuda_bool: True
  dispatch:
    CPU: clone
    CUDA: clone
    SparseCPU: clone_sparse
    SparseCUDA: clone_sparse

- func: resize_as_(Tensor(a!) self, Tensor the_template) -> Tensor(a!)
  cpu_bool: True
  cuda_bool: True
  cpu_half: True
  variants: function, method
  dispatch:
    CPU: resize_as_
    CUDA: resize_as_
    SparseCPU: resize_as_sparse_
    SparseCUDA: resize_as_sparse_

- func: pow(Tensor self, Scalar exponent, *, Tensor(a!) out) -> Tensor(a!)
  dispatch:
    CPU: pow_out
    CUDA: pow_out
    SparseCPU: pow_out_sparse_scalar
    SparseCUDA: pow_out_sparse_scalar

- func: pow(Tensor self, Scalar exponent) -> Tensor
  variants: function, method
  dispatch:
    CPU: pow
    CUDA: pow
    SparseCPU: pow_sparse_scalar
    SparseCUDA: pow_sparse_scalar

- func: zero_(Tensor(a!) self) -> Tensor(a!)
  variants: method, function
  cpu_half: True
  cpu_bool: True
  cuda_bool: True
  dispatch:
    CPU: zero_
    CUDA: zero_
    SparseCPU: zero_sparse_
    SparseCUDA: zero_sparse_

- func: sub(Tensor self, Tensor other, *, Scalar alpha=1, Tensor(a!) out) -> Tensor(a!)

- func: sub(Tensor self, Tensor other, *, Scalar alpha=1) -> Tensor
  variants: function, method

- func: sub_(Tensor(a!) self, Tensor other, *, Scalar alpha=1) -> Tensor(a!)
  variants: method

# For C++ only, until we have conversion from C++ numbers to Tensor
- func: sub(Tensor self, Scalar other, Scalar alpha=1) -> Tensor
  variants: function, method

- func: sub_(Tensor(a!) self, Scalar other, Scalar alpha=1) -> Tensor(a!)
  variants: method

- func: rsub(Tensor self, Tensor other, *, Scalar alpha=1) -> Tensor
  variants: function

# For C++ only, until we have conversion from C++ numbers to Tensor
- func: rsub(Tensor self, Scalar other, Scalar alpha=1) -> Tensor
  variants: function

- func: s_native_addmm(Tensor self, Tensor mat1, Tensor mat2, *, Scalar beta=1, Scalar alpha=1, Tensor(a!) out) -> Tensor(a!)
  dispatch:
    CPU: s_addmm_out_sparse_dense_cpu
    CUDA: s_addmm_out_sparse_dense_cuda

- func: s_native_addmm(Tensor self, Tensor mat1, Tensor mat2, *, Scalar beta=1, Scalar alpha=1) -> Tensor
  dispatch:
    CPU: s_addmm_sparse_dense_cpu
    CUDA: s_addmm_sparse_dense_cuda

- func: s_native_addmm_(Tensor(a!) self, Tensor mat1, Tensor mat2, *, Scalar beta=1, Scalar alpha=1) -> Tensor(a!)
  dispatch:
    CPU: s_addmm_sparse_dense_cpu_
    CUDA: s_addmm_sparse_dense_cuda_

- func: _sparse_addmm(Tensor self, Tensor sparse, Tensor dense, *, Scalar beta=1, Scalar alpha=1) -> Tensor

- func: addmm(Tensor self, Tensor mat1, Tensor mat2, *, Scalar beta=1, Scalar alpha=1, Tensor(a!) out) -> Tensor(a!)

- func: addmm(Tensor self, Tensor mat1, Tensor mat2, *, Scalar beta=1, Scalar alpha=1) -> Tensor
  variants: function, method

- func: addmm_(Tensor(a!) self, Tensor mat1, Tensor mat2, *, Scalar beta=1, Scalar alpha=1) -> Tensor(a!)
  variants: method


# NOTE [ Sparse: autograd and API ]
#
#
# Sparse Tensor Constructors
# ~~~~~~~~~~~~~~~~~~~~~~~~~~
#
# The API entry points to sparse tensor construction should be
# `sparse_coo tensor` and `_sparse_coo_tensor_unsafe`. Depending on whether the
# indices and values tensors are given, they eventually dispatch to either
# `sparse_coo_tensor_with_dims` or `sparse_coo_tensor_with_dims_and_tensors`.
#
# The autograd support for ctor is implement on `sparse_coo_tensor_with_dims_and_tensors`.
#
# The API methods `sparse_coo tensor` and `_sparse_coo_tensor_unsafe`
# **must not** have specific type dispatches because otherwise codegen will
# consider them as abstract methods (see Note [Abstract ATen methods]), dispatch
# using **Tensor** type, and thus lose autograd tracking on the actual method
# they dispatch to, e.g., `sparse_coo_tensor_with_dims_and_tensors`.
#
# The actual ctors `sparse_coo_tensor_with_dims` and `sparse_coo_tensor_with_dims_and_tensors`,
# on the other hand, need to create `SparseTensorImpl` and know nothing about
# how `VariableType`s work. So they need to be dispatched using Tensor types.
# We thus put `requires_tensor=True` to ensure that `VariableType` will unwrap
# the given variables and call with the Tensor type.
#
#
# Sparse Methods API Design
# ~~~~~~~~~~~~~~~~~~~~~~~~~
#
# Goals: 1. Flexible API for users to write custom sparse ops
#        2. ctor and member accessor with autograd support
#
# To achieve 1, we need to provide a set of *dangerous* APIs (dangerous in the
# sense that misusing them will break sparse tensor invariant and may out in
# unexpected behavior, e.g., crash). These methods are all prefixed with
# underscore "_" to indicate that they should be used with care. We provide:
#
#   + `_indices()`: returns the *raw* indices within the sparse tensor (not just
#                   sharing storage). Any inplace operation will change the
#                   actual indices, including t_, set_, as_strided_, resize_,
#                   etc.
#   + `_values()`: returns the *raw* values within the sparse tensor. Similar
#                  semantics as `_indices()`
#   + `_nnz()`: returns the number of non-zero entries. This will always be
#               determined by the shapes of indices and values.
#   + `_coalesced_(bool)`: inplace sets whether the tensor is coalesced, and
#                          returns itself.
#
# These methods are very useful in writing new operations, e.g., a custom
# autograd Function.
#
# We also provide other public *safe* APIs:
#   + `indices()`: returns a **view** of the indices tensor if the sparse tensor
#                  is **coalesced**.
#   + `values()`: returns a **view** of the values tensor if the containing
#                 sparse tensor is **coalesced**.
#   + `sparse_dim()`: number of sparse dimensions
#   + `dense_dim()`: number of dense dimensions
#   + `is_coalesced()`: whether the sparse tensor is coalesced
#
# `_indices()` and `_values()` should returns the raw indices and values dense
# tensors within a sparse tensor. They can be quite unsafe with inplace
# operations like `t_()`, and exposes uncoalesced indices and values. The public
# recommended API is `indices()` and `values()`, both of which first check that
# the tensor is coalesced and return views on those tensors.
#
#
# Autograd Support
# ~~~~~~~~~~~~~~~~
#
# Autograd is supported on `values()` and sparse tensor ctor with indices and
# values tensors. E.g., `torch.sparse_coo_tensor(i, v).values().sum()` is
# differentiable w.r.t. `v`.
#
# NB: The `values()` and `_values()` operators are special in that they are
# layout-aware, i.e., the output depends not just on the data it represents, but
# also on the input layout details (in this case, the `indices` tensor). See
# NOTE [ as_strided Backward and layout-aware/agnostic autograd ] in Functions.cpp
# for discussion on layout-aware vs layout-agnostic autograd. Since PyTorch ops
# operate in the layout-agnostic mode, similar to `as_strided`, backward of
# these two operators need to consider them in a layout-agnostic way:
#   + `values()`:
#     Input is coalesced.
#     We just pretend having `input.indices()` as an additional argument
#     `input_indices`, then forward is similar to
#     `input.to(kStrided).index_select(input_indices)` regardless of the layout.
#     Note that `values()` normally is layout-aware even if we constrain
#     ourselves on sparse inputs since it may include all zeros values entries
#     as "present" entries.
#   + `_values()`:
#     Input may be uncoalesced.
#     It is not straightforward to construct a layout-agnostic version because
#     duplicate indices entries may exist and additional parameterization is
#     needed to distribute the value into different values entries. Furthermore,
#     this op is intended to provide ways to write custom sparse ops, rather
#     than being used in autograd graph, so it is marked as *non-differentiable*
#     in derivatives.yaml.
#
# Before reading the following, see NOTE [ Autograd Variable Views ] in
# variable.h for details on views that are tracked by autograd, and views that
# are not.
#
# Moreover, these methods return tensors that share storage with inputs, so we
# mark these methods as view ops to support autograd history tracking.
# The sparse tensor ctor output should technically be view of both input indices
# and values tensors, but currently we only support setting as view of a single
# Variable, so it is only view of the values tensor.
# TODO: clone indices in sparse tensor ctor.
#
# For other methods that return outputs that share storage with inputs, i.e.,
# `indices()` and `_indices()`. We mark their outputs as non-differentiable, so
# the view relation is not tracked by autograd, but the version counter is still
# shared. In other words, their outputs are non-differentiable views of the
# sparse tensor.


# FIXME: would be nicer if TensorOptions was optional based; not adding default arguments for options given
# the default would never make sense.
- func: sparse_coo_tensor(int[] size, *, ScalarType dtype, Layout layout, Device device) -> Tensor

- func: sparse_coo_tensor(Tensor indices, Tensor values, *, ScalarType? dtype=None, Layout? layout=None, Device? device=None) -> Tensor

- func: sparse_coo_tensor(Tensor indices, Tensor values, int[] size, *, ScalarType? dtype=None, Layout? layout=None, Device? device=None) -> Tensor

- func: _sparse_coo_tensor_unsafe(Tensor indices, Tensor values, int[] size, *, ScalarType? dtype=None, Layout? layout=None, Device? device=None) -> Tensor

- func: _sparse_coo_tensor_with_dims(int sparse_dim, int dense_dim, int[] size, *, ScalarType dtype, Layout layout, Device device) -> Tensor
  dispatch:
    SparseCPU: new_with_dims_sparse
    SparseCUDA: new_with_dims_sparse
  requires_tensor: True

- func: _sparse_coo_tensor_with_dims_and_tensors(int sparse_dim, int dense_dim, int[] size, Tensor indices, Tensor values, *, ScalarType dtype, Layout layout, Device device) -> Tensor
  dispatch:
    SparseCPU: new_with_dims_and_tensor_sparse
    SparseCUDA: new_with_dims_and_tensor_sparse
  requires_tensor: True


- func: sparse_resize_(Tensor(a!) self, int[] size, int sparse_dim, int dense_dim) -> Tensor(a!)
  variants: method
  dispatch:
    SparseCPU: sparse_resize_
    SparseCUDA: sparse_resize_
  requires_tensor: True

- func: sparse_resize_and_clear_(Tensor(a!) self, int[] size, int sparse_dim, int dense_dim) -> Tensor(a!)
  variants: method
  dispatch:
    SparseCPU: sparse_resize_and_clear_
    SparseCUDA: sparse_resize_and_clear_
  requires_tensor: True


- func: sparse_mask(Tensor self, SparseTensorRef mask) -> Tensor
  variants: method
  dispatch:
    CPU: sparse_mask_cpu
    CUDA: sparse_mask_cuda
  requires_tensor: True


- func: to_dense(Tensor self) -> Tensor
  variants: method
  dispatch:
    SparseCPU: sparse_to_dense
    SparseCUDA: sparse_to_dense
    MkldnnCPU: mkldnn_to_dense
  requires_tensor: True

- func: to_dense_backward(Tensor grad, Tensor input) -> Tensor

- func: sparse_dim(Tensor self) -> int
  variants: method
  dispatch:
    SparseCPU: sparse_dim_sparse
    SparseCUDA: sparse_dim_sparse
  requires_tensor: True
  device_guard: False

# legacy method
- func: _dimI(Tensor self) -> int
  variants: method
  dispatch: sparse_dim_sparse
  requires_tensor: True
  device_guard: False


- func: dense_dim(Tensor self) -> int
  variants: method
  dispatch:
    SparseCPU: dense_dim_sparse
    SparseCUDA: dense_dim_sparse
  requires_tensor: True
  device_guard: False

# legacy method
- func: _dimV(Tensor self) -> int
  variants: method
  dispatch: dense_dim_sparse
  requires_tensor: True
  device_guard: False


- func: _nnz(Tensor self) -> int
  variants: method
  dispatch:
    SparseCPU: _nnz_sparse
    SparseCUDA: _nnz_sparse
  requires_tensor: True
  device_guard: False


- func: coalesce(Tensor self) -> Tensor
  variants: method
  dispatch:
    SparseCPU: coalesce_sparse_cpu
    SparseCUDA: coalesce_sparse_cuda
  requires_tensor: True


- func: is_coalesced(Tensor self) -> bool
  variants: method
  dispatch:
    SparseCPU: is_coalesced_sparse
    SparseCUDA: is_coalesced_sparse
  requires_tensor: True
  device_guard: False


- func: _indices(Tensor(a) self) -> Tensor(a)
  variants: method
  dispatch:
    SparseCPU: _indices_sparse
    SparseCUDA: _indices_sparse
  requires_tensor: True
  device_guard: False

- func: _values(Tensor(a) self) -> Tensor(a)
  variants: method
  dispatch:
    SparseCPU: _values_sparse
    SparseCUDA: _values_sparse
  requires_tensor: True
  device_guard: False

# This method doesn't do any check but only directly sets the flag. So it can be
# a bit unsafe. Similar to _indices and _values, this is useful for implementing
# custom sparse operations in Python/C++ extension.
- func: _coalesced_(Tensor(a!) self, bool coalesced) -> Tensor(a!)
  variants: method
  dispatch:
    SparseCPU: _coalesced_sparse_
    SparseCUDA: _coalesced_sparse_
  requires_tensor: True
  device_guard: False

- func: indices(Tensor(a) self) -> Tensor(a)
  variants: method
  dispatch:
    SparseCPU: indices_sparse
    SparseCUDA: indices_sparse
  requires_tensor: True
  device_guard: False

- func: values(Tensor(a) self) -> Tensor(a)
  variants: method
  dispatch:
    SparseCPU: values_sparse
    SparseCUDA: values_sparse
  requires_tensor: True
  device_guard: False


- func: hspmm(Tensor mat1, Tensor mat2, *, Tensor(a!) out) -> Tensor(a!)
  dispatch:
    SparseCPU: hspmm_out_sparse_cpu
    SparseCUDA: hspmm_out_sparse_cuda
  requires_tensor: True

- func: hspmm(Tensor mat1, Tensor mat2) -> Tensor
  dispatch:
    SparseCPU: hspmm_sparse_cpu
    SparseCUDA: hspmm_sparse_cuda
  requires_tensor: True

- func: copy_sparse_to_sparse_(Tensor(a!) self, Tensor src, bool non_blocking=False) -> Tensor(a!)
  variants: function
  dispatch:
    SparseCPU: copy_sparse_
    SparseCUDA: copy_sparse_
  requires_tensor: True

- func: numel(Tensor self) -> int
  variants: function, method
  device_guard: False

- func: unbind(Tensor(a) self, int dim=0) -> Tensor(a)[]
  variants: function, method

- func: to_sparse(Tensor self, int sparse_dim) -> Tensor
  variants: method
  dispatch:
    CPU: dense_to_sparse
    CUDA: dense_to_sparse

- func: to_sparse(Tensor self) -> Tensor
  variants: method
  dispatch:
    CPU: dense_to_sparse
    CUDA: dense_to_sparse

- func: to_mkldnn(Tensor self) -> Tensor
  variants: method
  dispatch:
    CPU: dense_to_mkldnn

- func: to_mkldnn_backward(Tensor grad, Tensor input) -> Tensor

- func: quantize_linear(Tensor self, float scale, int zero_point) -> Tensor
  variants: function, method
  dispatch:
    CPU: quantize_linear_cpu

- func: dequantize(Tensor self) -> Tensor
  variants: function, method
  dispatch:
    QuantizedCPU: dequantize_quant

- func: q_scale(Tensor self) -> Scalar
  variants: function, method
  dispatch:
    QuantizedCPU: q_scale_quant

- func: q_zero_point(Tensor self) -> Scalar
  variants: function, method
  dispatch:
    QuantizedCPU: q_zero_point_quant
<<<<<<< HEAD

- func: int_repr(Tensor self) -> Tensor
  variants: function, method
  dispatch:
    QuantizedCPU: int_repr_quant
=======
>>>>>>> 3403cb85

# to(Device) must not exist because all constructors of Device also works for
# TensorOptions. Otherwise, an ambiguity error is thrown.
# See NOTE [ TensorOptions Constructors ].
- func: to(Tensor self, *, ScalarType dtype, Layout layout, Device device, bool non_blocking=False, bool copy=False) -> Tensor
  variants: method
  device_guard: False

- func: to(Tensor self, Device device, ScalarType dtype, bool non_blocking=False, bool copy=False) -> Tensor
  variants: method
  device_guard: False

- func: to(Tensor self, ScalarType dtype, bool non_blocking=False, bool copy=False) -> Tensor
  variants: method
  device_guard: False

- func: to(Tensor self, Tensor other, bool non_blocking=False, bool copy=False) -> Tensor
  variants: method
  device_guard: False

- func: meshgrid(Tensor[] tensors) -> Tensor[]

- func: cartesian_prod(Tensor[] tensors) -> Tensor
  variants: function

- func: combinations(Tensor self, int r=2, bool with_replacement=False) -> Tensor
  variants: function

- func: item(Tensor self) -> Scalar
  variants: method

# NB: Does NOT check precondition that numel == 1
# WARNING: Use of cpu_half here is generally not supported; please
# don't use it.
- func: _local_scalar_dense(Tensor self) -> Scalar
  cpu_half: True
  cpu_bool: True
  cuda_bool: True
  dispatch:
    CPU: _local_scalar_dense_cpu
    CUDA: _local_scalar_dense_cuda
  variants: function

# Fused RNN kernels
- func: _thnn_fused_lstm_cell(Tensor input_gates, Tensor hidden_gates, Tensor cx, Tensor? input_bias=None, Tensor? hidden_bias=None) -> (Tensor, Tensor, Tensor)
  dispatch:
    CUDA: _thnn_fused_lstm_cell_cuda

- func: _thnn_fused_lstm_cell_backward(Tensor? grad_hy, Tensor? grad_cy, Tensor cx, Tensor cy, Tensor workspace, bool has_bias) -> (Tensor, Tensor, Tensor, Tensor, Tensor)
  dispatch:
    CUDA: _thnn_fused_lstm_cell_backward_cuda

- func: _thnn_fused_gru_cell(Tensor input_gates, Tensor hidden_gates, Tensor hx, Tensor? input_bias=None, Tensor? hidden_bias=None) -> (Tensor, Tensor)
  dispatch:
    CUDA: _thnn_fused_gru_cell_cuda

- func: _thnn_fused_gru_cell_backward(Tensor grad_hy, Tensor workspace, bool has_bias) -> (Tensor, Tensor, Tensor, Tensor, Tensor)
  dispatch:
    CUDA: _thnn_fused_gru_cell_backward_cuda

# RNN cells and layers
- func: lstm(Tensor input, Tensor[] hx, Tensor[] params, bool has_biases, int num_layers, float dropout, bool train, bool bidirectional, bool batch_first) -> (Tensor, Tensor, Tensor)

- func: lstm(Tensor data, Tensor batch_sizes, Tensor[] hx, Tensor[] params, bool has_biases, int num_layers, float dropout, bool train, bool bidirectional) -> (Tensor, Tensor, Tensor)

- func: gru(Tensor input, Tensor hx, Tensor[] params, bool has_biases, int num_layers, float dropout, bool train, bool bidirectional, bool batch_first) -> (Tensor, Tensor)

- func: gru(Tensor data, Tensor batch_sizes, Tensor hx, Tensor[] params, bool has_biases, int num_layers, float dropout, bool train, bool bidirectional) -> (Tensor, Tensor)

- func: rnn_tanh(Tensor input, Tensor hx, Tensor[] params, bool has_biases, int num_layers, float dropout, bool train, bool bidirectional, bool batch_first) -> (Tensor, Tensor)

- func: rnn_tanh(Tensor data, Tensor batch_sizes, Tensor hx, Tensor[] params, bool has_biases, int num_layers, float dropout, bool train, bool bidirectional) -> (Tensor, Tensor)

- func: rnn_relu(Tensor input, Tensor hx, Tensor[] params, bool has_biases, int num_layers, float dropout, bool train, bool bidirectional, bool batch_first) -> (Tensor, Tensor)

- func: rnn_relu(Tensor data, Tensor batch_sizes, Tensor hx, Tensor[] params, bool has_biases, int num_layers, float dropout, bool train, bool bidirectional) -> (Tensor, Tensor)

- func: lstm_cell(Tensor input, Tensor[] hx, Tensor w_ih, Tensor w_hh, Tensor? b_ih=None, Tensor? b_hh=None) -> (Tensor, Tensor)

- func: gru_cell(Tensor input, Tensor hx, Tensor w_ih, Tensor w_hh, Tensor? b_ih=None, Tensor? b_hh=None) -> Tensor

- func: rnn_tanh_cell(Tensor input, Tensor hx, Tensor w_ih, Tensor w_hh, Tensor? b_ih=None, Tensor? b_hh=None) -> Tensor

- func: rnn_relu_cell(Tensor input, Tensor hx, Tensor w_ih, Tensor w_hh, Tensor? b_ih=None, Tensor? b_hh=None) -> Tensor

# Quantized RNN layers
- func: quantized_lstm(Tensor input, Tensor[] hx, Tensor[] params, bool has_biases, int num_layers, float dropout, bool train, bool bidirectional, bool batch_first) -> (Tensor, Tensor, Tensor)

# Quantized RNN cells
- func: quantized_lstm_cell(Tensor input, Tensor[] hx, Tensor w_ih, Tensor w_hh, Tensor b_ih, Tensor b_hh, Tensor packed_ih, Tensor packed_hh, Tensor col_offsets_ih, Tensor col_offsets_hh, Scalar scale_ih, Scalar scale_hh, Scalar zero_point_ih, Scalar zero_point_hh) -> (Tensor, Tensor)

- func: quantized_gru_cell(Tensor input, Tensor hx, Tensor w_ih, Tensor w_hh, Tensor b_ih, Tensor b_hh, Tensor packed_ih, Tensor packed_hh, Tensor col_offsets_ih, Tensor col_offsets_hh, Scalar scale_ih, Scalar scale_hh, Scalar zero_point_ih, Scalar zero_point_hh) -> Tensor

- func: quantized_rnn_relu_cell(Tensor input, Tensor hx, Tensor w_ih, Tensor w_hh, Tensor b_ih, Tensor b_hh, Tensor packed_ih, Tensor packed_hh, Tensor col_offsets_ih, Tensor col_offsets_hh, Scalar scale_ih, Scalar scale_hh, Scalar zero_point_ih, Scalar zero_point_hh) -> Tensor

- func: quantized_rnn_tanh_cell(Tensor input, Tensor hx, Tensor w_ih, Tensor w_hh, Tensor b_ih, Tensor b_hh, Tensor packed_ih, Tensor packed_hh, Tensor col_offsets_ih, Tensor col_offsets_hh, Scalar scale_ih, Scalar scale_hh, Scalar zero_point_ih, Scalar zero_point_hh) -> Tensor


# PackedSequence utilities
- func: _pack_padded_sequence(Tensor input, Tensor lengths, bool batch_first) -> (Tensor, Tensor)

- func: _pack_padded_sequence_backward(Tensor grad, int[] input_size, Tensor batch_sizes, bool batch_first) -> Tensor

- func: _pad_packed_sequence(Tensor data, Tensor batch_sizes, bool batch_first, Scalar padding_value, int total_length) -> (Tensor, Tensor)

# wrappers for legacy TH methods

- func: data_ptr(Tensor self) -> void*
  variants: method
  device_guard: False

- func: set_(Tensor(a!) self, Storage source) -> Tensor(a!)
  variants: method
  device_guard: False

- func: set_(Tensor(a!) self, Storage source, int storage_offset, int[] size, int[] stride=[]) -> Tensor(a!)
  variants: method
  device_guard: False

- func: set_(Tensor(a!) self, Tensor source) -> Tensor(a!)
  variants: method
  device_guard: False

- func: set_(Tensor(a!) self) -> Tensor(a!)
  variants: method

- func: is_set_to(Tensor self, Tensor tensor) -> bool
  variants: method
  cpu_bool: True
  cuda_bool: True
  device_guard: False

- func: masked_fill_(Tensor(a!) self, Tensor mask, Scalar value) -> Tensor(a!)
  variants: method

- func: masked_fill(Tensor self, Tensor mask, Scalar value) -> Tensor
  variants: function, method

- func: masked_fill_(Tensor(a!) self, Tensor mask, Tensor value) -> Tensor(a!)
  variants: method

- func: masked_fill(Tensor self, Tensor mask, Tensor value) -> Tensor
  variants: function, method

- func: masked_scatter_(Tensor(a!) self, Tensor mask, Tensor source) -> Tensor(a!)
  variants: method

- func: masked_scatter(Tensor self, Tensor mask, Tensor source) -> Tensor
  variants: function, method

- func: view(Tensor(a) self, int[] size) -> Tensor(a)
  cpu_half: True
  cpu_bool: True
  cuda_bool: True
  variants: method
  device_guard: False

- func: put_(Tensor(a!) self, Tensor index, Tensor source, bool accumulate=False) -> Tensor(a!)
  variants: method

- func: index_add_(Tensor(a!) self, int dim, Tensor index, Tensor source) -> Tensor(a!)
  variants: method

- func: index_add(Tensor self, int dim, Tensor index, Tensor source) -> Tensor
  variants: function, method

- func: index_fill_(Tensor(a!) self, int dim, Tensor index, Scalar value) -> Tensor(a!)
  variants: method

- func: index_fill(Tensor self, int dim, Tensor index, Scalar value) -> Tensor
  variants: function, method

- func: index_fill_(Tensor(a!) self, int dim, Tensor index, Tensor value) -> Tensor(a!)
  variants: method

- func: index_fill(Tensor self, int dim, Tensor index, Tensor value) -> Tensor
  variants: function, method

- func: scatter_(Tensor(a!) self, int dim, Tensor index, Tensor src) -> Tensor(a!)
  variants: method

- func: scatter(Tensor self, int dim, Tensor index, Tensor src) -> Tensor
  variants: function, method

- func: scatter_(Tensor(a!) self, int dim, Tensor index, Scalar value) -> Tensor(a!)
  variants: method

- func: scatter(Tensor self, int dim, Tensor index, Scalar value) -> Tensor
  variants: function, method

- func: scatter_add_(Tensor(a!) self, int dim, Tensor index, Tensor src) -> Tensor(a!)
  variants: method

- func: scatter_add(Tensor self, int dim, Tensor index, Tensor src) -> Tensor
  variants: function, method

- func: lt_(Tensor(a!) self, Scalar other) -> Tensor(a!)
  variants: method

- func: lt_(Tensor(a!) self, Tensor other) -> Tensor(a!)
  variants: method

- func: gt_(Tensor(a!) self, Scalar other) -> Tensor(a!)
  variants: method

- func: gt_(Tensor(a!) self, Tensor other) -> Tensor(a!)
  variants: method

- func: le_(Tensor(a!) self, Scalar other) -> Tensor(a!)
  variants: method

- func: le_(Tensor(a!) self, Tensor other) -> Tensor(a!)
  variants: method

- func: ge_(Tensor(a!) self, Scalar other) -> Tensor(a!)
  variants: method

- func: ge_(Tensor(a!) self, Tensor other) -> Tensor(a!)
  variants: method

- func: eq_(Tensor(a!) self, Scalar other) -> Tensor(a!)
  variants: method

- func: eq_(Tensor(a!) self, Tensor other) -> Tensor(a!)
  variants: method

- func: ne_(Tensor(a!) self, Scalar other) -> Tensor(a!)
  variants: method

- func: ne_(Tensor(a!) self, Tensor other) -> Tensor(a!)
  variants: method

- func: __and__(Tensor self, Scalar other) -> Tensor
  variants: method, function

- func: __and__(Tensor self, Tensor other) -> Tensor
  variants: method, function

- func: __iand__(Tensor(a!) self, Scalar other) -> Tensor(a!)
  variants: method

- func: __iand__(Tensor(a!) self, Tensor other) -> Tensor(a!)
  variants: method

- func: __or__(Tensor self, Scalar other) -> Tensor
  variants: method, function

- func: __or__(Tensor self, Tensor other) -> Tensor
  variants: method, function

- func: __ior__(Tensor(a!) self, Scalar other) -> Tensor(a!)
  variants: method

- func: __ior__(Tensor(a!) self, Tensor other) -> Tensor(a!)
  variants: method

- func: __xor__(Tensor self, Scalar other) -> Tensor
  variants: method, function

- func: __xor__(Tensor self, Tensor other) -> Tensor
  variants: method, function

- func: __ixor__(Tensor(a!) self, Scalar other) -> Tensor(a!)
  variants: method

- func: __ixor__(Tensor(a!) self, Tensor other) -> Tensor(a!)
  variants: method

- func: __lshift__(Tensor self, Scalar other) -> Tensor
  variants: method, function

- func: __lshift__(Tensor self, Tensor other) -> Tensor
  variants: method, function

- func: __ilshift__(Tensor(a!) self, Scalar other) -> Tensor(a!)
  variants: method

- func: __ilshift__(Tensor(a!) self, Tensor other) -> Tensor(a!)
  variants: method

- func: __rshift__(Tensor self, Scalar other) -> Tensor
  variants: method, function

- func: __rshift__(Tensor self, Tensor other) -> Tensor
  variants: method, function

- func: __irshift__(Tensor(a!) self, Scalar other) -> Tensor(a!)
  variants: method

- func: __irshift__(Tensor(a!) self, Tensor other) -> Tensor(a!)
  variants: method

- func: lgamma_(Tensor(a!) self) -> Tensor(a!)
  variants: method

- func: atan2_(Tensor(a!) self, Tensor other) -> Tensor(a!)
  variants: method

- func: tril_(Tensor(a!) self, int diagonal=0) -> Tensor(a!)
  variants: method
  dispatch:
    CPU: tril_cpu_
    CUDA: tril_cuda_

- func: triu_(Tensor(a!) self, int diagonal=0) -> Tensor(a!)
  variants: method
  dispatch:
    CPU: triu_cpu_
    CUDA: triu_cuda_

- func: digamma_(Tensor(a!) self) -> Tensor(a!)
  variants: method

- func: polygamma_(Tensor(a!) self, int n) -> Tensor(a!)
  variants: method

- func: erfinv_(Tensor(a!) self) -> Tensor(a!)
  variants: method

- func: renorm_(Tensor(a!) self, Scalar p, int dim, Scalar maxnorm) -> Tensor(a!)
  variants: method

- func: pow_(Tensor(a!) self, Scalar exponent) -> Tensor(a!)
  variants: method

- func: pow_(Tensor(a!) self, Tensor exponent) -> Tensor(a!)
  variants: method

- func: lerp_(Tensor(a!) self, Tensor end, Scalar weight) -> Tensor(a!)
  variants: method
  dispatch:
    CPU: lerp_cpu_scalar_
    CUDA: lerp_cuda_scalar_

- func: lerp_(Tensor(a!) self, Tensor end, Tensor weight) -> Tensor(a!)
  variants: method
  dispatch:
    CPU: lerp_cpu_tensor_
    CUDA: lerp_cuda_tensor_

- func: sign_(Tensor(a!) self) -> Tensor(a!)
  variants: method

- func: fmod_(Tensor(a!) self, Scalar other) -> Tensor(a!)
  variants: method

- func: fmod_(Tensor(a!) self, Tensor other) -> Tensor(a!)
  variants: method

- func: remainder_(Tensor(a!) self, Scalar other) -> Tensor(a!)
  variants: method

- func: remainder_(Tensor(a!) self, Tensor other) -> Tensor(a!)
  variants: method

- func: addbmm_(Tensor(a!) self, Tensor batch1, Tensor batch2, *, Scalar beta=1, Scalar alpha=1) -> Tensor(a!)
  variants: method

- func: addbmm(Tensor self, Tensor batch1, Tensor batch2, *, Scalar beta=1, Scalar alpha=1, Tensor(a!) out) -> Tensor(a!)

- func: addbmm(Tensor self, Tensor batch1, Tensor batch2, *, Scalar beta=1, Scalar alpha=1) -> Tensor
  variants: method, function

- func: addcmul_(Tensor(a!) self, Tensor tensor1, Tensor tensor2, *, Scalar value=1) -> Tensor(a!)
  variants: method

- func: addcdiv_(Tensor(a!) self, Tensor tensor1, Tensor tensor2, *, Scalar value=1) -> Tensor(a!)
  variants: method

- func: random_(Tensor(a!) self, int from, int to, *, Generator? generator=None) -> Tensor(a!)
  variants: method

- func: random_(Tensor(a!) self, int to, *, Generator? generator=None) -> Tensor(a!)
  variants: method

- func: random_(Tensor(a!) self, *, Generator? generator=None) -> Tensor(a!)
  variants: method

- func: uniform_(Tensor(a!) self, float from=0, float to=1, *, Generator? generator=None) -> Tensor(a!)
  variants: method

- func: normal_(Tensor(a!) self, float mean=0, float std=1, *, Generator? generator=None) -> Tensor(a!)
  variants: method

- func: cauchy_(Tensor(a!) self, float median=0, float sigma=1, *, Generator? generator=None) -> Tensor(a!)
  variants: method

- func: log_normal_(Tensor(a!) self, float mean=1, float std=2, *, Generator? generator=None) -> Tensor(a!)
  variants: method

- func: exponential_(Tensor(a!) self, float lambd=1, *, Generator? generator=None) -> Tensor(a!)
  variants: method

- func: geometric_(Tensor(a!) self, float p, *, Generator? generator=None) -> Tensor(a!)
  variants: method

# wrappers for TH functions

- func: diag(Tensor self, int diagonal=0, *, Tensor(a!) out) -> Tensor(a!)

- func: diag(Tensor self, int diagonal=0) -> Tensor
  variants: method, function

- func: cross(Tensor self, Tensor other, int? dim=None, *, Tensor(a!) out) -> Tensor(a!)

- func: cross(Tensor self, Tensor other, int? dim=None) -> Tensor
  variants: method, function

- func: triu(Tensor self, int diagonal=0, *, Tensor(a!) out) -> Tensor(a!)
  dispatch:
    CPU: triu_cpu_out
    CUDA: triu_cuda_out

- func: triu(Tensor self, int diagonal=0) -> Tensor
  variants: method, function

- func: tril(Tensor self, int diagonal=0, *, Tensor(a!) out) -> Tensor(a!)
  dispatch:
    CPU: tril_cpu_out
    CUDA: tril_cuda_out

- func: tril(Tensor self, int diagonal=0) -> Tensor
  variants: method, function

- func: tril_indices(int row, int col, int offset=0, *, TensorOptions options=at::kLong) -> Tensor
  matches_jit_signature: False
  dispatch:
    CPU: tril_indices_cpu
    CUDA: tril_indices_cuda

- func: triu_indices(int row, int col, int offset=0, *, TensorOptions options=at::kLong) -> Tensor
  matches_jit_signature: False
  dispatch:
    CPU: triu_indices_cpu
    CUDA: triu_indices_cuda

- func: trace(Tensor self) -> Tensor
  variants: method, function

- func: ne(Tensor self, Scalar other, *, Tensor(a!) out) -> Tensor(a!)

- func: ne(Tensor self, Scalar other) -> Tensor
  variants: method, function

- func: ne(Tensor self, Tensor other, *, Tensor(a!) out) -> Tensor(a!)

- func: ne(Tensor self, Tensor other) -> Tensor
  variants: method, function

- func: eq(Tensor self, Scalar other, *, Tensor(a!) out) -> Tensor(a!)

- func: eq(Tensor self, Scalar other) -> Tensor
  variants: method, function

- func: eq(Tensor self, Tensor other, *, Tensor(a!) out) -> Tensor(a!)

- func: eq(Tensor self, Tensor other) -> Tensor
  variants: method, function

- func: ge(Tensor self, Scalar other, *, Tensor(a!) out) -> Tensor(a!)

- func: ge(Tensor self, Scalar other) -> Tensor
  variants: method, function

- func: ge(Tensor self, Tensor other, *, Tensor(a!) out) -> Tensor(a!)

- func: ge(Tensor self, Tensor other) -> Tensor
  variants: method, function

- func: le(Tensor self, Scalar other, *, Tensor(a!) out) -> Tensor(a!)

- func: le(Tensor self, Scalar other) -> Tensor
  variants: method, function

- func: le(Tensor self, Tensor other, *, Tensor(a!) out) -> Tensor(a!)

- func: le(Tensor self, Tensor other) -> Tensor
  variants: method, function

- func: gt(Tensor self, Scalar other, *, Tensor(a!) out) -> Tensor(a!)

- func: gt(Tensor self, Scalar other) -> Tensor
  variants: method, function

- func: gt(Tensor self, Tensor other, *, Tensor(a!) out) -> Tensor(a!)

- func: gt(Tensor self, Tensor other) -> Tensor
  variants: method, function

- func: lt(Tensor self, Scalar other, *, Tensor(a!) out) -> Tensor(a!)

- func: lt(Tensor self, Scalar other) -> Tensor
  variants: method, function

- func: lt(Tensor self, Tensor other, *, Tensor(a!) out) -> Tensor(a!)

- func: lt(Tensor self, Tensor other) -> Tensor
  variants: method, function

- func: take(Tensor self, Tensor index, *, Tensor(a!) out) -> Tensor(a!)

- func: take(Tensor self, Tensor index) -> Tensor
  variants: method, function

- func: index_select(Tensor self, int dim, Tensor index, *, Tensor(a!) out) -> Tensor(a!)

- func: index_select(Tensor self, int dim, Tensor index) -> Tensor
  variants: method, function

- func: masked_select(Tensor self, Tensor mask, *, Tensor(a!) out) -> Tensor(a!)

- func: masked_select(Tensor self, Tensor mask) -> Tensor
  variants: method, function

- func: nonzero(Tensor self, *, Tensor(a!) out) -> Tensor(a!)

- func: nonzero(Tensor self) -> Tensor
  variants: method, function

- func: gather(Tensor self, int dim, Tensor index, *, bool sparse_grad=False, Tensor(a!) out) -> Tensor(a!)

- func: gather(Tensor self, int dim, Tensor index, *, bool sparse_grad=False) -> Tensor
  variants: method, function

- func: _gather_sparse_backward(Tensor self, int dim, Tensor index, Tensor grad) -> Tensor

- func: addcmul(Tensor self, Tensor tensor1, Tensor tensor2, *, Scalar value=1, Tensor(a!) out) -> Tensor(a!)

- func: addcmul(Tensor self, Tensor tensor1, Tensor tensor2, *, Scalar value=1) -> Tensor
  variants: method, function

- func: addcdiv(Tensor self, Tensor tensor1, Tensor tensor2, *, Scalar value=1, Tensor(a!) out) -> Tensor(a!)

- func: addcdiv(Tensor self, Tensor tensor1, Tensor tensor2, *, Scalar value=1) -> Tensor
  variants: method, function

- func: gels(Tensor self, Tensor A, *, Tensor(a!) X, Tensor(b!) qr) -> (Tensor(a!) solution, Tensor(b!) QR)

- func: gels(Tensor self, Tensor A) -> (Tensor solution, Tensor QR)
  variants: method, function

- func: triangular_solve(Tensor self, Tensor A, bool upper=True, bool transpose=False, bool unitriangular=False, *, Tensor(a!) X, Tensor(b!) M) -> (Tensor(a!) solution, Tensor(b!) cloned_coefficient)

- func: triangular_solve(Tensor self, Tensor A, bool upper=True, bool transpose=False, bool unitriangular=False) -> (Tensor solution, Tensor cloned_coefficient)
  variants: method, function

- func: _triangular_solve_helper(Tensor self, Tensor A, bool upper, bool transpose, bool unitriangular) -> (Tensor, Tensor)
  variants: function
  dispatch:
    CPU: _triangular_solve_helper_cpu
    CUDA: _triangular_solve_helper_cuda

- func: symeig(Tensor self, bool eigenvectors=False, bool upper=True, *, Tensor(a!) e, Tensor(b!) V) -> (Tensor(a!) eigenvalues, Tensor(b!) eigenvectors)

- func: symeig(Tensor self, bool eigenvectors=False, bool upper=True) -> (Tensor eigenvalues, Tensor eigenvectors)
  variants: method, function

- func: eig(Tensor self, bool eigenvectors=False, *, Tensor(a!) e, Tensor(b!) v) -> (Tensor(a!) eigenvalues, Tensor(b!) eigenvectors)

- func: eig(Tensor self, bool eigenvectors=False) -> (Tensor eigenvalues, Tensor eigenvectors)
  variants: method, function

- func: svd(Tensor self, bool some=True, bool compute_uv=True, *, Tensor(a!) U, Tensor(b!) S, Tensor(c!) V) -> (Tensor(a!) U, Tensor(b!) S, Tensor(c!) V)

- func: svd(Tensor self, bool some=True, bool compute_uv=True) -> (Tensor U, Tensor S, Tensor V)
  variants: method, function

- func: cholesky(Tensor self, bool upper=False, *, Tensor(a!) out) -> Tensor(a!)

- func: cholesky(Tensor self, bool upper=False) -> Tensor
  variants: method, function

- func: _cholesky_helper(Tensor self, bool upper) -> Tensor
  variants: function
  dispatch:
    CPU: _cholesky_helper_cpu
    CUDA: _cholesky_helper_cuda

- func: cholesky_solve(Tensor self, Tensor input2, bool upper=False, *, Tensor(a!) out) -> Tensor(a!)

- func: cholesky_solve(Tensor self, Tensor input2, bool upper=False) -> Tensor
  variants: method, function

- func: _cholesky_solve_helper(Tensor self, Tensor A, bool upper) -> Tensor
  variants: function
  dispatch:
    CPU: _cholesky_solve_helper_cpu
    CUDA: _cholesky_solve_helper_cuda

- func: solve(Tensor self, Tensor A) -> (Tensor solution, Tensor LU)
  variants: function, method

- func: solve(Tensor self, Tensor A, *, Tensor(a!) solution, Tensor(b!) lu) -> (Tensor(a!) solution, Tensor(b!) LU)

- func: _solve_helper(Tensor self, Tensor A) -> (Tensor, Tensor)
  variants: function
  dispatch:
    CPU: _solve_helper_cpu
    CUDA: _solve_helper_cuda

- func: potri(Tensor self, bool upper=True, *, Tensor(a!) out) -> Tensor(a!)

- func: potri(Tensor self, bool upper=True) -> Tensor
  variants: method, function

- func: pstrf(Tensor self, bool upper=True, Scalar tol=-1, *, Tensor(a!) u, Tensor(b!) pivot) -> (Tensor(a!) u, Tensor(b!) pivot)

- func: pstrf(Tensor self, bool upper=True, Scalar tol=-1) -> (Tensor u, Tensor pivot)
  variants: method, function

- func: qr(Tensor self, *, Tensor(a!) Q, Tensor(b!) R) -> (Tensor(a!) Q, Tensor(b!) R)

- func: qr(Tensor self) -> (Tensor Q, Tensor R)
  variants: method, function

- func: geqrf(Tensor self, *, Tensor(a!) a, Tensor(b!) tau) -> (Tensor(a!) a, Tensor(b!) tau)

- func: geqrf(Tensor self) -> (Tensor a, Tensor tau)
  variants: method, function

- func: orgqr(Tensor self, Tensor input2, *, Tensor(a!) out) -> Tensor(a!)

- func: orgqr(Tensor self, Tensor input2) -> Tensor
  variants: method, function

- func: ormqr(Tensor self, Tensor input2, Tensor input3, bool left=True, bool transpose=False, *, Tensor(a!) out) -> Tensor(a!)

- func: ormqr(Tensor self, Tensor input2, Tensor input3, bool left=True, bool transpose=False) -> Tensor
  variants: method, function

- func: _lu_with_info(Tensor self, bool pivot=True, bool check_errors=True) -> (Tensor, Tensor, Tensor)
  variants: function
  dispatch:
    CPU: _lu_with_info_cpu
    CUDA: _lu_with_info_cuda

- func: lu_solve(Tensor self, Tensor LU_data, Tensor LU_pivots, *, Tensor(a!) out) -> Tensor(a!)

- func: lu_solve(Tensor self, Tensor LU_data, Tensor LU_pivots) -> Tensor
  variants: method, function

- func: multinomial(Tensor self, int num_samples, bool replacement=False, *, Generator? generator=None, Tensor(a!) out) -> Tensor(a!)

- func: multinomial(Tensor self, int num_samples, bool replacement=False, *, Generator? generator=None) -> Tensor
  variants: method, function

- func: _multinomial_alias_setup(Tensor probs) -> (Tensor, Tensor)
  variants: function

- func: _multinomial_alias_draw(Tensor J, Tensor q, int num_samples, *, Generator? generator=None) -> Tensor
  variants: function

- func: lgamma(Tensor self, *, Tensor(a!) out) -> Tensor(a!)

- func: lgamma(Tensor self) -> Tensor
  variants: method, function

- func: digamma(Tensor self, *, Tensor(a!) out) -> Tensor(a!)

- func: digamma(Tensor self) -> Tensor
  variants: method, function

- func: polygamma(int n, Tensor self, *, Tensor(a!) out) -> Tensor(a!)

- func: polygamma(int n, Tensor self) -> Tensor
  variants: method, function

- func: erfinv(Tensor self, *, Tensor(a!) out) -> Tensor(a!)

- func: erfinv(Tensor self) -> Tensor
  variants: method, function

- func: dist(Tensor self, Tensor other, Scalar p=2) -> Tensor
  variants: method, function

- func: atan2(Tensor self, Tensor other, *, Tensor(a!) out) -> Tensor(a!)

- func: atan2(Tensor self, Tensor other) -> Tensor
  variants: method, function

- func: lerp(Tensor self, Tensor end, Scalar weight, *, Tensor(a!) out) -> Tensor(a!)
  dispatch:
    CPU: lerp_cpu_scalar_out
    CUDA: lerp_cuda_scalar_out

- func: lerp(Tensor self, Tensor end, Tensor weight, *, Tensor(a!) out) -> Tensor(a!)
  dispatch:
    CPU: lerp_cpu_tensor_out
    CUDA: lerp_cuda_tensor_out

- func: lerp(Tensor self, Tensor end, Scalar weight) -> Tensor
  variants: method, function
  dispatch:
    CPU: lerp_cpu_scalar
    CUDA: lerp_cuda_scalar

- func: lerp(Tensor self, Tensor end, Tensor weight) -> Tensor
  variants: method, function
  dispatch:
    CPU: lerp_cpu_tensor
    CUDA: lerp_cuda_tensor

- func: histc(Tensor self, int bins=100, Scalar min=0, Scalar max=0, *, Tensor(a!) out) -> Tensor(a!)
  dispatch:
    CPU: _histc_out_cpu
    CUDA: _histc_out_cuda

- func: histc(Tensor self, int bins=100, Scalar min=0, Scalar max=0) -> Tensor
  variants: method, function
  dispatch:
    CPU: _histc_cpu
    CUDA: _histc_cuda

- func: sign(Tensor self, *, Tensor(a!) out) -> Tensor(a!)

- func: sign(Tensor self) -> Tensor
  variants: method, function

- func: fmod(Tensor self, Scalar other, *, Tensor(a!) out) -> Tensor(a!)

- func: fmod(Tensor self, Scalar other) -> Tensor
  variants: method, function

- func: fmod(Tensor self, Tensor other, *, Tensor(a!) out) -> Tensor(a!)

- func: fmod(Tensor self, Tensor other) -> Tensor
  variants: method, function

- func: remainder(Tensor self, Scalar other, *, Tensor(a!) out) -> Tensor(a!)

- func: remainder(Tensor self, Scalar other) -> Tensor
  variants: method, function

- func: remainder(Tensor self, Tensor other, *, Tensor(a!) out) -> Tensor(a!)

- func: remainder(Tensor self, Tensor other) -> Tensor
  variants: method, function

- func: min(Tensor self, Tensor other, *, Tensor(a!) out) -> Tensor(a!)

- func: min(Tensor self, Tensor other) -> Tensor
  variants: method, function

- func: min(Tensor self) -> Tensor
  variants: method, function

- func: max(Tensor self, Tensor other, *, Tensor(a!) out) -> Tensor(a!)

- func: max(Tensor self, Tensor other) -> Tensor
  variants: method, function

- func: max(Tensor self) -> Tensor
  variants: method, function

- func: median(Tensor self) -> Tensor
  variants: method, function
  dispatch:
    CPU: median_cpu
    CUDA: median_cuda

- func: sort(Tensor self, int dim=-1, bool descending=False, *, Tensor(a!) values, Tensor(b!) indices) -> (Tensor(a!) values, Tensor(b!) indices)

- func: sort(Tensor self, int dim=-1, bool descending=False) -> (Tensor values, Tensor indices)
  variants: method, function

- func: argsort(Tensor self, int dim=-1, bool descending=False) -> Tensor
  variants: method, function

- func: topk(Tensor self, int k, int dim=-1, bool largest=True, bool sorted=True, *, Tensor(a!) values, Tensor(b!) indices) ->(Tensor(a!) values, Tensor(b!) indices)

- func: topk(Tensor self, int k, int dim=-1, bool largest=True, bool sorted=True) -> (Tensor values, Tensor indices)
  variants: method, function

- func: all(Tensor self) -> Tensor
  variants: method, function

- func: any(Tensor self) -> Tensor
  variants: method, function

- func: renorm(Tensor self, Scalar p, int dim, Scalar maxnorm, *, Tensor(a!) out) -> Tensor(a!)

- func: renorm(Tensor self, Scalar p, int dim, Scalar maxnorm) -> Tensor
  variants: method, function

- func: unfold(Tensor(a) self, int dimension, int size, int step) -> Tensor(a)
  variants: method

- func: equal(Tensor self, Tensor other) -> bool
  variants: method, function

- func: pow(Tensor self, Tensor exponent, *, Tensor(a!) out) -> Tensor(a!)

- func: pow(Tensor self, Tensor exponent) -> Tensor
  variants: method, function

- func: pow(Scalar self, Tensor exponent, *, Tensor(a!) out) -> Tensor(a!)

- func: pow(Scalar self, Tensor exponent) -> Tensor

- func: normal(Tensor mean, float std=1, *, Generator? generator=None, Tensor(a!) out) -> Tensor(a!)

- func: normal(Tensor mean, float std=1, *, Generator? generator=None) -> Tensor

- func: normal(float mean, Tensor std, *, Generator? generator=None, Tensor(a!) out) -> Tensor(a!)

- func: normal(float mean, Tensor std, *, Generator? generator=None) -> Tensor

- func: normal(Tensor mean, Tensor std, *, Generator? generator=None, Tensor(a!) out) -> Tensor(a!)

- func: normal(Tensor mean, Tensor std, *, Generator? generator=None) -> Tensor

- func: alias(Tensor(a) self) -> Tensor(a)
  variants: method, function

- func: _dirichlet_grad(Tensor x, Tensor alpha, Tensor total, *, Tensor(a!) out) -> Tensor(a!)

- func: _dirichlet_grad(Tensor x, Tensor alpha, Tensor total) -> Tensor

## NN wrappers

- func: binary_cross_entropy(Tensor self, Tensor target, Tensor? weight=None, int reduction=Mean, *, Tensor(a!) out) -> Tensor(a!)
  python_module: nn

- func: binary_cross_entropy(Tensor self, Tensor target, Tensor? weight=None, int reduction=Mean) -> Tensor
  python_module: nn

- func: binary_cross_entropy_backward(Tensor grad_output, Tensor self, Tensor target, Tensor weight, int reduction, *, Tensor(a!) grad_input) -> Tensor(a!)
  python_module: nn

- func: binary_cross_entropy_backward(Tensor grad_output, Tensor self, Tensor target, Tensor weight, int reduction) -> Tensor
  python_module: nn

- func: mse_loss(Tensor self, Tensor target, int reduction=Mean, *, Tensor(a!) out) -> Tensor(a!)
  python_module: nn

- func: mse_loss(Tensor self, Tensor target, int reduction=Mean) -> Tensor
  python_module: nn

- func: mse_loss_backward(Tensor grad_output, Tensor self, Tensor target, int reduction, *, Tensor(a!) grad_input) -> Tensor(a!)
  python_module: nn

- func: mse_loss_backward(Tensor grad_output, Tensor self, Tensor target, int reduction) -> Tensor
  python_module: nn

- func: l1_loss(Tensor self, Tensor target, int reduction=Mean, *, Tensor(a!) out) -> Tensor(a!)
  python_module: nn

- func: l1_loss(Tensor self, Tensor target, int reduction=Mean) -> Tensor
  python_module: nn

- func: l1_loss_backward(Tensor grad_output, Tensor self, Tensor target, int reduction, *, Tensor(a!) grad_input) -> Tensor(a!)
  python_module: nn

- func: l1_loss_backward(Tensor grad_output, Tensor self, Tensor target, int reduction) -> Tensor
  python_module: nn

- func: multi_margin_loss(Tensor self, Tensor target, Scalar p=1, Scalar margin=1, Tensor? weight=None, int reduction=Mean, *, Tensor(a!) out) -> Tensor(a!)
  python_module: nn

- func: multi_margin_loss(Tensor self, Tensor target, Scalar p=1, Scalar margin=1, Tensor? weight=None, int reduction=Mean) -> Tensor
  python_module: nn

- func: multi_margin_loss_backward(Tensor grad_output, Tensor self, Tensor target, Scalar p, Scalar margin, Tensor weight, int reduction, *, Tensor(a!) grad_input) -> Tensor(a!)
  python_module: nn

- func: multi_margin_loss_backward(Tensor grad_output, Tensor self, Tensor target, Scalar p, Scalar margin, Tensor weight, int reduction) -> Tensor
  python_module: nn

- func: multilabel_margin_loss(Tensor self, Tensor target, int reduction=Mean, *, Tensor(a!) out) -> Tensor(a!)
  python_module: nn

- func: multilabel_margin_loss(Tensor self, Tensor target, int reduction=Mean) -> Tensor
  python_module: nn

- func: multilabel_margin_loss_forward(Tensor self, Tensor target, int reduction, *, Tensor(a!) output, Tensor(b!) is_target) -> (Tensor(a!), Tensor(b!))
  python_module: nn

- func: multilabel_margin_loss_forward(Tensor self, Tensor target, int reduction) -> (Tensor output, Tensor is_target)
  python_module: nn

- func: multilabel_margin_loss_backward(Tensor grad_output, Tensor self, Tensor target, int reduction, Tensor is_target, *, Tensor(a!) grad_input) -> Tensor(a!)
  python_module: nn

- func: multilabel_margin_loss_backward(Tensor grad_output, Tensor self, Tensor target, int reduction, Tensor is_target) -> Tensor
  python_module: nn

- func: nll_loss(Tensor self, Tensor target, Tensor? weight=None, int reduction=Mean, int ignore_index=-100, *, Tensor(a!) out) -> Tensor(a!)
  python_module: nn

- func: nll_loss(Tensor self, Tensor target, Tensor? weight=None, int reduction=Mean, int ignore_index=-100) -> Tensor
  python_module: nn

- func: nll_loss_forward(Tensor self, Tensor target, Tensor? weight, int reduction, int ignore_index, *, Tensor(a!) output, Tensor(b!) total_weight) -> (Tensor(a!), Tensor(b!))
  python_module: nn

- func: nll_loss_forward(Tensor self, Tensor target, Tensor? weight, int reduction, int ignore_index) -> (Tensor output, Tensor total_weight)
  python_module: nn

- func: nll_loss_backward(Tensor grad_output, Tensor self, Tensor target, Tensor? weight, int reduction, int ignore_index, Tensor total_weight, *, Tensor(a!) grad_input) -> Tensor(a!)
  python_module: nn

- func: nll_loss_backward(Tensor grad_output, Tensor self, Tensor target, Tensor? weight, int reduction, int ignore_index, Tensor total_weight) -> Tensor
  python_module: nn

- func: nll_loss2d(Tensor self, Tensor target, Tensor? weight=None, int reduction=Mean, int ignore_index=-100, *, Tensor(a!) out) -> Tensor(a!)
  python_module: nn

- func: nll_loss2d(Tensor self, Tensor target, Tensor? weight=None, int reduction=Mean, int ignore_index=-100) -> Tensor
  python_module: nn

- func: nll_loss2d_forward(Tensor self, Tensor target, Tensor? weight, int reduction, int ignore_index, *, Tensor(a!) output, Tensor(b!) total_weight) -> (Tensor(a!), Tensor(b!))
  python_module: nn

- func: nll_loss2d_forward(Tensor self, Tensor target, Tensor? weight, int reduction, int ignore_index) -> (Tensor output, Tensor total_weight)
  python_module: nn

- func: nll_loss2d_backward(Tensor grad_output, Tensor self, Tensor target, Tensor? weight, int reduction, int ignore_index, Tensor total_weight, *, Tensor(a!) grad_input) -> Tensor(a!)
  python_module: nn

- func: nll_loss2d_backward(Tensor grad_output, Tensor self, Tensor target, Tensor? weight, int reduction, int ignore_index, Tensor total_weight) -> Tensor
  python_module: nn

- func: smooth_l1_loss(Tensor self, Tensor target, int reduction=Mean, *, Tensor(a!) out) -> Tensor(a!)
  python_module: nn

- func: smooth_l1_loss(Tensor self, Tensor target, int reduction=Mean) -> Tensor
  python_module: nn

- func: smooth_l1_loss_backward(Tensor grad_output, Tensor self, Tensor target, int reduction, *, Tensor(a!) grad_input) -> Tensor(a!)
  python_module: nn

- func: smooth_l1_loss_backward(Tensor grad_output, Tensor self, Tensor target, int reduction) -> Tensor
  python_module: nn

- func: soft_margin_loss(Tensor self, Tensor target, int reduction=Mean, *, Tensor(a!) out) -> Tensor(a!)
  python_module: nn

- func: soft_margin_loss(Tensor self, Tensor target, int reduction=Mean) -> Tensor
  python_module: nn

- func: soft_margin_loss_backward(Tensor grad_output, Tensor self, Tensor target, int reduction, *, Tensor(a!) grad_input) -> Tensor(a!)
  python_module: nn

- func: soft_margin_loss_backward(Tensor grad_output, Tensor self, Tensor target, int reduction) -> Tensor
  python_module: nn

- func: elu(Tensor self, Scalar alpha=1, Scalar scale=1, Scalar input_scale=1, *, Tensor(a!) out) -> Tensor(a!)
  python_module: nn

- func: elu(Tensor self, Scalar alpha=1, Scalar scale=1, Scalar input_scale=1) -> Tensor
  python_module: nn

- func: elu_backward(Tensor grad_output, Scalar alpha, Scalar scale, Scalar input_scale, Tensor output, *, Tensor(a!) grad_input) -> Tensor(a!)
  python_module: nn

- func: elu_backward(Tensor grad_output, Scalar alpha, Scalar scale, Scalar input_scale, Tensor output) -> Tensor
  python_module: nn

- func: elu_(Tensor(a!) self, Scalar alpha=1, Scalar scale=1, Scalar input_scale=1) -> Tensor(a!)
  python_module: nn

- func: glu(Tensor self, int dim=-1, *, Tensor(a!) out) -> Tensor(a!)
  python_module: nn

- func: glu(Tensor self, int dim=-1) -> Tensor
  python_module: nn

- func: glu_backward(Tensor grad_output, Tensor self, int dim, *, Tensor(a!) grad_input) -> Tensor(a!)
  python_module: nn

- func: glu_backward(Tensor grad_output, Tensor self, int dim) -> Tensor
  python_module: nn

- func: hardtanh(Tensor self, Scalar min_val=-1, Scalar max_val=1, *, Tensor(a!) out) -> Tensor(a!)
  python_module: nn

- func: hardtanh(Tensor self, Scalar min_val=-1, Scalar max_val=1) -> Tensor
  python_module: nn

- func: hardtanh_backward(Tensor grad_output, Tensor self, Scalar min_val, Scalar max_val, *, Tensor(a!) grad_input) -> Tensor(a!)
  python_module: nn

- func: hardtanh_backward(Tensor grad_output, Tensor self, Scalar min_val, Scalar max_val) -> Tensor
  python_module: nn

- func: hardtanh_(Tensor(a!) self, Scalar min_val=-1, Scalar max_val=1) -> Tensor(a!)
  python_module: nn

- func: leaky_relu(Tensor self, Scalar negative_slope=0.01, *, Tensor(a!) out) -> Tensor(a!)
  python_module: nn

- func: leaky_relu(Tensor self, Scalar negative_slope=0.01) -> Tensor
  python_module: nn

- func: leaky_relu_backward(Tensor grad_output, Tensor self, Scalar negative_slope, *, Tensor(a!) grad_input) -> Tensor(a!)
  python_module: nn

- func: leaky_relu_backward(Tensor grad_output, Tensor self, Scalar negative_slope) -> Tensor
  python_module: nn

- func: leaky_relu_(Tensor(a!) self, Scalar negative_slope=0.01) -> Tensor(a!)
  python_module: nn

- func: log_sigmoid(Tensor self, *, Tensor(a!) out) -> Tensor(a!)
  python_module: nn

- func: log_sigmoid(Tensor self) -> Tensor
  python_module: nn

- func: log_sigmoid_forward(Tensor self, *, Tensor(a!) output, Tensor(b!) buffer) -> (Tensor(a!), Tensor(b!))
  python_module: nn

- func: log_sigmoid_forward(Tensor self) -> (Tensor output, Tensor buffer)
  python_module: nn

- func: log_sigmoid_backward(Tensor grad_output, Tensor self, Tensor buffer, *, Tensor(a!) grad_input) -> Tensor(a!)
  python_module: nn

- func: log_sigmoid_backward(Tensor grad_output, Tensor self, Tensor buffer) -> Tensor
  python_module: nn

- func: rrelu_with_noise(Tensor self, Tensor noise, Scalar lower=0.125, Scalar upper=0.3333333333333333, bool training=False, Generator? generator=None, *, Tensor(a!) out) -> Tensor(a!)
  python_module: nn

- func: rrelu_with_noise(Tensor self, Tensor noise, Scalar lower=0.125, Scalar upper=0.3333333333333333, bool training=False, Generator? generator=None) -> Tensor
  python_module: nn

- func: rrelu_with_noise_backward(Tensor grad_output, Tensor self, Tensor noise, Scalar lower, Scalar upper, bool training, *, Tensor(a!) grad_input) -> Tensor(a!)
  python_module: nn

- func: rrelu_with_noise_backward(Tensor grad_output, Tensor self, Tensor noise, Scalar lower, Scalar upper, bool training) -> Tensor
  python_module: nn

- func: rrelu_with_noise_(Tensor(a!) self, Tensor noise, Scalar lower=0.125, Scalar upper=0.3333333333333333, bool training=False, Generator? generator=None) -> Tensor(a!)
  python_module: nn

- func: softplus(Tensor self, Scalar beta=1, Scalar threshold=20, *, Tensor(a!) out) -> Tensor(a!)
  python_module: nn

- func: softplus(Tensor self, Scalar beta=1, Scalar threshold=20) -> Tensor
  python_module: nn

- func: softplus_backward(Tensor grad_output, Tensor self, Scalar beta, Scalar threshold, Tensor output, *, Tensor(a!) grad_input) -> Tensor(a!)
  python_module: nn

- func: softplus_backward(Tensor grad_output, Tensor self, Scalar beta, Scalar threshold, Tensor output) -> Tensor
  python_module: nn

- func: softshrink(Tensor self, Scalar lambd=0.5, *, Tensor(a!) out) -> Tensor(a!)
  python_module: nn

- func: softshrink(Tensor self, Scalar lambd=0.5) -> Tensor
  python_module: nn

- func: softshrink_backward(Tensor grad_output, Tensor self, Scalar lambd, *, Tensor(a!) grad_input) -> Tensor(a!)
  python_module: nn

- func: softshrink_backward(Tensor grad_output, Tensor self, Scalar lambd) -> Tensor
  python_module: nn

- func: adaptive_avg_pool2d(Tensor self, int[2] output_size, *, Tensor(a!) out) -> Tensor(a!)
  python_module: nn
  dispatch:
    CPU: adaptive_avg_pool2d_out_cpu
    CUDA: adaptive_avg_pool2d_out_cuda

- func: adaptive_avg_pool2d(Tensor self, int[2] output_size) -> Tensor
  python_module: nn

- func: _adaptive_avg_pool2d(Tensor self, int[2] output_size) -> Tensor
  dispatch:
    CPU: adaptive_avg_pool2d_cpu
    CUDA: adaptive_avg_pool2d_cuda

- func: _adaptive_avg_pool2d_backward(Tensor grad_output, Tensor self) -> Tensor
  python_module: nn
  dispatch:
    CPU: adaptive_avg_pool2d_backward_cpu
    CUDA: adaptive_avg_pool2d_backward_cuda

- func: adaptive_avg_pool3d(Tensor self, int[3] output_size, *, Tensor(a!) out) -> Tensor(a!)
  python_module: nn

- func: adaptive_avg_pool3d(Tensor self, int[3] output_size) -> Tensor
  python_module: nn

- func: adaptive_avg_pool3d_backward(Tensor grad_output, Tensor self, *, Tensor(a!) grad_input) -> Tensor(a!)
  python_module: nn

- func: adaptive_avg_pool3d_backward(Tensor grad_output, Tensor self) -> Tensor
  python_module: nn

# Return: (Tensor output, Tensor indices)
- func: adaptive_max_pool2d(Tensor self, int[2] output_size, *, Tensor(a!) output, Tensor(b!) indices) -> (Tensor(a!), Tensor(b!))
  python_module: nn

# Return: (Tensor output, Tensor indices)
- func: adaptive_max_pool2d(Tensor self, int[2] output_size) -> (Tensor, Tensor)
  python_module: nn

- func: adaptive_max_pool2d_backward(Tensor grad_output, Tensor self, Tensor indices, *, Tensor(a!) grad_input) -> Tensor(a!)
  python_module: nn

- func: adaptive_max_pool2d_backward(Tensor grad_output, Tensor self, Tensor indices) -> Tensor
  python_module: nn

# Return: (Tensor output, Tensor indices)
- func: adaptive_max_pool3d(Tensor self, int[3] output_size, *, Tensor(a!) output, Tensor(b!) indices) -> (Tensor(a!), Tensor(b!))
  python_module: nn

# Return: (Tensor output, Tensor indices)
- func: adaptive_max_pool3d(Tensor self, int[3] output_size) -> (Tensor, Tensor)
  python_module: nn

- func: adaptive_max_pool3d_backward(Tensor grad_output, Tensor self, Tensor indices, *, Tensor(a!) grad_input) -> Tensor(a!)
  python_module: nn

- func: adaptive_max_pool3d_backward(Tensor grad_output, Tensor self, Tensor indices) -> Tensor
  python_module: nn

- func: avg_pool2d(Tensor self, int[2] kernel_size, int[2] stride=[], int[2] padding=0, bool ceil_mode=False, bool count_include_pad=True, *, Tensor(a!) out) -> Tensor(a!)
  python_module: nn

- func: avg_pool2d(Tensor self, int[2] kernel_size, int[2] stride=[], int[2] padding=0, bool ceil_mode=False, bool count_include_pad=True) -> Tensor
  python_module: nn

- func: avg_pool2d_backward(Tensor grad_output, Tensor self, int[2] kernel_size, int[2] stride, int[2] padding, bool ceil_mode, bool count_include_pad, *, Tensor(a!) grad_input) -> Tensor(a!)
  python_module: nn

- func: avg_pool2d_backward(Tensor grad_output, Tensor self, int[2] kernel_size, int[2] stride, int[2] padding, bool ceil_mode, bool count_include_pad) -> Tensor
  python_module: nn

- func: avg_pool3d(Tensor self, int[3] kernel_size, int[3] stride=[], int[3] padding=0, bool ceil_mode=False, bool count_include_pad=True, *, Tensor(a!) out) -> Tensor(a!)
  python_module: nn

- func: avg_pool3d(Tensor self, int[3] kernel_size, int[3] stride=[], int[3] padding=0, bool ceil_mode=False, bool count_include_pad=True) -> Tensor
  python_module: nn

- func: avg_pool3d_backward(Tensor grad_output, Tensor self, int[3] kernel_size, int[3] stride, int[3] padding, bool ceil_mode, bool count_include_pad, *, Tensor(a!) grad_input) -> Tensor(a!)
  python_module: nn

- func: avg_pool3d_backward(Tensor grad_output, Tensor self, int[3] kernel_size, int[3] stride, int[3] padding, bool ceil_mode, bool count_include_pad) -> Tensor
  python_module: nn

# Return: (Tensor output, Tensor indices)
- func: fractional_max_pool2d(Tensor self, int[2] kernel_size, int[2] output_size, Tensor random_samples, *, Tensor(a!) output, Tensor(b!) indices) -> (Tensor(a!), Tensor(b!))
  python_module: nn
  dispatch:
    CPU: fractional_max_pool2d_out_cpu
    CUDA: fractional_max_pool2d_out_cuda

# Return: (Tensor output, Tensor indices)
- func: fractional_max_pool2d(Tensor self, int[2] kernel_size, int[2] output_size, Tensor random_samples) -> (Tensor, Tensor)
  python_module: nn
  dispatch:
    CPU: fractional_max_pool2d_cpu
    CUDA: fractional_max_pool2d_cuda

- func: fractional_max_pool2d_backward(Tensor grad_output, Tensor self, int[2] kernel_size, int[2] output_size, Tensor indices, *, Tensor(a!) grad_input) -> Tensor(a!)
  python_module: nn
  dispatch:
    CPU: fractional_max_pool2d_backward_out_cpu
    CUDA: fractional_max_pool2d_backward_out_cuda

- func: fractional_max_pool2d_backward(Tensor grad_output, Tensor self, int[2] kernel_size, int[2] output_size, Tensor indices) -> Tensor
  python_module: nn
  dispatch:
    CPU: fractional_max_pool2d_backward_cpu
    CUDA: fractional_max_pool2d_backward_cuda

# Return: (Tensor output, Tensor indices)
- func: fractional_max_pool3d(Tensor self, int[3] kernel_size, int[3] output_size, Tensor random_samples, *, Tensor(a!) output, Tensor(b!) indices) -> (Tensor(a!), Tensor(b!))
  python_module: nn
  dispatch:
    CPU: fractional_max_pool3d_out_cpu
    CUDA: fractional_max_pool3d_out_cuda

# Return: (Tensor output, Tensor indices)
- func: fractional_max_pool3d(Tensor self, int[3] kernel_size, int[3] output_size, Tensor random_samples) -> (Tensor, Tensor)
  python_module: nn
  dispatch:
    CPU: fractional_max_pool3d_cpu
    CUDA: fractional_max_pool3d_cuda

- func: fractional_max_pool3d_backward(Tensor grad_output, Tensor self, int[3] kernel_size, int[3] output_size, Tensor indices, *, Tensor(a!) grad_input) -> Tensor(a!)
  python_module: nn
  dispatch:
    CPU: fractional_max_pool3d_backward_out_cpu
    CUDA: fractional_max_pool3d_backward_out_cuda

- func: fractional_max_pool3d_backward(Tensor grad_output, Tensor self, int[3] kernel_size, int[3] output_size, Tensor indices) -> Tensor
  python_module: nn
  dispatch:
    CPU: fractional_max_pool3d_backward_cpu
    CUDA: fractional_max_pool3d_backward_cuda

# Return: (Tensor output, Tensor indices)
- func: max_pool2d_with_indices(Tensor self, int[2] kernel_size, int[2] stride=[], int[2] padding=0, int[2] dilation=1, bool ceil_mode=False, *, Tensor(a!) output, Tensor(b!) indices) -> (Tensor(a!), Tensor(b!))
  python_module: nn

# Return: (Tensor output, Tensor indices)
- func: max_pool2d_with_indices(Tensor self, int[2] kernel_size, int[2] stride=[], int[2] padding=0, int[2] dilation=1, bool ceil_mode=False) -> (Tensor, Tensor)
  python_module: nn

- func: max_pool2d_with_indices_backward(Tensor grad_output, Tensor self, int[2] kernel_size, int[2] stride, int[2] padding, int[2] dilation, bool ceil_mode, Tensor indices, *, Tensor(a!) grad_input) -> Tensor(a!)
  python_module: nn

- func: max_pool2d_with_indices_backward(Tensor grad_output, Tensor self, int[2] kernel_size, int[2] stride, int[2] padding, int[2] dilation, bool ceil_mode, Tensor indices) -> Tensor
  python_module: nn

# Return: (Tensor output, Tensor indices)
- func: max_pool3d_with_indices(Tensor self, int[3] kernel_size, int[3] stride=[], int[3] padding=0, int[3] dilation=1, bool ceil_mode=False, *, Tensor(a!) output, Tensor(b!) indices) -> (Tensor(a!), Tensor(b!))
  python_module: nn

# Return: (Tensor output, Tensor indices)
- func: max_pool3d_with_indices(Tensor self, int[3] kernel_size, int[3] stride=[], int[3] padding=0, int[3] dilation=1, bool ceil_mode=False) -> (Tensor, Tensor)
  python_module: nn

- func: max_pool3d_with_indices_backward(Tensor grad_output, Tensor self, int[3] kernel_size, int[3] stride, int[3] padding, int[3] dilation, bool ceil_mode, Tensor indices, *, Tensor(a!) grad_input) -> Tensor(a!)
  python_module: nn

- func: max_pool3d_with_indices_backward(Tensor grad_output, Tensor self, int[3] kernel_size, int[3] stride, int[3] padding, int[3] dilation, bool ceil_mode, Tensor indices) -> Tensor
  python_module: nn

- func: max_unpool2d(Tensor self, Tensor indices, int[2] output_size, *, Tensor(a!) out) -> Tensor(a!)
  python_module: nn

- func: max_unpool2d(Tensor self, Tensor indices, int[2] output_size) -> Tensor
  python_module: nn

- func: max_unpool2d_backward(Tensor grad_output, Tensor self, Tensor indices, int[2] output_size, *, Tensor(a!) grad_input) -> Tensor(a!)
  python_module: nn

- func: max_unpool2d_backward(Tensor grad_output, Tensor self, Tensor indices, int[2] output_size) -> Tensor
  python_module: nn

- func: max_unpool3d(Tensor self, Tensor indices, int[3] output_size, int[3] stride, int[3] padding, *, Tensor(a!) out) -> Tensor(a!)
  python_module: nn

- func: max_unpool3d(Tensor self, Tensor indices, int[3] output_size, int[3] stride, int[3] padding) -> Tensor
  python_module: nn

- func: max_unpool3d_backward(Tensor grad_output, Tensor self, Tensor indices, int[3] output_size, int[3] stride, int[3] padding, *, Tensor(a!) grad_input) -> Tensor(a!)
  python_module: nn

- func: max_unpool3d_backward(Tensor grad_output, Tensor self, Tensor indices, int[3] output_size, int[3] stride, int[3] padding) -> Tensor
  python_module: nn

- func: reflection_pad1d(Tensor self, int[2] padding, *, Tensor(a!) out) -> Tensor(a!)
  python_module: nn
  dispatch:
    CPU: reflection_pad1d_out_cpu
    CUDA: reflection_pad1d_out_cuda

- func: reflection_pad1d(Tensor self, int[2] padding) -> Tensor
  python_module: nn
  dispatch:
    CPU: reflection_pad1d_cpu
    CUDA: reflection_pad1d_cuda

- func: reflection_pad1d_backward(Tensor grad_output, Tensor self, int[2] padding, *, Tensor(a!) grad_input) -> Tensor(a!)
  python_module: nn
  dispatch:
    CPU: reflection_pad1d_backward_out_cpu
    CUDA: reflection_pad1d_backward_out_cuda

- func: reflection_pad1d_backward(Tensor grad_output, Tensor self, int[2] padding) -> Tensor
  python_module: nn
  dispatch:
    CPU: reflection_pad1d_backward_cpu
    CUDA: reflection_pad1d_backward_cuda

- func: reflection_pad2d(Tensor self, int[4] padding, *, Tensor(a!) out) -> Tensor(a!)
  python_module: nn
  dispatch:
    CPU: reflection_pad2d_out_cpu
    CUDA: reflection_pad2d_out_cuda

- func: reflection_pad2d(Tensor self, int[4] padding) -> Tensor
  python_module: nn
  dispatch:
    CPU: reflection_pad2d_cpu
    CUDA: reflection_pad2d_cuda

- func: reflection_pad2d_backward(Tensor grad_output, Tensor self, int[4] padding, *, Tensor(a!) grad_input) -> Tensor(a!)
  python_module: nn
  dispatch:
    CPU: reflection_pad2d_backward_out_cpu
    CUDA: reflection_pad2d_backward_out_cuda

- func: reflection_pad2d_backward(Tensor grad_output, Tensor self, int[4] padding) -> Tensor
  python_module: nn
  dispatch:
    CPU: reflection_pad2d_backward_cpu
    CUDA: reflection_pad2d_backward_cuda

- func: replication_pad1d(Tensor self, int[2] padding, *, Tensor(a!) out) -> Tensor(a!)
  python_module: nn
  dispatch:
    CPU: replication_pad1d_out_cpu
    CUDA: replication_pad1d_out_cuda

- func: replication_pad1d(Tensor self, int[2] padding) -> Tensor
  python_module: nn
  dispatch:
    CPU: replication_pad1d_cpu
    CUDA: replication_pad1d_cuda

- func: replication_pad1d_backward(Tensor grad_output, Tensor self, int[2] padding, *, Tensor(a!) grad_input) -> Tensor(a!)
  python_module: nn
  dispatch:
    CPU: replication_pad1d_backward_out_cpu
    CUDA: replication_pad1d_backward_out_cuda

- func: replication_pad1d_backward(Tensor grad_output, Tensor self, int[2] padding) -> Tensor
  python_module: nn
  dispatch:
    CPU: replication_pad1d_backward_cpu
    CUDA: replication_pad1d_backward_cuda

- func: replication_pad2d(Tensor self, int[4] padding, *, Tensor(a!) out) -> Tensor(a!)
  python_module: nn
  dispatch:
    CPU: replication_pad2d_out_cpu
    CUDA: replication_pad2d_out_cuda

- func: replication_pad2d(Tensor self, int[4] padding) -> Tensor
  python_module: nn
  dispatch:
    CPU: replication_pad2d_cpu
    CUDA: replication_pad2d_cuda

- func: replication_pad2d_backward(Tensor grad_output, Tensor self, int[4] padding, *, Tensor(a!) grad_input) -> Tensor(a!)
  python_module: nn
  dispatch:
    CPU: replication_pad2d_backward_out_cpu
    CUDA: replication_pad2d_backward_out_cuda

- func: replication_pad2d_backward(Tensor grad_output, Tensor self, int[4] padding) -> Tensor
  python_module: nn
  dispatch:
    CPU: replication_pad2d_backward_cpu
    CUDA: replication_pad2d_backward_cuda

- func: replication_pad3d(Tensor self, int[6] padding, *, Tensor(a!) out) -> Tensor(a!)
  python_module: nn
  dispatch:
    CPU: replication_pad3d_out_cpu
    CUDA: replication_pad3d_out_cuda

- func: replication_pad3d(Tensor self, int[6] padding) -> Tensor
  python_module: nn
  dispatch:
    CPU: replication_pad3d_cpu
    CUDA: replication_pad3d_cuda

- func: replication_pad3d_backward(Tensor grad_output, Tensor self, int[6] padding, *, Tensor(a!) grad_input) -> Tensor(a!)
  python_module: nn
  dispatch:
    CPU: replication_pad3d_backward_out_cpu
    CUDA: replication_pad3d_backward_out_cuda

- func: replication_pad3d_backward(Tensor grad_output, Tensor self, int[6] padding) -> Tensor
  python_module: nn
  dispatch:
    CPU: replication_pad3d_backward_cpu
    CUDA: replication_pad3d_backward_cuda

- func: upsample_linear1d(Tensor self, int[1] output_size, bool align_corners, *, Tensor(a!) out) -> Tensor(a!)
  python_module: nn
  dispatch:
    CPU: upsample_linear1d_out_cpu
    CUDA: upsample_linear1d_out_cuda

- func: upsample_linear1d(Tensor self, int[1] output_size, bool align_corners) -> Tensor
  python_module: nn
  dispatch:
    CPU: upsample_linear1d_cpu
    CUDA: upsample_linear1d_cuda

- func: upsample_linear1d_backward(Tensor grad_output, int[1] output_size, int[3] input_size, bool align_corners, *, Tensor(a!) grad_input) -> Tensor(a!)
  python_module: nn
  dispatch:
    CPU: upsample_linear1d_backward_out_cpu
    CUDA: upsample_linear1d_backward_out_cuda

- func: upsample_linear1d_backward(Tensor grad_output, int[1] output_size, int[3] input_size, bool align_corners) -> Tensor
  python_module: nn
  dispatch:
    CPU: upsample_linear1d_backward_cpu
    CUDA: upsample_linear1d_backward_cuda

- func: upsample_bilinear2d(Tensor self, int[2] output_size, bool align_corners, *, Tensor(a!) out) -> Tensor(a!)
  python_module: nn
  dispatch:
    CPU: upsample_bilinear2d_out_cpu
    CUDA: upsample_bilinear2d_out_cuda

- func: upsample_bilinear2d(Tensor self, int[2] output_size, bool align_corners) -> Tensor
  python_module: nn
  dispatch:
    CPU: upsample_bilinear2d_cpu
    CUDA: upsample_bilinear2d_cuda

- func: upsample_bilinear2d_backward(Tensor grad_output, int[2] output_size, int[4] input_size, bool align_corners, *, Tensor(a!) grad_input) -> Tensor(a!)
  python_module: nn
  dispatch:
    CPU: upsample_bilinear2d_backward_out_cpu
    CUDA: upsample_bilinear2d_backward_out_cuda

- func: upsample_bilinear2d_backward(Tensor grad_output, int[2] output_size, int[4] input_size, bool align_corners) -> Tensor
  python_module: nn
  dispatch:
    CPU: upsample_bilinear2d_backward_cpu
    CUDA: upsample_bilinear2d_backward_cuda

- func: upsample_bicubic2d(Tensor self, int[2] output_size, bool align_corners, *, Tensor(a!) out) -> Tensor(a!)
  python_module: nn
  dispatch:
    CPU: upsample_bicubic2d_out_cpu
    CUDA: upsample_bicubic2d_out_cuda

- func: upsample_bicubic2d(Tensor self, int[2] output_size, bool align_corners) -> Tensor
  python_module: nn
  dispatch:
    CPU: upsample_bicubic2d_cpu
    CUDA: upsample_bicubic2d_cuda

- func: upsample_bicubic2d_backward(Tensor grad_output, int[2] output_size, int[4] input_size, bool align_corners, *, Tensor(a!) grad_input) -> Tensor(a!)
  python_module: nn
  dispatch:
    CPU: upsample_bicubic2d_backward_out_cpu
    CUDA: upsample_bicubic2d_backward_out_cuda

- func: upsample_bicubic2d_backward(Tensor grad_output, int[2] output_size, int[4] input_size, bool align_corners) -> Tensor
  python_module: nn
  dispatch:
    CPU: upsample_bicubic2d_backward_cpu
    CUDA: upsample_bicubic2d_backward_cuda

- func: upsample_trilinear3d(Tensor self, int[3] output_size, bool align_corners, *, Tensor(a!) out) -> Tensor(a!)
  python_module: nn
  dispatch:
    CPU: upsample_trilinear3d_out_cpu
    CUDA: upsample_trilinear3d_out_cuda

- func: upsample_trilinear3d(Tensor self, int[3] output_size, bool align_corners) -> Tensor
  python_module: nn
  dispatch:
    CPU: upsample_trilinear3d_cpu
    CUDA: upsample_trilinear3d_cuda

- func: upsample_trilinear3d_backward(Tensor grad_output, int[3] output_size, int[5] input_size, bool align_corners, *, Tensor(a!) grad_input) -> Tensor(a!)
  python_module: nn
  dispatch:
    CPU: upsample_trilinear3d_backward_out_cpu
    CUDA: upsample_trilinear3d_backward_out_cuda

- func: upsample_trilinear3d_backward(Tensor grad_output, int[3] output_size, int[5] input_size, bool align_corners) -> Tensor
  python_module: nn
  dispatch:
    CPU: upsample_trilinear3d_backward_cpu
    CUDA: upsample_trilinear3d_backward_cuda

- func: upsample_nearest1d(Tensor self, int[1] output_size, *, Tensor(a!) out) -> Tensor(a!)
  python_module: nn
  dispatch:
    CPU: upsample_nearest1d_out_cpu
    CUDA: upsample_nearest1d_out_cuda

- func: upsample_nearest1d(Tensor self, int[1] output_size) -> Tensor
  python_module: nn
  dispatch:
    CPU: upsample_nearest1d_cpu
    CUDA: upsample_nearest1d_cuda

- func: upsample_nearest1d_backward(Tensor grad_output, int[1] output_size, int[3] input_size, *, Tensor(a!) grad_input) -> Tensor(a!)
  python_module: nn
  dispatch:
    CPU: upsample_nearest1d_backward_out_cpu
    CUDA: upsample_nearest1d_backward_out_cuda

- func: upsample_nearest1d_backward(Tensor grad_output, int[1] output_size, int[3] input_size) -> Tensor
  python_module: nn
  dispatch:
    CPU: upsample_nearest1d_backward_cpu
    CUDA: upsample_nearest1d_backward_cuda

- func: upsample_nearest2d(Tensor self, int[2] output_size, *, Tensor(a!) out) -> Tensor(a!)
  python_module: nn
  dispatch:
    CPU: upsample_nearest2d_out_cpu
    CUDA: upsample_nearest2d_out_cuda

- func: upsample_nearest2d(Tensor self, int[2] output_size) -> Tensor
  python_module: nn
  dispatch:
    CPU: upsample_nearest2d_cpu
    CUDA: upsample_nearest2d_cuda

- func: upsample_nearest2d_backward(Tensor grad_output, int[2] output_size, int[4] input_size, *, Tensor(a!) grad_input) -> Tensor(a!)
  python_module: nn
  dispatch:
    CPU: upsample_nearest2d_backward_out_cpu
    CUDA: upsample_nearest2d_backward_out_cuda

- func: upsample_nearest2d_backward(Tensor grad_output, int[2] output_size, int[4] input_size) -> Tensor
  python_module: nn
  dispatch:
    CPU: upsample_nearest2d_backward_cpu
    CUDA: upsample_nearest2d_backward_cuda

- func: upsample_nearest3d(Tensor self, int[3] output_size, *, Tensor(a!) out) -> Tensor(a!)
  python_module: nn
  dispatch:
    CPU: upsample_nearest3d_out_cpu
    CUDA: upsample_nearest3d_out_cuda

- func: upsample_nearest3d(Tensor self, int[3] output_size) -> Tensor
  python_module: nn
  dispatch:
    CPU: upsample_nearest3d_cpu
    CUDA: upsample_nearest3d_cuda

- func: upsample_nearest3d_backward(Tensor grad_output, int[3] output_size, int[5] input_size, *, Tensor(a!) grad_input) -> Tensor(a!)
  python_module: nn
  dispatch:
    CPU: upsample_nearest3d_backward_out_cpu
    CUDA: upsample_nearest3d_backward_out_cuda

- func: upsample_nearest3d_backward(Tensor grad_output, int[3] output_size, int[5] input_size) -> Tensor
  python_module: nn
  dispatch:
    CPU: upsample_nearest3d_backward_cpu
    CUDA: upsample_nearest3d_backward_cuda

- func: sigmoid_backward(Tensor grad_output, Tensor output, *, Tensor(a!) grad_input) -> Tensor(a!)
  python_module: nn

- func: sigmoid_backward(Tensor grad_output, Tensor output) -> Tensor
  python_module: nn

- func: tanh_backward(Tensor grad_output, Tensor output, *, Tensor(a!) grad_input) -> Tensor(a!)
  python_module: nn

- func: tanh_backward(Tensor grad_output, Tensor output) -> Tensor
  python_module: nn

- func: thnn_conv_transpose2d(Tensor self, Tensor weight, int[2] kernel_size, Tensor? bias=None, int[2] stride=1, int[2] padding=0, int[2] output_padding=0, int[2] dilation=1, *, Tensor(a!) out) -> Tensor(a!)
  python_module: nn

- func: thnn_conv_transpose2d(Tensor self, Tensor weight, int[2] kernel_size, Tensor? bias=None, int[2] stride=1, int[2] padding=0, int[2] output_padding=0, int[2] dilation=1) -> Tensor
  python_module: nn

- func: thnn_conv_transpose2d_forward(Tensor self, Tensor weight, int[2] kernel_size, Tensor? bias, int[2] stride, int[2] padding, int[2] output_padding, int[2] dilation, *, Tensor(a!) output, Tensor(b!) columns, Tensor(c!) ones) -> (Tensor(a!), Tensor(b!), Tensor(c!))
  python_module: nn

- func: thnn_conv_transpose2d_forward(Tensor self, Tensor weight, int[2] kernel_size, Tensor? bias, int[2] stride, int[2] padding, int[2] output_padding, int[2] dilation) -> (Tensor output, Tensor columns, Tensor ones)
  python_module: nn

- func: thnn_conv_transpose2d_backward(Tensor grad_output, Tensor self, Tensor weight, int[2] kernel_size, int[2] stride, int[2] padding, int[2] output_padding, int[2] dilation, Tensor columns, Tensor ones, *, Tensor?(a!) grad_input, Tensor?(b!) grad_weight, Tensor?(c!) grad_bias) -> (Tensor(a!), Tensor(b!), Tensor(c!))
  python_module: nn

- func: thnn_conv_transpose2d_backward(Tensor grad_output, Tensor self, Tensor weight, int[2] kernel_size, int[2] stride, int[2] padding, int[2] output_padding, int[2] dilation, Tensor columns, Tensor ones, bool[3] output_mask) -> (Tensor grad_input, Tensor grad_weight, Tensor grad_bias)
  python_module: nn

- func: thnn_conv_transpose3d(Tensor self, Tensor weight, int[3] kernel_size, Tensor? bias=None, int[3] stride=1, int[3] padding=0, int[3] output_padding=0, int[3] dilation=1, *, Tensor(a!) out) -> Tensor(a!)
  python_module: nn

- func: thnn_conv_transpose3d(Tensor self, Tensor weight, int[3] kernel_size, Tensor? bias=None, int[3] stride=1, int[3] padding=0, int[3] output_padding=0, int[3] dilation=1) -> Tensor
  python_module: nn

- func: thnn_conv_transpose3d_forward(Tensor self, Tensor weight, int[3] kernel_size, Tensor? bias, int[3] stride, int[3] padding, int[3] output_padding, int[3] dilation, *, Tensor(a!) output, Tensor(b!) finput, Tensor(c!) fgrad_input) -> (Tensor(a!), Tensor(b!), Tensor(c!))
  python_module: nn

- func: thnn_conv_transpose3d_forward(Tensor self, Tensor weight, int[3] kernel_size, Tensor? bias, int[3] stride, int[3] padding, int[3] output_padding, int[3] dilation) -> (Tensor output, Tensor finput, Tensor fgrad_input)
  python_module: nn

- func: thnn_conv_transpose3d_backward(Tensor grad_output, Tensor self, Tensor weight, int[3] kernel_size, int[3] stride, int[3] padding, int[3] output_padding, int[3] dilation, Tensor finput, Tensor fgrad_input, *, Tensor?(a!) grad_input, Tensor?(b!) grad_weight, Tensor?(c!) grad_bias) -> (Tensor(a!), Tensor(b!), Tensor(c!))
  python_module: nn

- func: thnn_conv_transpose3d_backward(Tensor grad_output, Tensor self, Tensor weight, int[3] kernel_size, int[3] stride, int[3] padding, int[3] output_padding, int[3] dilation, Tensor finput, Tensor fgrad_input, bool[3] output_mask) -> (Tensor grad_input, Tensor grad_weight, Tensor grad_bias)
  python_module: nn

- func: thnn_conv2d(Tensor self, Tensor weight, int[2] kernel_size, Tensor? bias=None, int[2] stride=1, int[2] padding=0, *, Tensor(a!) out) -> Tensor(a!)
  python_module: nn

- func: thnn_conv2d(Tensor self, Tensor weight, int[2] kernel_size, Tensor? bias=None, int[2] stride=1, int[2] padding=0) -> Tensor
  python_module: nn

- func: thnn_conv2d_forward(Tensor self, Tensor weight, int[2] kernel_size, Tensor? bias, int[2] stride, int[2] padding, *, Tensor(a!) output, Tensor(b!) finput, Tensor(c!) fgrad_input) -> (Tensor(a!), Tensor(b!), Tensor(c!))
  python_module: nn

- func: thnn_conv2d_forward(Tensor self, Tensor weight, int[2] kernel_size, Tensor? bias, int[2] stride, int[2] padding) -> (Tensor output, Tensor finput, Tensor fgrad_input)
  python_module: nn

- func: thnn_conv2d_backward(Tensor grad_output, Tensor self, Tensor weight, int[2] kernel_size, int[2] stride, int[2] padding, Tensor finput, Tensor fgrad_input, *, Tensor?(a!) grad_input, Tensor?(b!) grad_weight, Tensor?(c!) grad_bias) -> (Tensor(a!), Tensor(b!), Tensor(c!))
  python_module: nn

- func: thnn_conv2d_backward(Tensor grad_output, Tensor self, Tensor weight, int[2] kernel_size, int[2] stride, int[2] padding, Tensor finput, Tensor fgrad_input, bool[3] output_mask) -> (Tensor grad_input, Tensor grad_weight, Tensor grad_bias)
  python_module: nn

- func: thnn_conv_depthwise2d(Tensor self, Tensor weight, int[2] kernel_size, Tensor? bias=None, int[2] stride=1, int[2] padding=0, int[2] dilation=1, *, Tensor(a!) out) -> Tensor(a!)
  python_module: nn

- func: thnn_conv_depthwise2d(Tensor self, Tensor weight, int[2] kernel_size, Tensor? bias=None, int[2] stride=1, int[2] padding=0, int[2] dilation=1) -> Tensor
  python_module: nn

- func: thnn_conv_depthwise2d_forward(Tensor self, Tensor weight, int[2] kernel_size, Tensor? bias, int[2] stride, int[2] padding, int[2] dilation, *, Tensor(a!) out) -> Tensor(a!)
  python_module: nn

- func: thnn_conv_depthwise2d_forward(Tensor self, Tensor weight, int[2] kernel_size, Tensor? bias, int[2] stride, int[2] padding, int[2] dilation) -> Tensor
  python_module: nn

- func: thnn_conv_depthwise2d_backward(Tensor grad_output, Tensor self, Tensor weight, int[2] kernel_size, int[2] stride, int[2] padding, int[2] dilation, *, Tensor?(a!) grad_input, Tensor?(b!) grad_weight) -> (Tensor(a!), Tensor(b!))
  python_module: nn

- func: thnn_conv_depthwise2d_backward(Tensor grad_output, Tensor self, Tensor weight, int[2] kernel_size, int[2] stride, int[2] padding, int[2] dilation, bool[2] output_mask) -> (Tensor grad_input, Tensor grad_weight)
  python_module: nn

- func: thnn_conv3d(Tensor self, Tensor weight, int[3] kernel_size, Tensor? bias=None, int[3] stride=1, int[3] padding=0, *, Tensor(a!) out) -> Tensor(a!)
  python_module: nn

- func: thnn_conv3d(Tensor self, Tensor weight, int[3] kernel_size, Tensor? bias=None, int[3] stride=1, int[3] padding=0) -> Tensor
  python_module: nn

- func: thnn_conv3d_forward(Tensor self, Tensor weight, int[3] kernel_size, Tensor? bias, int[3] stride, int[3] padding, *, Tensor(a!) output, Tensor(b!) finput, Tensor(c!) fgrad_input) -> (Tensor(a!), Tensor(b!), Tensor(c!))
  python_module: nn

- func: thnn_conv3d_forward(Tensor self, Tensor weight, int[3] kernel_size, Tensor? bias, int[3] stride, int[3] padding) -> (Tensor output, Tensor finput, Tensor fgrad_input)
  python_module: nn

- func: thnn_conv3d_backward(Tensor grad_output, Tensor self, Tensor weight, int[3] kernel_size, int[3] stride, int[3] padding, Tensor finput, Tensor fgrad_input, *, Tensor?(a!) grad_input, Tensor?(b!) grad_weight, Tensor?(c!) grad_bias) -> (Tensor(a!), Tensor(b!), Tensor(c!))
  python_module: nn

- func: thnn_conv3d_backward(Tensor grad_output, Tensor self, Tensor weight, int[3] kernel_size, int[3] stride, int[3] padding, Tensor finput, Tensor fgrad_input, bool[3] output_mask) -> (Tensor grad_input, Tensor grad_weight, Tensor grad_bias)
  python_module: nn

- func: thnn_conv_dilated2d(Tensor self, Tensor weight, int[2] kernel_size, Tensor? bias=None, int[2] stride=1, int[2] padding=0, int[2] dilation=1, *, Tensor(a!) out) -> Tensor(a!)
  python_module: nn

- func: thnn_conv_dilated2d(Tensor self, Tensor weight, int[2] kernel_size, Tensor? bias=None, int[2] stride=1, int[2] padding=0, int[2] dilation=1) -> Tensor
  python_module: nn

- func: thnn_conv_dilated2d_forward(Tensor self, Tensor weight, int[2] kernel_size, Tensor? bias, int[2] stride, int[2] padding, int[2] dilation, *, Tensor(a!) output, Tensor(b!) columns, Tensor(c!) ones) -> (Tensor(a!), Tensor(b!), Tensor(c!))
  python_module: nn

- func: thnn_conv_dilated2d_forward(Tensor self, Tensor weight, int[2] kernel_size, Tensor? bias, int[2] stride, int[2] padding, int[2] dilation) -> (Tensor output, Tensor columns, Tensor ones)
  python_module: nn

- func: thnn_conv_dilated2d_backward(Tensor grad_output, Tensor self, Tensor weight, int[2] kernel_size, int[2] stride, int[2] padding, int[2] dilation, Tensor columns, Tensor ones, *, Tensor?(a!) grad_input, Tensor?(b!) grad_weight, Tensor?(c!) grad_bias) -> (Tensor(a!), Tensor(b!), Tensor(c!))
  python_module: nn

- func: thnn_conv_dilated2d_backward(Tensor grad_output, Tensor self, Tensor weight, int[2] kernel_size, int[2] stride, int[2] padding, int[2] dilation, Tensor columns, Tensor ones, bool[3] output_mask) -> (Tensor grad_input, Tensor grad_weight, Tensor grad_bias)
  python_module: nn

- func: thnn_conv_dilated3d(Tensor self, Tensor weight, int[3] kernel_size, Tensor? bias=None, int[3] stride=1, int[3] padding=0, int[3] dilation=1, *, Tensor(a!) out) -> Tensor(a!)
  python_module: nn

- func: thnn_conv_dilated3d(Tensor self, Tensor weight, int[3] kernel_size, Tensor? bias=None, int[3] stride=1, int[3] padding=0, int[3] dilation=1) -> Tensor
  python_module: nn

- func: thnn_conv_dilated3d_forward(Tensor self, Tensor weight, int[3] kernel_size, Tensor? bias, int[3] stride, int[3] padding, int[3] dilation, *, Tensor(a!) output, Tensor(b!) columns, Tensor(c!) ones) -> (Tensor(a!), Tensor(b!), Tensor(c!))
  python_module: nn

- func: thnn_conv_dilated3d_forward(Tensor self, Tensor weight, int[3] kernel_size, Tensor? bias, int[3] stride, int[3] padding, int[3] dilation) -> (Tensor output, Tensor columns, Tensor ones)
  python_module: nn

- func: thnn_conv_dilated3d_backward(Tensor grad_output, Tensor self, Tensor weight, int[3] kernel_size, int[3] stride, int[3] padding, int[] dilation, Tensor columns, Tensor ones, *, Tensor?(a!) grad_input, Tensor?(b!) grad_weight, Tensor?(c!) grad_bias) -> (Tensor(a!), Tensor(b!), Tensor(c!))
  python_module: nn

- func: thnn_conv_dilated3d_backward(Tensor grad_output, Tensor self, Tensor weight, int[3] kernel_size, int[3] stride, int[3] padding, int[3] dilation, Tensor columns, Tensor ones, bool[3] output_mask) -> (Tensor grad_input, Tensor grad_weight, Tensor grad_bias)
  python_module: nn

- func: thnn_col2im(Tensor self, int[2] output_size, int[2] kernel_size, int[2] dilation, int[2] padding, int[2] stride) -> Tensor
  python_module: nn

- func: thnn_col2im_backward(Tensor grad_output, int[2] kernel_size, int[2] dilation, int[2] padding, int[2] stride) -> Tensor
  python_module: nn

- func: thnn_im2col(Tensor self, int[2] kernel_size, int[2] dilation, int[2] padding, int[2] stride) -> Tensor
  python_module: nn

- func: thnn_im2col_backward(Tensor grad_output, int[2] input_size, int[2] kernel_size, int[2] dilation, int[2] padding, int[2] stride) -> Tensor
  python_module: nn<|MERGE_RESOLUTION|>--- conflicted
+++ resolved
@@ -204,6 +204,9 @@
 
 - func: as_strided(Tensor(a) self, int[] size, int[] stride, int? storage_offset=None) -> Tensor(a)
   variants: function, method
+  cpu_half: True
+  cpu_bool: True
+  cuda_bool: True
   dispatch:
     CPU: as_strided_tensorimpl
     CUDA: as_strided_tensorimpl
@@ -446,7 +449,6 @@
   cuda_bool: True
   dispatch:
     CUDA: _s_copy_from_cuda
-    QuantizedCPU: _s_copy_from_quantized
 
 - func: _copy_same_type_(Tensor(a!) self, Tensor src) -> void
   cpu_half: True
@@ -2511,14 +2513,11 @@
   variants: function, method
   dispatch:
     QuantizedCPU: q_zero_point_quant
-<<<<<<< HEAD
 
 - func: int_repr(Tensor self) -> Tensor
   variants: function, method
   dispatch:
     QuantizedCPU: int_repr_quant
-=======
->>>>>>> 3403cb85
 
 # to(Device) must not exist because all constructors of Device also works for
 # TensorOptions. Otherwise, an ambiguity error is thrown.
