--- conflicted
+++ resolved
@@ -322,11 +322,7 @@
       cuda::getApplyGrid(tril_size, dim_grid, tensor.get_device()),
       "unable to get dim grid");
 
-<<<<<<< HEAD
-    AT_DISPATCH_ALL_TYPES_AND_HALF(tensor.scalar_type(), "tril_indices_cuda", [&] {
-=======
-    AT_DISPATCH_ALL_TYPES_AND(at::ScalarType::Half, tensor.type(), "tril_indices_cuda", [&] {
->>>>>>> c536d293
+    AT_DISPATCH_ALL_TYPES_AND(at::ScalarType::Half, tensor.scalar_type(), "tril_indices_cuda", [&] {
       tril_indices_kernel<<<
           dim_grid, dim_block, 0, at::cuda::getCurrentCUDAStream()>>>(
         tensor.data<scalar_t>(),
@@ -402,11 +398,7 @@
       cuda::getApplyGrid(triu_size, dim_grid, tensor.get_device()),
       "unable to get dim grid");
 
-<<<<<<< HEAD
-    AT_DISPATCH_ALL_TYPES_AND_HALF(tensor.scalar_type(), "triu_indices_cuda", [&] {
-=======
-    AT_DISPATCH_ALL_TYPES_AND(at::ScalarType::Half, tensor.type(), "triu_indices_cuda", [&] {
->>>>>>> c536d293
+    AT_DISPATCH_ALL_TYPES_AND(at::ScalarType::Half, tensor.scalar_type(), "triu_indices_cuda", [&] {
       triu_indices_kernel<<<
           dim_grid, dim_block, 0, at::cuda::getCurrentCUDAStream()>>>(
         tensor.data<scalar_t>(),
