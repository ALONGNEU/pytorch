#pragma once

/**
 * This file implements c10::kernel(stack_based_kernel) which is used in the
 * kernel registration API to set the dispatch key for a registered kernel.
 * You probably don't want to use this API, stack based kernels are internal
 * only. There's other, better kernel APIs which are built on top of this one.
 *
 * You probably don't want to include this file directly but include
 * op_registration.h instead since that adds more functionality you'll
 * likely need to register your operators.
 */

#include <ATen/core/op_registration/base.h>

namespace c10 {

namespace detail {
  inline std::unique_ptr<c10::KernelCache> noCache() {
    return nullptr;
  }

  // TODO If this was templated on KernelCacheCreatorFunction, it (and c10::kernel()) could be constexpr
  struct KernelRegistrationConfigParameter final {
    explicit KernelRegistrationConfigParameter(KernelFunction* kernel_func, KernelCacheCreatorFunction cache_creator_func)
    : kernel_func_(kernel_func), cache_creator_func_(std::move(cache_creator_func)) {
    }

    void apply(KernelRegistrationConfig* registration) && {
      registration->kernel_func = kernel_func_;
      registration->cache_creator_func = std::move(cache_creator_func_);
    }

  private:
    KernelFunction* kernel_func_;
    KernelCacheCreatorFunction cache_creator_func_;
  };
}

/**
 * Use this to register an operator whose kernel is implemented by a stack
 * based function. This is meant to be used internally, for example for writing
 * wrappers for other ways of writing operators. This is not part of the
 * public API.
 *
 * Example:
 *
 * > namespace {
 * >   void my_kernel_cpu(Stack* stack, KernelCache* cache) {...}
 * >   unique_ptr<KernelCache> my_cache_creator() {...}
 * > }
 * >
 * > static auto registry = c10::RegisterOperators()
 * >     .op("my_op",
 * >         c10::kernel(&my_kernel_cpu, &my_cache_creator),
 * >         c10::dispatchKey(CPUTensorId()));
 */
<<<<<<< HEAD
inline detail::KernelRegistrationConfigParameter kernel(KernelFunction* kernel_func) {
  return detail::KernelRegistrationConfigParameter(kernel_func, &detail::cacheCreator<void>);
=======
inline constexpr detail::KernelRegistrationConfigParameter kernel(KernelFunction* kernel_func, KernelCacheCreatorFunction* cache_creator = &detail::noCache) {
  return detail::KernelRegistrationConfigParameter(kernel_func, cache_creator);
>>>>>>> e71b5f79
}

}<|MERGE_RESOLUTION|>--- conflicted
+++ resolved
@@ -16,14 +16,17 @@
 namespace c10 {
 
 namespace detail {
-  inline std::unique_ptr<c10::KernelCache> noCache() {
-    return nullptr;
-  }
+  struct NoCache final {
+    std::unique_ptr<c10::KernelCache> operator()() {
+      return nullptr;
+    }
+  };
 
-  // TODO If this was templated on KernelCacheCreatorFunction, it (and c10::kernel()) could be constexpr
+  template<class KernelCacheCreatorFunction_>
   struct KernelRegistrationConfigParameter final {
-    explicit KernelRegistrationConfigParameter(KernelFunction* kernel_func, KernelCacheCreatorFunction cache_creator_func)
-    : kernel_func_(kernel_func), cache_creator_func_(std::move(cache_creator_func)) {
+    template<class KernelCacheCreatorFunction__>
+    constexpr KernelRegistrationConfigParameter(KernelFunction* kernel_func, KernelCacheCreatorFunction__&& cache_creator_func)
+    : kernel_func_(kernel_func), cache_creator_func_(std::forward<KernelCacheCreatorFunction__>(cache_creator_func)) {
     }
 
     void apply(KernelRegistrationConfig* registration) && {
@@ -33,7 +36,7 @@
 
   private:
     KernelFunction* kernel_func_;
-    KernelCacheCreatorFunction cache_creator_func_;
+    KernelCacheCreatorFunction_ cache_creator_func_;
   };
 }
 
@@ -55,13 +58,9 @@
  * >         c10::kernel(&my_kernel_cpu, &my_cache_creator),
  * >         c10::dispatchKey(CPUTensorId()));
  */
-<<<<<<< HEAD
-inline detail::KernelRegistrationConfigParameter kernel(KernelFunction* kernel_func) {
-  return detail::KernelRegistrationConfigParameter(kernel_func, &detail::cacheCreator<void>);
-=======
-inline constexpr detail::KernelRegistrationConfigParameter kernel(KernelFunction* kernel_func, KernelCacheCreatorFunction* cache_creator = &detail::noCache) {
-  return detail::KernelRegistrationConfigParameter(kernel_func, cache_creator);
->>>>>>> e71b5f79
+template<class KernelCacheCreatorFunction_ = detail::NoCache>
+inline constexpr detail::KernelRegistrationConfigParameter<guts::decay_t<KernelCacheCreatorFunction_>> kernel(KernelFunction* kernel_func, KernelCacheCreatorFunction_&& cache_creator = detail::NoCache()) {
+  return {kernel_func, std::forward<KernelCacheCreatorFunction_>(cache_creator)};
 }
 
 }