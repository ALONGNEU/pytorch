#pragma once
#include <vector>
#include <cstdint>
#include <string>
#include <unordered_map>
#include <algorithm>

#include <ATen/core/aten_interned_strings.h>
#include <c10/macros/Macros.h>

namespace c10 {

#ifndef C10_MOBILE
#define FORALL_NS_SYMBOLS(_)       \
  _(namespaces, prim)              \
  _(namespaces, aten)              \
  _(namespaces, onnx)              \
  _(namespaces, attr)              \
  _(namespaces, scope)             \
  _(namespaces, user)              \
  _(namespaces, namespaces)        \
  _(prim, Assign)                  \
  _(prim, BroadcastingChunk)       \
  _(prim, BroadcastSizes)          \
  _(prim, Constant)                \
  _(prim, ChunkSizes)              \
  _(prim, Drop)                    \
  _(prim, Eval)                    \
  _(prim, Expand) /* onnx */       \
  _(prim, FusionGroup)             \
  _(prim, DifferentiableGraph)     \
  _(prim, If)                      \
  _(prim, Jump) /* debug */        \
  _(prim, JumpNZ) /* debug */      \
  _(prim, JumpZ) /* debug */       \
  _(prim, Load)                    \
  _(prim, Loop)                    \
  _(prim, Param)                   \
  _(prim, PackPadded) /* onnx */   \
  _(prim, PadPacked) /* onnx */    \
  _(prim, Placeholder) /* debug */ \
  _(prim, Print)                   \
  _(prim, PythonOp)                \
  _(prim, IgnoredPythonOp)         \
  _(prim, Reverse)                 \
  _(prim, Return)                  \
  _(prim, Store)                   \
  _(prim, AutogradZero)            \
  _(prim, AutogradAnyNonZero)      \
  _(prim, Starred)                 \
  _(prim, TupleConstruct)          \
  _(prim, TupleUnpack)             \
  _(prim, TupleIndex)              \
  _(prim, TupleSlice)              \
  _(prim, ListConstruct)           \
  _(prim, ListUnpack)              \
  _(prim, DictConstruct)           \
  _(prim, DictIndex)               \
  _(prim, StringIndex)             \
  _(prim, NumToTensor)             \
  _(prim, ImplicitTensorToNum)     \
  _(prim, Bool)                    \
  _(prim, Int)                     \
  _(prim, Float)                   \
  _(prim, device)                  \
  _(prim, dtype)                   \
  _(prim, shape)                   \
  _(prim, requires_grad)           \
  _(prim, AutogradAdd)             \
  _(prim, GradOf)                  \
  _(prim, FusedConcat)             \
  _(prim, ConstantChunk)           \
  _(prim, MMTreeReduce)            \
  _(prim, MMBatchSide)             \
  _(prim, min)                     \
  _(prim, max)                     \
  _(prim, rangelist)               \
  _(aten, _grad_sum_to_size)       \
  _(aten, _ncf_unsqueeze)          \
  _(aten, warn)                    \
  _(aten, floordiv)                \
  _(aten, __round_to_zero_floordiv)\
  _(aten, _unwrap_optional)        \
  _(prim, fork)                    \
  _(prim, RaiseException)          \
  _(prim, Function)                \
  _(prim, CreateObject)            \
  _(prim, SetAttr)                 \
  _(prim, GetAttr)                 \
  _(prim, AddStatValue)            \
  _(prim, TimePoint)               \
  _(aten, append)                  \
  _(aten, item)                    \
  _(aten, format)                  \
  _(aten, __not__)                 \
  _(aten, __is__)                  \
  _(aten, __isnot__)               \
  _(aten, copy_)                   \
  _(aten, _set_item)               \
  _(aten, index_put_)              \
  _(aten, device)                  \
  _(aten, hash)                    \
  _(aten, len)                     \
  _(aten, list)                    \
  _(aten, wait)                    \
<<<<<<< HEAD
  _(aten, save)                    \
=======
  _(aten, ord)                     \
>>>>>>> 36237c48
  _(prim, unchecked_unwrap_optional)\
  FORALL_ATEN_BASE_SYMBOLS(_)      \
  _(onnx, Add)                     \
  _(onnx, Concat)                  \
  _(onnx, Constant)                \
  _(onnx, ConstantFill)            \
  _(onnx, Div)                     \
  _(onnx, GRU)                     \
  _(onnx, Gather)                  \
  _(onnx, Gemm)                    \
  _(onnx, LSTM)                    \
  _(onnx, Mul)                     \
  _(onnx, Pow)                     \
  _(onnx, RNN)                     \
  _(onnx, Shape)                   \
  _(onnx, Size)                    \
  _(onnx, Slice)                   \
  _(onnx, Squeeze)                 \
  _(onnx, Sub)                     \
  _(onnx, Transpose)               \
  _(onnx, Unsqueeze)               \
  _(onnx, Loop)                    \
  _(onnx, If)                      \
  _(onnx, Reshape)                 \
  _(onnx, Equal)                   \
  _(onnx, Greater)                 \
  _(onnx, Less)                    \
  _(onnx, Not)                     \
  _(onnx, ATen)                    \
  _(onnx, Split)                   \
  _(onnx, ConstantOfShape)         \
  FORALL_ATTR_BASE_SYMBOLS(_)      \
  _(attr, Subgraph)                \
  _(attr, ReverseSubgraph)         \
  _(attr, f_real_outputs)          \
  _(attr, df_input_vjps)           \
  _(attr, df_input_captured_inputs) \
  _(attr, df_input_captured_outputs) \
  _(attr, df_output_vjps)          \
  _(attr, axes)                    \
  _(attr, axis)                    \
  _(attr, broadcast)               \
  _(attr, direction)               \
  _(attr, ends)                    \
  _(attr, inplace)                 \
  _(attr, input_as_shape)          \
  _(attr, is_zero)                 \
  _(attr, perm)                    \
  _(attr, sizes)                   \
  _(attr, starts)                  \
  _(attr, transA)                  \
  _(attr, transB)                  \
  _(attr, name)                    \
  _(attr, a)                       \
  _(attr, b)                       \
  _(attr, beg)                     \
  _(attr, idx)                     \
  _(attr, split)                   \
  _(attr, slot)
#else
#define FORALL_NS_SYMBOLS(_) \
  _(namespaces, prim)              \
  _(namespaces, aten)              \
  _(namespaces, onnx)              \
  _(namespaces, attr)              \
  _(namespaces, scope)             \
  _(namespaces, user)              \
  _(namespaces, namespaces)
#endif

// 'prim' symbols are synthetic operators that occur only in the IR
// and don't have corresponding implementations in ATen.

// 'onnx' symbols correspond to ONNX operators.  Their semantics
// are defined in https://github.com/onnx/onnx/blob/master/docs/Operators.md
// The particular version we are targeting is specified by '_onnx_opset_version'
// in torch.onnx.symbolic
//
// In general, most ONNX operators won't get an entry here, because they
// are handled from the Python end.  However, you may occasionally need
// to intern an ONNX symbol here so that you can conveniently write an
// optimization on ONNX operations.

// 'attr' symbols are attribute keys.  They are shared between both ONNX and ATen
// operators (you disambiguate their meaning by looking at the operator itself).
// In general, you only need to define attribute keys that are used by
// onnx or prim; ATen attributes are automatically generated in FORALL_ATTR_BASE_SYMBOLS.

// Note [Symbol allocation]
// ~~~~~~~~~~~~~~~~~~~~~~~~
//
//  1. Symbol namespace is split up into namespaces.
//
//  2. The intended access pattern for built-in symbols is onnx::MatMul
//  in the c10 namespace (this is a Symbol).
//

// Built-in constant definition strategy:
// - Enum is the most convenient way to generate a contiguous sequence
//   of numbers for an identifier.
// - However, an enum gives you a fresh type.  We want onnx::MatMul to
//   be type Symbol, not some random enum type!
// - Therefore, after using enums to generate the sequence of integers,
//   we then declare constexpr Symbols to get everything the actual Symbol
//   type we want.  Symbols must be constexpr to be valid to be "case"ed on.

using unique_t = uint32_t;

const std::string& domain_prefix();

// A Symbol is like an interned string, but with a little extra
// structure; it is namespaced via SymbolNamespace and the resulting
// intern pointers support efficient namespace testing.
struct CAFFE2_API Symbol {
  explicit constexpr Symbol() : value(0) {};
  explicit constexpr Symbol(unique_t uniq)
  : value(uniq) {}

  // Get a Symbol for a qualified string like "attr::bar"
  static Symbol fromQualString(const std::string & s);

  // Get a Symbol from a domain and an unqualified string like "org.pytorch.attr" and "bar"
  static Symbol fromDomainAndUnqualString(const std::string & d, const std::string & s);

  // Constructors for our various namespaced strings.  This will construct
  // the appropriate namespaced string, e.g., "attr::foo" for the
  // argument "foo", and then attempt to intern it.  DO NOT USE THIS
  // with a string literal; attr::foo should be available in that case
  // (and if it's not, you should add it to the built-ins list above.)
  static Symbol attr(const std::string & s);
  static Symbol aten(const std::string & s);
  static Symbol onnx(const std::string & s);
  static Symbol prim(const std::string & s);
  static Symbol user(const std::string & s);
  // TODO: eliminate me
  static Symbol scope(const std::string & s);

  bool is_attr() const;
  bool is_aten() const;
  bool is_prim() const;
  bool is_onnx() const;
  bool is_user() const;

  // So we can switch on this
  constexpr operator unique_t() const {
    return value;
  }

  Symbol ns() const;

  // Give a string corresponding to the unqualified version of this name, e.g.,
  // "mm". Use this in a context where the intended namespace of the string is
  // obvious; this is a *lossy* conversion.
  const char * toUnqualString() const;

  // Give a string corresponding to the qualified version of this name,
  // e.g., "aten::mm".  This string format is made available to Python bindings
  // (so we know how to parse it.)
  const char * toQualString() const;

  // This describes a symbol in a case where humans read it.  At the moment it's
  // the same as toQualString.  This has to be a const char* returned because
  // a lot of printf style macros use it.
  const char * toDisplayString() const;

  // Give a string corresponding to the domain name for the symbol,
  // e.g., "org.pytorch.aten".
  std::string domainString() const;

private:
  explicit Symbol(Symbol ns, const std::string & s);
  unique_t value;
};

static inline bool operator==(Symbol lhs, Symbol rhs) {
  return static_cast<unique_t>(lhs) == static_cast<unique_t>(rhs);
}

enum class _keys : unique_t {
    #define DEFINE_KEY(ns, s) ns##_##s,
    FORALL_NS_SYMBOLS(DEFINE_KEY)
    #undef DEFINE_KEY
    num_symbols
};

#define DEFINE_SYMBOL(s) \
  constexpr Symbol s(static_cast<unique_t>(_keys::s));

#undef DEFINE_SYMBOL

#define DEFINE_SYMBOL(ns, s) \
  namespace ns { constexpr Symbol s(static_cast<unique_t>(_keys::ns##_##s)); }
FORALL_NS_SYMBOLS(DEFINE_SYMBOL)
#undef DEFINE_SYMBOL

inline Symbol Symbol::attr(const std::string & s) { return Symbol::fromQualString("attr::" + s); }
inline Symbol Symbol::aten(const std::string & s)  { return Symbol::fromQualString("aten::" + s); }
inline Symbol Symbol::onnx(const std::string & s)  { return Symbol::fromQualString("onnx::" + s); }
inline Symbol Symbol::prim(const std::string & s)  { return Symbol::fromQualString("prim::" + s); }
inline Symbol Symbol::scope(const std::string & s) { return Symbol::fromQualString("scope::" + s); }
inline Symbol Symbol::user(const std::string & s) { return Symbol::fromQualString("user::" + s); }
inline bool Symbol::is_attr() const { return ns() == namespaces::attr; }
inline bool Symbol::is_aten() const { return ns() == namespaces::aten; }
inline bool Symbol::is_prim() const { return ns() == namespaces::prim; }
inline bool Symbol::is_onnx() const { return ns() == namespaces::onnx; }
inline bool Symbol::is_user() const { return ns() == namespaces::user; }

} // namespace c10

// make symbol behave like an integer in hash tables
namespace std {
template <>
struct hash<c10::Symbol> {
  size_t operator()(c10::Symbol s) const {
    return std::hash<uint32_t>()(static_cast<uint32_t>(s));
  }
};
}<|MERGE_RESOLUTION|>--- conflicted
+++ resolved
@@ -103,11 +103,8 @@
   _(aten, len)                     \
   _(aten, list)                    \
   _(aten, wait)                    \
-<<<<<<< HEAD
   _(aten, save)                    \
-=======
   _(aten, ord)                     \
->>>>>>> 36237c48
   _(prim, unchecked_unwrap_optional)\
   FORALL_ATEN_BASE_SYMBOLS(_)      \
   _(onnx, Add)                     \
