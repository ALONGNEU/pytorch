--- conflicted
+++ resolved
@@ -131,16 +131,10 @@
   }
 
   loadTensorTable(&model_def);
-<<<<<<< HEAD
-  loadAttributeTable();
-  loadLibs(&model_def);
-=======
   if (model_def.proto_version() >= 2) {
     loadAttributeTable();
     loadLibs(&model_def);
   }
-
->>>>>>> 794c631e
   // TODO: this can be simplified when C++/Python interop lands,
   // and the submodules would be created as the same in either C++ or Python
   convertModule(module_def);
