--- conflicted
+++ resolved
@@ -30,30 +30,11 @@
     "caffe2::layer_norm_dont_use_this_op_yet(Tensor input, int axis, float epsilon) -> (Tensor, Tensor, Tensor)",
     [](Stack& stack) {
         ArrayRef<IValue> inputs = last(stack, 3);
-<<<<<<< HEAD
-        IValue input = std::move(inputs[0]);
-=======
         Tensor input = std::move(inputs[0]).toTensor();
->>>>>>> 325df4cc
         const IValue& axis = inputs[1];
         const IValue& epsilon = inputs[2];
         drop(stack, 3);
 
-<<<<<<< HEAD
-        if (input.toTensor().requires_grad()) {
-          throw std::runtime_error("Autograd not yet supported for c10 ops.");
-        }
-
-        Tensor c10_output(at::empty({0}));
-        Tensor c10_output_mean(at::empty({0}));
-        Tensor c10_output_stdev(at::empty({0}));
-
-        c10::intrusive_ptr<caffe2::Blob> cache = c10::make_intrusive<caffe2::Blob>();
-        cache->GetMutable<c10::core::opschema::LayerNorm::Cache>(); // initialize cache
-        // TODO remove std::array for args here, instead pass through inputs directly as ArrayRef
-        std::array<c10::IValue, 7> args{
-          IValue(torch::autograd::Variable(std::move(input).toTensor()).data()),
-=======
         if (input.requires_grad()) {
           throw std::runtime_error("Autograd not yet supported for c10 ops.");
         }
@@ -64,21 +45,17 @@
 
         c10::intrusive_ptr<caffe2::Blob> cache = c10::make_intrusive<caffe2::Blob>();
         cache->GetMutable<c10::core::opschema::LayerNorm::Cache>(); // initialize cache
-        c10::Dispatcher<c10::core::opschema::LayerNorm>::call(ArrayRef<c10::IValue>{
+        // TODO remove std::array for args here, instead pass through inputs directly as ArrayRef
+        std::array<c10::IValue, 7> args{
           IValue(torch::autograd::Variable(std::move(input)).data()),
->>>>>>> 325df4cc
           IValue(c10_output),
           IValue(c10_output_mean),
           IValue(c10_output_stdev),
           axis,
           epsilon,
           IValue(cache)
-<<<<<<< HEAD
         };
         c10::Dispatcher<c10::core::opschema::LayerNorm>::lookup(args).call(args);
-=======
-        });
->>>>>>> 325df4cc
         push(stack, Tuple::create({
           torch::autograd::make_variable(at::Tensor(std::move(c10_output)), false),
           torch::autograd::make_variable(at::Tensor(std::move(c10_output_mean)), false),
