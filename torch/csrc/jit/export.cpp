--- conflicted
+++ resolved
@@ -493,11 +493,8 @@
   // to dump the content of a tensor
   void writeTensorTable(torch::ModelDef* model_def);
 
-<<<<<<< HEAD
   void writeAttributeTable();
-=======
   void writeLibs(torch::ModelDef* model_def);
->>>>>>> d1843d41
 
   void convertModule(
       const script::Module& module,
@@ -517,16 +514,14 @@
 
   // all tensors that will be stored
   std::vector<at::Tensor> tensor_table_;
-<<<<<<< HEAD
 
   std::vector<IValue> attribute_table_;
-=======
+
   // all classes used by this module hierarchy
   std::vector<ClassTypePtr> class_table_;
   OrderedDict<ClassTypePtr, std::string> converted_classes_;
 
   static const size_t op_version_set = 0;
->>>>>>> d1843d41
 };
 
 // ScriptModuleSerializer's methods
