--- conflicted
+++ resolved
@@ -179,7 +179,7 @@
   IValue list = c10::ivalue::GenericList::create({storage_bytes, num_elements});
   addIValue(list);
 
-  pushOpCode(OpCode::BUILD);
+  push<OpCode>(OpCode::BUILD);
 }
 
 
@@ -187,16 +187,10 @@
   pushClass(PicklerClass::TENSOR);
   tensor_table_->push_back(ivalue.toTensor());
   auto tensor_id = tensor_table_->size() - 1;
-<<<<<<< HEAD
-  pushOpCode(OpCode::BININT);
-  pushUint32(tensor_id);
-  pushOpCode(OpCode::BUILD);
-=======
   push<OpCode>(OpCode::BININT);
   push<uint32_t>(tensor_id);
 
   push<OpCode>(OpCode::BUILD);
->>>>>>> 36237c48
 }
 
 void Pickler::pushIntList(const IValue& ivalue) {
