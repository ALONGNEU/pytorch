#include <torch/csrc/jit/pickler.h>

namespace torch {
namespace jit {

using ::c10::IValue;

static std::unordered_map<std::string, PicklerClass> name_to_class{
  {"TensorID", PicklerClass::TENSOR},
  {"IntList", PicklerClass::INTLIST},
  {"LiteralTensor", PicklerClass::LITERAL_TENSOR},
};

static std::unordered_map<PicklerClass, std::string, std::hash<uint8_t>>
    class_to_name{
        {PicklerClass::TENSOR, "TensorID\n"},
        {PicklerClass::INTLIST, "IntList\n"},
        {PicklerClass::LITERAL_TENSOR, "LiteralTensor\n"},
    };

static std::string module_name = "__main__\n";

const std::vector<char>& Pickler::stack() {
  return stack_;
}

void Pickler::start() {
  push<OpCode>(OpCode::PROTO);
  push<uint8_t>(2);

  // All attributes get pushed into a list and their indices saved in the
  // module def
  push<OpCode>(OpCode::EMPTY_LIST);
  push<OpCode>(OpCode::MARK);
}

void Pickler::finish() {
  push<OpCode>(OpCode::APPENDS);
  push<OpCode>(OpCode::STOP);
}

void Pickler::addIValue(const IValue& ivalue) {
  // Check if reference ivalue has been saved before
  const void* ivalue_ptr = getPointer(ivalue);
  if (ivalue_ptr) {
    auto memo_entry = memo_map_.find(ivalue_ptr);
    if (memo_entry != memo_map_.end()) {
      // This value has already been pushed, just do a BINGET
      pushBinGet(memo_entry->second);
      return;
    }
  }

  if (ivalue.isTensor()) {
    pushTensor(ivalue);
  } else if (ivalue.isTuple()) {
    pushTuple(ivalue);
  } else if (ivalue.isDouble()) {
    pushDouble(ivalue);
  } else if (ivalue.isInt()) {
    pushInt(ivalue);
  } else if (ivalue.isBool()) {
    if (ivalue.toBool()) {
      push<OpCode>(OpCode::NEWTRUE);
    } else {
      push<OpCode>(OpCode::NEWFALSE);
    }
  } else if (ivalue.isString()) {
    pushMemoizedString(ivalue);
  } else if (ivalue.isGenericList()) {
    pushList(ivalue);
  } else if (ivalue.isGenericDict()) {
    pushDict(ivalue);
  } else if (ivalue.isNone()) {
    push<OpCode>(OpCode::NONE);
  } else if (ivalue.isIntList()) {
    pushIntList(ivalue);
  } else {
    AT_ERROR("Unknown IValue type for pickling: ", ivalue.tagKind());
  }
}

const void* Pickler::getPointer(const IValue& ivalue) {
  if (ivalue.isGenericDict()) {
    return &(ivalue.toGenericDictRef());
  } else if (ivalue.isGenericList()) {
    return &(ivalue.toGenericListRef());
  } else if (ivalue.isTuple()) {
    return &(ivalue.toTuple()->elements());
  } else if (ivalue.isString()) {
    return &(ivalue.toStringRef());
  } else if (ivalue.isIntList()) {
    return &(ivalue.toIntListRef());
  }

  return nullptr;
}

void Pickler::pushInt(const IValue& ivalue) {
  auto n = ivalue.toInt();
  if (n >= std::numeric_limits<int8_t>::min() &&
      n <= std::numeric_limits<int8_t>::max()) {
    push<OpCode>(OpCode::BININT1);
    push<int8_t>(n);
  } else if (
      n >= std::numeric_limits<int32_t>::min() &&
      n <= std::numeric_limits<int32_t>::max()) {
    push<OpCode>(OpCode::BININT);
    push<int32_t>(n);
  } else {
    // Push 8 byte integer
    push<OpCode>(OpCode::LONG1);
    push<uint8_t>(8);
    push<int64_t>(n);
  }
}

void Pickler::pushBinGet(uint32_t memo_id) {
  if (memo_id <= std::numeric_limits<uint8_t>::max()) {
    push<OpCode>(OpCode::BINGET);
    push<uint8_t>(memo_id);
  } else {
    // Memoized too many items, issue a LONG_BINGET instead
    push<OpCode>(OpCode::LONG_BINGET);
    push<uint32_t>(memo_id);
  }
}

void Pickler::pushMemoizedString(const IValue& ivalue) {
  const auto& string = ivalue.toStringRef();

  push<OpCode>(OpCode::BINUNICODE);
  push<uint32_t>(string.size());
  pushString(string);
  pushMemoization(ivalue);
}

void Pickler::pushString(const std::string& string) {
  stack_.insert(stack_.end(), string.begin(), string.end());
}

<<<<<<< HEAD
void Pickler::pushGlobal(const std::string& name) {
  auto memo_entry = memo_.find(&name);
  if (memo_entry == memo_.end()) {
=======
void Pickler::pushClass(PicklerClass cls) {
  const auto& name = getClassName(cls);
  // Write it to the tensor table
  auto memo_entry = memo_map_.find(&name);
  if (memo_entry == memo_map_.end()) {
>>>>>>> 00148825
    push<OpCode>(OpCode::GLOBAL);
    // Module name + "\n"
    // pushString(module_name);
    // Class name + "\n"
    pushString(name);
    pushMemoization((void*)&name);
  } else {
    pushBinGet(memo_entry->second);
  }
}

void Pickler::pushClass(PicklerClass cls) {
  pushGlobal(module_name + class_to_name.at(cls));

  push<OpCode>(OpCode::EMPTY_TUPLE);
  push<OpCode>(OpCode::NEWOBJ);
}

void Pickler::pushTensor(const IValue& ivalue) {
  if (tensor_table_ == nullptr) {
    pushLiteralTensor(ivalue);
  } else {
    pushTensorReference(ivalue);
  }
}

void Pickler::pushLiteralTensor(const IValue& ivalue) {
  // pushClass(PicklerClass::LITERAL_TENSOR);
  auto tensor = ivalue.toTensor();

  pushGlobal("torch._utils\n_rebuild_tensor_v2\n");
  push<OpCode>(OpCode::MARK);

  push<OpCode>(OpCode::MARK);
  pushMemoizedString(std::string("storage"));
  // TODO: determine correct type
  pushGlobal("torch\nLongStorage\n");
  // TODO: this is a key for re-loading (not necessary?)
  pushMemoizedString(std::string(""));
  // Tensor location
  pushMemoizedString(std::string("cpu"));
  // dtype ID
  pushInt(static_cast<int8_t>(tensor.scalar_type()));
  push<OpCode>(OpCode::NONE);
  push<OpCode>(OpCode::TUPLE);
  push<OpCode>(OpCode::BINPERSID);

  pushInt(0);
  push<OpCode>(OpCode::EMPTY_TUPLE);
  push<OpCode>(OpCode::EMPTY_TUPLE);
  addIValue(tensor.requires_grad());
  pushGlobal("collections\nOrderedDict\n");
  push<OpCode>(OpCode::EMPTY_TUPLE);
  push<OpCode>(OpCode::REDUCE);
  push<OpCode>(OpCode::TUPLE);
  push<OpCode>(OpCode::REDUCE);


  //
  // IValue storage = c10::ivalue::Tuple::create({"storage", "torch "});
  //
  // auto tensor = ivalue.toTensor();
  // uint64_t record_size =
  //     tensor.element_size() * tensor.storage().size();
  //
  // IValue num_elements = tensor.sizes();
  // // TODO: making IValues does a useless copy of the storage
  // IValue storage_bytes =
  //     std::string((char*)tensor.storage().data(), record_size);
  // IValue list = c10::ivalue::GenericList::create({storage_bytes, num_elements});
  // addIValue(list);
  //
  // push<OpCode>(OpCode::BUILD);
}


void Pickler::pushTensorReference(const IValue& ivalue) {
  pushClass(PicklerClass::TENSOR);
  tensor_table_->push_back(ivalue.toTensor());
  auto tensor_id = tensor_table_->size() - 1;
  push<OpCode>(OpCode::BININT);
  push<uint32_t>(tensor_id);

  push<OpCode>(OpCode::BUILD);
}

void Pickler::pushIntList(const IValue& ivalue) {
  pushClass(PicklerClass::INTLIST);

  push<OpCode>(OpCode::EMPTY_LIST);
  pushMemoization(ivalue);
  push<OpCode>(OpCode::MARK);

  for (const auto& item : ivalue.toIntListRef()) {
    addIValue(item);
  }

  push<OpCode>(OpCode::APPENDS);
  push<OpCode>(OpCode::BUILD);
}

void Pickler::pushDouble(const IValue& ivalue) {
  double value = ivalue.toDouble();
  AT_ASSERT(sizeof(double) == 8);
  char* bytes = reinterpret_cast<char*>(&value);

  push<OpCode>(OpCode::BINFLOAT);
  for (size_t i = 0; i < 8; ++i) {
    push<uint8_t>(bytes[8 - i - 1]);
  }
}

using ivalue_pair = std::pair<IValue, IValue>;

struct IValuePairComparator {
  bool operator()(const ivalue_pair& lhs, const ivalue_pair& rhs) const {
    if (lhs.first.isString()) {
      return lhs.first.toStringRef() < rhs.first.toStringRef();
    }
    if (lhs.first.isInt()) {
      return lhs.first.toInt() < rhs.first.toInt();
    }
    if (lhs.first.isDouble()) {
      return lhs.first.toDouble() < rhs.first.toDouble();
    }
    AT_ERROR("Uncomparable IValue types");
  }
};

void Pickler::pushDict(const IValue& ivalue) {
  auto dict = ivalue.toGenericDictRef();

  push<OpCode>(OpCode::EMPTY_DICT);
  pushMemoization(ivalue);

  push<OpCode>(OpCode::MARK);

  // Sort the dict for deterministic keys
  std::vector<std::pair<IValue, IValue>> dict_items(dict.begin(), dict.end());
  std::sort(dict_items.begin(), dict_items.end(), IValuePairComparator());

  for (const auto& pair : dict_items) {
    addIValue(pair.first);
    addIValue(pair.second);
  }

  push<OpCode>(OpCode::SETITEMS);
}

void Pickler::pushMemoization(const void* item) {
  AT_ASSERT(item != nullptr);
  if (memo_id <= std::numeric_limits<uint8_t>::max()) {
    push<OpCode>(OpCode::BINPUT);
    push<uint8_t>(memo_id);
  } else {
    // Memoized too many items, issue a LONG_BINPUT instead
    push<OpCode>(OpCode::LONG_BINPUT);
    push<uint32_t>(memo_id);
  }
  memo_map_[item] = memo_id;
  AT_ASSERT(memo_id <= std::numeric_limits<uint32_t>::max());
  ++memo_id;
}

void Pickler::pushMemoization(const IValue& ivalue) {
  pushMemoization(getPointer(ivalue));
}

void Pickler::pushList(const IValue& ivalue) {
  auto list = ivalue.toGenericListRef();
  push<OpCode>(OpCode::EMPTY_LIST);
  pushMemoization(ivalue);

  push<OpCode>(OpCode::MARK);

  for (const auto& item : list) {
    addIValue(item);
  }

  push<OpCode>(OpCode::APPENDS);
}

void Pickler::pushTuple(const IValue& ivalue) {
  // TODO: Small tuple unrolling (e.g. TUPLE3)
  push<OpCode>(OpCode::MARK);
  auto tuple = ivalue.toTuple()->elements();

  for (const auto& item : tuple) {
    addIValue(item);
  }

  push<OpCode>(OpCode::TUPLE);
  pushMemoization(ivalue);
}

std::vector<IValue> Unpickler::parse_ivalue_list() {
  run();
  AT_ASSERT(stack_.size() == 1);
  return stack_[0].toGenericListRef();
}

double Unpickler::readFloat() {
  AT_ASSERT(sizeof(double) == 8);
  AT_ASSERT(bytes_ + 8 < end_ptr_);
  double result;

  // Pickle floats are big endian, so reverse the bytes
  std::reverse_copy(
      reinterpret_cast<const char*>(bytes_),
      reinterpret_cast<const char*>(bytes_ + 8),
      reinterpret_cast<char*>(&result));

  bytes_ += 8;
  return result;
}

void Unpickler::run() {
  // Expect a PROTO opcode and protocol number at the start of blob
  AT_ASSERT(readOpCode() == OpCode::PROTO);
  uint8_t protocol = read<uint8_t>();
  AT_CHECK(
      protocol == 2,
      "Only Pickle protocol 2 is supported, found protocol = ",
      protocol);

  while (bytes_ < end_ptr_) {
    OpCode opcode = readInstruction();
    if (opcode == OpCode::STOP) {
      return;
    }
    last_opcode_ = opcode;
  }

  AT_ERROR("Overran buffer while unpickling data, didn't find STOP opcode");
}

OpCode Unpickler::readInstruction() {
  auto opcode = readOpCode();
  switch (opcode) {
    case OpCode::EMPTY_LIST: {
      // Look back to see if the last opcode was an IntList class
      if (last_opcode_ == OpCode::NEWOBJ) {
        // It's a list specialization, the enum ID of which is on the stack
        AT_CHECK(
            stack_.size() > 0,
            "Unpickler found an empty stack when it expected a value");
        auto value = stack_.back().toInt();
        AT_CHECK(
            value >= 0 && value <= std::numeric_limits<uint8_t>::max(),
            "Unpickler could not decode PicklerClass for ",
            value);
        PicklerClass cls = static_cast<PicklerClass>(uint8_t(value));
        if (cls == PicklerClass::INTLIST) {
          stack_.emplace_back(std::vector<int64_t>());
        }
      } else {
        stack_.emplace_back(std::vector<IValue>());
      }
    } break;
    case OpCode::EMPTY_TUPLE: {
      stack_.emplace_back(c10::ivalue::Tuple::create({}));
    } break;
    case OpCode::BINPUT: {
      size_t memo_id = read<uint8_t>();
      if (memo_table_.size() <= memo_id) {
        memo_table_.reserve(1 + 2 * memo_id);
      }
      memo_table_.push_back(stack_.back());
    } break;
    case OpCode::MARK: {
      // Mark location of the container ivalue in the stack
      marks_.push_back(stack_.size());
    } break;
    case OpCode::BININT1: {
      int8_t value = read<int8_t>();
      stack_.emplace_back(int64_t(value));
    } break;
    case OpCode::BININT: {
      int32_t value = read<int32_t>();
      stack_.emplace_back(int64_t(value));
    } break;
    case OpCode::LONG1: {
      // Only read LONG1s with 8 as the length
      uint8_t length = read<uint8_t>();
      AT_ASSERT(length == 8);
      stack_.emplace_back(int64_t(read<int64_t>()));
    } break;
    case OpCode::BINUNICODE: {
      uint32_t length = read<uint32_t>();
      const char* characters = reinterpret_cast<const char*>(bytes_);
      AT_ASSERT(bytes_ + length < end_ptr_);
      bytes_ += length;
      stack_.emplace_back(std::string(characters, /*n=*/length));
    } break;
    case OpCode::BINFLOAT:
      stack_.emplace_back(readFloat());
      break;
    case OpCode::TUPLE: {
      size_t start = marks_.back();
      marks_.pop_back();
      IValue tup = c10::ivalue::Tuple::create(
          std::vector<IValue>(stack_.begin() + start, stack_.end()));
      stack_.resize(start);
      stack_.push_back(tup);
    } break;
    case OpCode::EMPTY_DICT:
      stack_.emplace_back(c10::ivalue::UnorderedMap());
      break;
    case OpCode::APPENDS: {
      readList();
    } break;
    case OpCode::SETITEMS: {
      size_t start = marks_.back();
      marks_.pop_back();
      auto dict = stack_.at(start - 1).toGenericDict();
      for (size_t i = start; i < stack_.size(); i += 2) {
        dict->elements()[stack_[i]] = stack_[i + 1];
      }
      stack_.resize(start);
    } break;
    case OpCode::BINGET: {
      stack_.push_back(memo_table_.at(read<uint8_t>()));
    } break;
    case OpCode::STOP:
      break;
    case OpCode::GLOBAL: {
      AT_ASSERT(readString() == "__main__");
      // Push class name to stack
      stack_.emplace_back(static_cast<uint8_t>(name_to_class.at(readString())));
    } break;
    case OpCode::NEWOBJ: {
      // pop empty tuple
      stack_.pop_back();
    } break;
    case OpCode::BUILD: {
      auto setitem_data = stack_.back();
      stack_.pop_back();

      auto class_name =
          static_cast<PicklerClass>(uint8_t(stack_.back().toInt()));
      stack_.pop_back();

      switch (class_name) {
        case PicklerClass::TENSOR:
          stack_.emplace_back(tensor_table_->at(setitem_data.toInt()));
          break;
        case PicklerClass::INTLIST:
          stack_.push_back(setitem_data);
          break;
        default:
          AT_ERROR("Unknown pickler class id");
      }
    } break;
    default:
      AT_ERROR("Unknown opcode for unpickling");
  }
  return opcode;
}

void Unpickler::readList() {
  size_t start = marks_.back();
  marks_.pop_back();
  auto list_ivalue = stack_.at(start - 1);
  if (list_ivalue.isIntList()) {
    auto list = stack_.at(start - 1).toIntList();
    auto num_elements = stack_.size() - start;
    list->elements().reserve(num_elements);
    for (auto it = stack_.begin() + start; it != stack_.end(); ++it) {
      list->elements().emplace_back(it->toInt());
    }
  } else {
    auto list = stack_.at(start - 1).toGenericList();
    list->elements().insert(
        list->elements().end(), stack_.begin() + start, stack_.end());
  }
  stack_.resize(start);
}

// Read a newline terminated string
std::string Unpickler::readString() {
  const char* chars = reinterpret_cast<const char*>(bytes_);
  const char* char_end_ptr = reinterpret_cast<const char*>(end_ptr_);
  size_t n = 0;
  while (true) {
    char c = chars[n];
    if (c == '\n') {
      break;
    }

    // Simple check just in case there is no terminating '\n'
    AT_ASSERT(c >= '0' && c <= 'z');

    // Increment after to exclude newline from string
    ++n;
    AT_CHECK(
        chars + n < char_end_ptr,
        "Unpickler overran buffer while reading a string (expected a newline)");
  }

  // Increment by string length + newline char
  bytes_ += n + 1;
  return std::string(chars, n);
}

OpCode Unpickler::readOpCode() {
  return static_cast<OpCode>(read<uint8_t>());
}

} // namespace jit
} // namespace torch<|MERGE_RESOLUTION|>--- conflicted
+++ resolved
@@ -139,17 +139,14 @@
   stack_.insert(stack_.end(), string.begin(), string.end());
 }
 
-<<<<<<< HEAD
-void Pickler::pushGlobal(const std::string& name) {
-  auto memo_entry = memo_.find(&name);
-  if (memo_entry == memo_.end()) {
-=======
+// void Pickler::pushGlobal(const std::string& name) {
+  // auto memo_entry = memo_.find(&name);
+  // if (memo_entry == memo_.end()) {
 void Pickler::pushClass(PicklerClass cls) {
   const auto& name = getClassName(cls);
   // Write it to the tensor table
   auto memo_entry = memo_map_.find(&name);
   if (memo_entry == memo_map_.end()) {
->>>>>>> 00148825
     push<OpCode>(OpCode::GLOBAL);
     // Module name + "\n"
     // pushString(module_name);
