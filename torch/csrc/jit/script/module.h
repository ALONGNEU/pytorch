--- conflicted
+++ resolved
@@ -500,11 +500,7 @@
   }
 
   IValue get_attribute(const std::string& name) const {
-<<<<<<< HEAD
-    return attributes_[get_offset(name, ATTRIBUTE)].slot().value();
-=======
-    return *attributes_[get_offset(name, EntityType::ATTRIBUTE)].slot();
->>>>>>> bfe9afca
+    return attributes_[get_offset(name, EntityType::ATTRIBUTE)].slot().value();
   }
 
   autograd::Variable get_buffer(const std::string& name) const {
