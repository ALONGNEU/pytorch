--- conflicted
+++ resolved
@@ -182,7 +182,6 @@
     .Output(1, "mean", "Mean values for each feature vector")
     .Output(2, "stddev", "Standard deviations for each feature vector");
 
-<<<<<<< HEAD
 C10_DEFINE_OP_SCHEMA(LayerNorm, FunctionSchema(
     "caffe2::layer_norm_dont_use_this_op_yet",
     (std::vector<c10::Argument>{
@@ -200,17 +199,6 @@
 ));
 
 } // namespace caffe2
-=======
-DEFINE_FUNCTION_SCHEMA_OPERATOR(
-    LayerNorm,
-    (std::vector<c10::Argument>{c10::Argument("input_0"),
-                                c10::Argument("axis", IntType::get()),
-                                c10::Argument("epsilon", FloatType::get())}),
-    (std::vector<c10::Argument>{c10::Argument("output_0"),
-                                c10::Argument("output_1"),
-                                c10::Argument("output_2")}),
-    LayerNormOp<CPUContext>);
->>>>>>> 677c5150
 
 } // namespace caffe2
 
