#include "caffe2/operators/layer_norm_op.h"

#include <cub/cub.cuh>

#include "caffe2/core/context_gpu.h"
#include "caffe2/utils/math.h"
#include "caffe2/utils/math/utils.h"

namespace caffe2 {

namespace {

template <typename T>
using BlockReduce = cub::BlockReduce<T, CAFFE_CUDA_NUM_THREADS>;

template <typename T>
__global__ void ComputeStdDevAndFusedParamsCUDAKernel(
    const int N,
    const T epsilon,
    const T* mean,
    const T* var,
    T* stddev,
    T* scale,
    T* bias);

template <>
__global__ void ComputeStdDevAndFusedParamsCUDAKernel<float>(
    const int N,
    const float epsilon,
    const float* mean,
    const float* var,
    float* stddev,
    float* scale,
    float* bias) {
  CUDA_1D_KERNEL_LOOP(i, N) {
#if __CUDA_ARCH__ >= 350
    const float rstd = rsqrtf(__ldg(var + i) + epsilon);
    stddev[i] = rstd * (__ldg(var + i) + epsilon);
    scale[i] = rstd;
    bias[i] = -rstd * __ldg(mean + i);
#else
    const float rstd = rsqrtf(var[i] + epsilon);
    stddev[i] = rstd * (var[i] + epsilon);
    scale[i] = rstd;
    bias[i] = -rstd * mean[i];
#endif
  }
}

template <typename T>
__global__ void LayerNormForwardCUDAKernel(
    const int M,
    const int N,
    const T* X,
    const T* scale,
    const T* bias,
    T* Y) {
  for (int i = blockIdx.x; i < M; i += gridDim.x) {
#if __CUDA_ARCH__ >= 350
    const float scale_val = __ldg(scale + i);
    const float bias_val = __ldg(bias + i);
#else
    const float scale_val = scale[i];
    const float bias_val = bias[i];
#endif
    for (int j = threadIdx.x; j < N; j += blockDim.x) {
      const int index = i * N + j;
#if __CUDA_ARCH__ >= 350
      Y[index] = __ldg(X + index) * scale_val + bias_val;
#else
      Y[index] = X[index] * scale_val + bias_val;
#endif
    }
  }
}

template <typename T>
__global__ void ComputeInternalGradientsCUDAKernel(
    const int M,
    const int N,
    const T* dY,
    const T* X,
    T* ds,
    T* db) {
  __shared__ typename BlockReduce<T>::TempStorage ds_storage;
  __shared__ typename BlockReduce<T>::TempStorage db_storage;
  for (int i = blockIdx.x; i < M; i += gridDim.x) {
    T ds_val = 0;
    T db_val = 0;
    for (int j = threadIdx.x; j < N; j += blockDim.x) {
      const int index = i * N + j;
#if __CUDA_ARCH__ >= 350
      ds_val += __ldg(dY + index) * __ldg(X + index);
      db_val += __ldg(dY + index);
#else
      ds_val += dY[index] * X[index];
      db_val += dY[index];
#endif
    }
    ds_val = BlockReduce<T>(ds_storage).Sum(ds_val);
    db_val = BlockReduce<T>(db_storage).Sum(db_val);
    if (threadIdx.x == 0) {
      ds[i] = ds_val;
      db[i] = db_val;
    }
    __syncthreads();
  }
}

template <typename T>
__global__ void ComputeFusedParamsCUDAKernel(
    const int M,
    const int N,
    const T* mean,
    const T* sig,
    const T* ds,
    const T* db,
    T* dY_scale,
    T* X_scale,
    T* bias) {
  const T scale = T(1) / static_cast<T>(N);
  CUDA_1D_KERNEL_LOOP(i, M) {
#if __CUDA_ARCH__ >= 350
    const T rsig = T(1) / __ldg(sig + i);
    const T X_scale_val = (__ldg(db + i) * __ldg(mean + i) - __ldg(ds + i)) *
        math::utils::Cube<T>(rsig) * scale;
    dY_scale[i] = rsig;
    X_scale[i] = X_scale_val;
    bias[i] = -X_scale_val * __ldg(mean + i) - __ldg(db + i) * rsig * scale;
#else
    const T rsig = T(1) / sig[i];
    const T X_scale_val =
        (db[i] * mean[i] - ds[i]) * math::utils::Cube<T>(rsig) * scale;
    dY_scale[i] = rsig;
    X_scale[i] = X_scale_val;
    bias[i] = -X_scale_val * mean[i] - db[i] * rsig * scale;
#endif
  }
}

template <typename T>
__global__ void LayerNormBackwardCUDAKenrel(
    const int M,
    const int N,
    const T* dY_scale,
    const T* dY,
    const T* X_scale,
    const T* X,
    const T* bias,
    T* dX) {
  for (int i = blockIdx.x; i < M; i += gridDim.x) {
#if __CUDA_ARCH__ >= 350
    const float dY_scale_val = __ldg(dY_scale + i);
    const float X_scale_val = __ldg(X_scale + i);
    const float bias_val = __ldg(bias + i);
#else
    const float dY_scale_val = dY_scale[i];
    const float X_scale_val = X_scale[i];
    const float bias_val = bias[i];
#endif
    for (int j = threadIdx.x; j < N; j += blockDim.x) {
      const int index = i * N + j;
#if __CUDA_ARCH__ >= 350
      dX[index] = __ldg(dY + index) * dY_scale_val +
          __ldg(X + index) * X_scale_val + bias_val;
#else
      dX[index] = dY[index] * dY_scale_val + X[index] * X_scale_val + bias_val;
#endif
    }
  }
}

} //  namespace

template <>
template <typename T>
void LayerNormOp<CUDAContext>::ComputeStdDevAndFusedParams(
    const int N,
    const T* mean,
    const T* var,
    T* stddev,
    T* scale,
    T* bias,
    float epsilon,
    CUDAContext* context) {
  ComputeStdDevAndFusedParamsCUDAKernel<T>
      <<<CAFFE_GET_BLOCKS(N),
         CAFFE_CUDA_NUM_THREADS,
         0,
         context->cuda_stream()>>>(
          N, static_cast<T>(epsilon), mean, var, stddev, scale, bias);
}

template <>
template <typename T>
void LayerNormOp<CUDAContext>::LayerNormForward(
    const int M,
    const int N,
    const T* X,
    const T* scale,
    const T* bias,
    T* Y,
    CUDAContext* context) {
  LayerNormForwardCUDAKernel<T>
      <<<std::min(M, CAFFE_MAXIMUM_NUM_BLOCKS),
         CAFFE_CUDA_NUM_THREADS,
         0,
         context->cuda_stream()>>>(M, N, X, scale, bias, Y);
}

REGISTER_CUDA_OPERATOR(LayerNorm, LayerNormOp<CUDAContext>);

template <>
template <typename T>
void LayerNormGradientOp<CUDAContext>::ComputeInternalGradients(
    const int M,
    const int N,
    const T* dY,
    const T* X,
    T* ds,
    T* db) {
  ComputeInternalGradientsCUDAKernel<T>
      <<<std::min(M, CAFFE_MAXIMUM_NUM_BLOCKS),
         CAFFE_CUDA_NUM_THREADS,
         0,
         context_.cuda_stream()>>>(M, N, dY, X, ds, db);
}

template <>
template <typename T>
void LayerNormGradientOp<CUDAContext>::ComputeFusedParams(
    const int M,
    const int N,
    const T* mean,
    const T* sig,
    const T* ds,
    const T* db,
    T* dY_scale,
    T* X_scale,
    T* bias) {
  ComputeFusedParamsCUDAKernel<T>
      <<<CAFFE_GET_BLOCKS(M),
         CAFFE_CUDA_NUM_THREADS,
         0,
         context_.cuda_stream()>>>(
          M, N, mean, sig, ds, db, dY_scale, X_scale, bias);
}

template <>
template <typename T>
void LayerNormGradientOp<CUDAContext>::LayerNormBackward(
    const int M,
    const int N,
    const T* dY_scale,
    const T* dY,
    const T* X_scale,
    const T* X,
    const T* bias,
    T* dX) {
  LayerNormBackwardCUDAKenrel<T>
      <<<std::min(M, CAFFE_MAXIMUM_NUM_BLOCKS),
         CAFFE_CUDA_NUM_THREADS,
         0,
         context_.cuda_stream()>>>(M, N, dY_scale, dY, X_scale, X, bias, dX);
}

REGISTER_CUDA_OPERATOR(LayerNormGradient, LayerNormGradientOp<CUDAContext>);

} // namespace caffe2

<<<<<<< HEAD
C10_REGISTER_CAFFE2_OPERATOR_CUDA(LayerNorm, caffe2::LayerNormOp)
=======
C10_REGISTER_CAFFE2_OPERATOR_CUDA(
    LayerNorm,
    caffe2::LayerNormOp<caffe2::CUDAContext>)
>>>>>>> a5e7b1d0
<|MERGE_RESOLUTION|>--- conflicted
+++ resolved
@@ -268,10 +268,6 @@
 
 } // namespace caffe2
 
-<<<<<<< HEAD
-C10_REGISTER_CAFFE2_OPERATOR_CUDA(LayerNorm, caffe2::LayerNormOp)
-=======
 C10_REGISTER_CAFFE2_OPERATOR_CUDA(
     LayerNorm,
-    caffe2::LayerNormOp<caffe2::CUDAContext>)
->>>>>>> a5e7b1d0
+    caffe2::LayerNormOp<caffe2::CUDAContext>)